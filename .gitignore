# Mac stuff
.DS_Store

# Versioning
src/TEtrimmer/_version.py

# Ignore .idea
.idea

# Ignore database dirs at any level of repo
pfam_database
**/pfam_database

<<<<<<< HEAD
# Ignore test files
tests/test_genome.fasta.fai
tests/test_genome.fasta.length
tests/test_genome.fasta.ndb
tests/test_genome.fasta.nhr
tests/test_genome.fasta.nin
tests/test_genome.fasta.njs
tests/test_genome.fasta.not
tests/test_genome.fasta.nsq
tests/test_genome.fasta.ntf
tests/test_genome.fasta.nto


# Ignore database
pfam_database/
tetrimmerGUI/cdd_database
=======
cdd_database
**/cdd_database

#Testing
temp/

# Byte-compiled / optimized / DLL files
__pycache__/
*.py[cod]
*$py.class

# C extensions
*.so

# Distribution / packaging
.Python
env/
build/
develop-eggs/
dist/
downloads/
eggs/
.eggs/
lib/
lib64/
parts/
sdist/
var/
wheels/
*.egg-info/
.installed.cfg
*.egg

# PyInstaller
#  Usually these files are written by a python script from a template
#  before PyInstaller builds the exe, so as to inject date/other infos into it.
*.manifest
*.spec

# Installer logs
pip-log.txt
pip-delete-this-directory.txt

# Unit test / coverage reports
htmlcov/
.tox/
.coverage
.coverage.*
.cache
nosetests.xml
coverage.xml
*.cover
.hypothesis/

# Translations
*.mo
*.pot

# Django stuff:
*.log
local_settings.py

# Flask stuff:
instance/
.webassets-cache

# Scrapy stuff:
.scrapy

# Sphinx documentation
docs/_build/

# PyBuilder
target/

# Jupyter Notebook
.ipynb_checkpoints

# pyenv
.python-version

# dotenv
.env

# virtualenv
.venv
venv/
ENV/

# mkdocs documentation
/site

# mypy
.mypy_cache/
>>>>>>> f4d19351
<|MERGE_RESOLUTION|>--- conflicted
+++ resolved
@@ -11,7 +11,6 @@
 pfam_database
 **/pfam_database
 
-<<<<<<< HEAD
 # Ignore test files
 tests/test_genome.fasta.fai
 tests/test_genome.fasta.length
@@ -28,7 +27,7 @@
 # Ignore database
 pfam_database/
 tetrimmerGUI/cdd_database
-=======
+
 cdd_database
 **/cdd_database
 
@@ -122,5 +121,4 @@
 /site
 
 # mypy
-.mypy_cache/
->>>>>>> f4d19351
+.mypy_cache/
import logging
import os
import platform
import re
import shutil
import subprocess
import sys
import traceback
from functools import partial

import click
from Bio import SeqIO

from .._version import __version__
from src.TEtrimmer.utils.checks import check_tools
from src.TEtrimmer.utils.logs import init_logging
from .cialign_plot import drawMiniAlignment

# Import cleaning module
from .crop_end_divergence import crop_end_div
from .crop_end_gap import crop_end_gap
from .GUI_functions import (
    blast,
    check_cdd_index_files,
    check_database,
    decompress_gzip,
    extend_bed_regions,
    extract_fasta_from_bed,
    fasta_header_to_bed,
    prepare_cdd_database,
    process_bed_lines,
    run_func_in_thread,
    separate_sequences,
)
from .remove_gap import remove_gaps_with_similarity_check
from .TEAid_plotter import con_generater, teaid_plotter

try:
    from tkinter import (
        END,
        BooleanVar,
        Button,
        Canvas,
        Entry,
        Frame,
        Label,
        Menu,
        Scrollbar,
        Text,
        Tk,
        Toplevel,
        filedialog,
        messagebox,
        simpledialog,
        ttk,
    )
except ImportError:
    logging.info('tkinter (TK) is not available in your Python installation.')


#####################################################################################################
# Code block: Get the variables for the script
#####################################################################################################

def check_aliview(jarpath=None):
    """
    Check if AliView is available on the system's PATH.
    """
    # If jarpath is provided, check if file exists
    if jarpath:
        if os.path.isfile(jarpath):
            return jarpath
        else:
            raise FileNotFoundError(f"AliView jar file not found at {jarpath}")
    else:
        # Check if aliview is available on the system's PATH
        check_tools(required_tools=['aliview'])

def get_original_file_path():
    """Get the path of the original script file, whether running in development or as a PyInstaller bundle."""
    if hasattr(sys, '_MEIPASS'):
        # Path to the temporary folder where PyInstaller extracts your package
        original_file_path = sys._MEIPASS
    else:
        # If the application is running in a normal Python environment, use __file__
        original_file_path = os.path.dirname(os.path.abspath(__file__))
    return original_file_path


# Detect system OS type
os_type = platform.system()

# Get path to TEtrimmerGUI.py
bin_py_path = get_original_file_path()

<<<<<<< HEAD
aliview_folder = os.path.join(bin_py_path, "aliview")
change_permissions_recursive(aliview_folder, 0o755)

aliview_path = os.path.join(bin_py_path, "aliview/aliview")
if os_type == "Windows":
    aliview_path = os.path.join(bin_py_path, r"aliview\aliview.jar")

=======
>>>>>>> f4d19351

#####################################################################################################
# Code block: set click command
#####################################################################################################
@click.command()
<<<<<<< HEAD
@click.option('--te_trimmer_proof_curation_dir', '-i', default=None, type=str,
              help='TEtrimmer proof curation output path.'
                   'Like <TEtrimmer_output_path>/TEtrimmer_for_proof_curation. Three folders should exist in the '
                   'given path including "TE_clustered", "TE_low_copy", and "TE_skipped". '
                   'If you start the "annoGUI.py" from TETrimmer output directory, you do not need to use this option')
@click.option('--output_dir', '-o', default=None, type=str,
              help='Output directory. Default: input directory')
@click.option('--genome_file', '-g', default=None, type=str,
              help='Genome fasta file path.')
@click.option('--consensus_lib', '-clib', default=None, type=str,
              help='TE consensus library FASTA file. You can check and improve other TE consensus '
                   'library e.g. The TE library directly from EDTA2, RepeatModeler2, and other tools. If you want to '
                   'check the same TE library as last time, you do not need to use this option again.')
@click.option('--cdd_dir', '-cdd', default=None, type=str,
              help='The directory path that contain downloaded and indexed NCBI cdd database.')
@click.option('--max_msa_lines', type=int, default=100,
              help='Set the maximum number of sequences to be included when click "Blast" button. Default: 100')
@click.option('--top_msa_lines', type=int, default=70,
              help='If the sequence number after "Blast" is greater than <max_msa_lines>, ' 
                   'TEtrimmerGUI will first sort sequences by length and choose <top_msa_lines> number of sequences. ' 
                   'Then, TEtrimmerGUI will randomly select sequences from all remaining BLAST hits until <max_msa_lines>' 
                   'sequences are found. Default: 100')

def proof_curation(te_trimmer_proof_curation_dir, output_dir, genome_file, consensus_lib, cdd_dir,
                   max_msa_lines, top_msa_lines):
=======
@click.option(
    '--te_trimmer_proof_curation_dir',
    '-i',
    default=None,
    type=str,
    help='TEtrimmer proof curation output path.'
    'Like <TEtrimmer_output_path>/TEtrimmer_for_proof_curation. Three folders should exist in the '
    'given path including "TE_clustered", "TE_low_copy", and "TE_skipped". '
    'If you start the "annoGUI.py" from TETrimmer output directory, you do not need to use this option',
)
@click.option(
    '--output_dir',
    '-o',
    default=None,
    type=str,
    help='Output directory. Default: input directory',
)
@click.option(
    '--genome_file', '-g', default=None, type=str, help='Genome fasta file path.'
)
@click.option(
    '--consensus_lib',
    '-clib',
    default=None,
    type=str,
    help='TE consensus library FASTA file. You can check and improve other TE consensus '
    'library e.g. The TE library directly from EDTA2, RepeatModeler2, and other tools. If you want to '
    'check the same TE library as last time, you do not need to use this option again.',
)
@click.option(
    '--cdd_dir', '-cdd', default=None, type=str, help='Path to cdd database.'
)
@click.option(
    '--max_msa_lines',
    type=int,
    default=100,
    help='Set the maximum number of sequences to be included when click "Blast" button. Default: 100',
)
@click.option(
    '--top_msa_lines',
    type=int,
    default=70,
    help='If the sequence number after "Blast" is greater than <max_msa_lines>, '
    'TEtrimmerGUI will first sort sequences by length and choose <top_msa_lines> number of sequences. '
    'Then, TEtrimmerGUI will randomly select sequences from all remaining BLAST hits until <max_msa_lines>'
    'sequences are found. Default: 100',
)
@click.option(
    '--aliview_jar',
    type=str,
    default=None,
    help='Path to the AliView jar file. If not provided, search for "aliview" executable on the PATH.',
)
@click.option('--logfile', '-l', default=None, type=str, help='Path to log file.')
@click.option(
    '--loglevel',
    '-ll',
    default='INFO',
    type=str,
    help='Log level. [DEBUG, INFO, WARNING, ERROR, CRITICAL]',
)
@click.version_option(__version__, prog_name='TEtrimmer')
def proof_curation(
    te_trimmer_proof_curation_dir,
    output_dir,
    genome_file,
    consensus_lib,
    cdd_dir,
    max_msa_lines,
    top_msa_lines,
    aliview_jar,
    logfile,
    loglevel,
):
>>>>>>> f4d19351
    """
    This GUI is designed to inspect and improve TEtrimmer outputs and any TE consensus libraries.

    python ./TEtrimmerGUI.py -i <TEtrimmer_for_proof_curation_folder> -g <genome_file.fa>
    """



    # Check that required tools are available
    check_tools(required_tools=['java', 'makeblastdb', 'blastn', 'mafft'])
    check_aliview(jarpath=aliview_jar)

    # Initialize the logging system
    init_logging(loglevel=loglevel, logfile=logfile)

    # Other consensus library means any TE consensus library. It could be the TE consensus library from TEtrimmer,
    # or any other TE annotation software.
    # Make directory for temporary files
    temp_folder = os.path.join(bin_py_path, 'temp_TEtrimmer_clustered')
    os.makedirs(temp_folder, exist_ok=True)

    # Define directories for other consensus library checking
    other_cons_lib_folder = os.path.join(bin_py_path, 'temp_consensus_lib')
    os.makedirs(other_cons_lib_folder, exist_ok=True)

    # TEtrimmerGUI separates each sequence in "--consensus_lib" into a single file.
    other_cons_lib_single_file_folder = os.path.join(
        other_cons_lib_folder, 'Single_fasta_files'
    )

    # Create cdd database directory when it is not given
    # cdd_dir_default is the path to store cdd database when the database is not provided
    cdd_dir_default = os.path.join(bin_py_path, 'cdd_database')

    if cdd_dir is None:
        cdd_dir = cdd_dir_default
        logging.info(f"Checking for CDD in default location: {cdd_dir_default}")
    else:
        logging.info(f"Checking for CDD user provided path: {cdd_dir}")

    # Check if cdd_dir is a valid directory
    if not os.path.isdir(cdd_dir):
        logging.info(f"Directory {cdd_dir} does not exist. Creating it.")
        os.makedirs(cdd_dir, exist_ok=True)

    # Define prepared cdd global variable
    global prepared_cdd_g
    prepared_cdd_g = None

    # Define empty list to store copy history, which enable undo button
    copy_history = []

    #
    # If genome_file is gzipped make a copy of the genome file and unzip it
    # Check if the genome file is gzipped
    is_gzipped = genome_file.endswith('.gz')

    if is_gzipped:
        decompressed_genome_file = decompress_gzip(genome_file)
    else:
        decompressed_genome_file = genome_file

    # Declare global variables for paths
    # consensus_lib_g is the file contain other consensus sequences
    # consensus_folder is used to store "Saved" files
    global \
        te_trimmer_proof_curation_dir_g, \
        output_dir_g, \
        genome_file_g, \
        consensus_lib_g, \
        consensus_folder, \
        others_dir, \
        other_cons_lib_result_folder

    te_trimmer_proof_curation_dir_g = te_trimmer_proof_curation_dir
    output_dir_g = output_dir
    genome_file_g = decompressed_genome_file
    consensus_lib_g = consensus_lib

    # Define cleaning module, blast, and consensus generation global parameters
    global \
        crop_div_thr_g, \
        crop_div_win_g, \
        crop_gap_thr_g, \
        crop_gap_win_g, \
        column_gap_thr_g, \
        simi_check_gap_thr_g, \
        similarity_thr_g, \
        min_nucleotide_g, \
        cons_thre_g, \
        blast_e_value_g, \
        max_msa_lines_g, \
        top_msa_lines_g

    crop_div_thr_g = 0.65
    crop_div_win_g = 40
    crop_gap_thr_g = 0.05
    crop_gap_win_g = 150
    column_gap_thr_g = 0.8
    simi_check_gap_thr_g = 0.4
    similarity_thr_g = 0.7
    min_nucleotide_g = 5
    cons_thre_g = 0.8
    blast_e_value_g = 1e-40
    max_msa_lines_g = max_msa_lines
    top_msa_lines_g = top_msa_lines

    # Define global variable to determine the current canvas content
    # current_canvas_content can be "tetrimmer_out" or "cons_lib"
    # "tetrimmer_out" means the current canvas are TEtrimmer_clustered, TEtrimmer_low_copy, or TEtrimmer_skipped
    # "cons_lib" represents consensus_lib canvas
    # The global variable current_canvas_content will be modified when change canvas.
    global current_canvas_content
    current_canvas_content = 'tetrimmer_out'

    # Define global genome length file variable
    global chrom_size_g
    chrom_size_g = None

    # If the -i option is None define the default input directory
    # if te_trimmer_proof_curation_dir is None:
    #     te_trimmer_proof_curation_dir = os.path.abspath(os.path.join(bin_py_path, os.pardir))

    def define_output_path(local_output_dir=None):
        # Used global variable: te_trimmer_proof_curation_dir_g

        local_consensus_folder = None
        local_others_dir = None
        local_other_cons_lib_result_folder = None

        # If the -o option is not given
        if local_output_dir is None:
            # Store output to te_trimmer_proof_curation_dir_g path when the output path is not provided
            if te_trimmer_proof_curation_dir_g is not None and os.path.isdir(
                te_trimmer_proof_curation_dir_g
            ):
                local_output_dir = os.path.join(
                    te_trimmer_proof_curation_dir_g, 'TEtrimmerGUI_output'
                )

        if local_output_dir is not None:
            # Define output folders, create them when they are not found
            local_consensus_folder = os.path.abspath(
                os.path.join(local_output_dir, 'TEtrimmer_saved')
            )
            local_others_dir = os.path.abspath(
                os.path.join(local_output_dir, 'TEtrimmer_discard')
            )

            local_other_cons_lib_result_folder = os.path.join(
                local_output_dir, 'Consensus_lib_saved'
            )

            for dir_path in [
                local_consensus_folder,
                local_others_dir,
                local_other_cons_lib_result_folder,
            ]:
                os.makedirs(dir_path, exist_ok=True)

        return (
            local_output_dir,
            local_consensus_folder,
            local_others_dir,
            local_other_cons_lib_result_folder,
        )

    output_dir_g, consensus_folder, others_dir, other_cons_lib_result_folder = (
        define_output_path(output_dir_g)
    )

    #####################################################################################################
    # Code block: build TKinter window
    #####################################################################################################

    # Initialize Tk window
    root = Tk()
    root.title(f'TEtrimmer Proof Curation Tool {__version__}')
    # width * height
    if os_type == 'Windows':
        root.geometry('1000x800')
    else:
        root.geometry('900x800')

    # Create canvas on root
    canvas = Canvas(root, bg='white')

    # fill='both'  This tells the canvas to expand and fill both the X-axis (horizontally) and Y-axis (vertically)
    # in its parent widget. The canvas will take up as much space as possible in both directions.
    # expand=True  If the window is resized, the canvas will grow or shrink accordingly.
    canvas.pack(side='left', fill='both', expand=True)

    #####################################################################################################
    # Code block: Get genome length file
    #####################################################################################################
    # Check if genome length file available, otherwise create it
    def calculate_genome_length(genome_file_local, genome_length_output_local):
        """
        Calculate the length of each sequence in a genome file in FASTA format
        and write the lengths to an output file.

        :param genome_file: str, path to genome file in FASTA format
        :return: str, path to the output file containing sequence names and lengths
        """
        genome_lengths = {}
        with open(genome_file_local, 'r') as f:
            current_seq = None
            current_length = 0
            for line in f:
                line = line.strip()
                if line.startswith('>'):
                    if current_seq is not None:
                        genome_lengths[current_seq] = current_length
                    # If chromosome header contains empty spaces, only consider the content before the first space
                    current_seq = line[1:].split(' ')[0]
                    current_length = 0
                else:
                    current_length += len(line)
            # Add length of last sequence to dictionary
            if current_seq is not None:
                genome_lengths[current_seq] = current_length

        # Write lengths to output file
        with open(genome_length_output_local, 'w') as out:
            for seq_name, length in genome_lengths.items():
                out.write(f'{seq_name}\t{length}\n')

        return genome_length_output_local

    def read_genome_lengths(genome_length_file):
        chrom_s = {}
        with open(genome_length_file, 'r') as file:
            for line in file:
                parts = line.strip().split()
                chrom_s[parts[0]] = int(parts[1])
        return chrom_s

    # Check if genome length file exist otherwise create it
    # Define genome length file name
    def do_genome_length_calculation(genome_f):
        genome_length_f = os.path.join(
            bin_py_path, f'{os.path.basename(genome_f)}.length'
        )
        try:
            # Check if genome file is provided by the user
            if genome_f is None:
                return None

            if os.path.isfile(genome_length_f):
                chrom_s = read_genome_lengths(genome_length_f)
            else:
                # Generate genome length file when it can't be found
                genome_length_f = calculate_genome_length(genome_f, genome_length_f)
                chrom_s = read_genome_lengths(genome_length_f)

            return chrom_s
        except Exception as e:
            logging.error(f'\nError while generate genome length file. Error: {str(e)}\n')
            return None

    #####################################################################################################
    # Code block: Fresh window (canvas), which can help to show newly added files
    #####################################################################################################
    # current_win contains child_canvas
    # child_canvas contains child_frame
    # for each row of child_frame, it contains three elements: label, file name frame (include file name button), and
    # another frame (contains function buttons like "Cons", "Extend", "TEAid".)
    # fresh_save_path is used to define save button path. By defaule it save to other_cons_lib_result_folder
    def fresh_canvas(
        child_frame,
        child_canvas,
        child_source_dir,
        current_win,
        file_start=0,
        file_end=500,
        update_child_canvas=True,
        fresh_save_path=None,
    ):
        # Record the current scroll position and button states
        scroll_position = child_canvas.yview()[0]

        # button_states dictionary stores all button background and text color for each file name
        button_states = {}

        for row in range(len(child_frame.grid_slaves(column=0))):
            row_widgets = child_frame.grid_slaves(row=row)

            # Before sort looks like
            # [<tkinter.Frame object .!toplevel.!canvas.!frame.!frame>, <tkinter.Button object .!toplevel.!canvas.!frame.!button>,
            # <tkinter.Label object .!toplevel.!canvas.!frame.!label>]
            # After sort looks like
            # [<tkinter.Label object .!toplevel.!canvas.!frame.!label>, <tkinter.Button object .!toplevel.!canvas.!frame.!button>,
            # <tkinter.Frame object .!toplevel.!canvas.!frame.!frame>]
            row_widgets.sort(key=lambda widget: widget.grid_info()['column'])

            # This corresponds to file name button
            filename = row_widgets[1].cget('text')  # Get text content
            file_bg = row_widgets[1].cget('bg')  # Get button background color
            file_fg = row_widgets[1].cget('fg')  # Get text color

            # Update background dictionary
            button_states[filename] = [[file_bg, file_fg]]

            # Get the button frame which is the third widget in the row
            button_frame = row_widgets[2]

            # Iterate over the children of the button frame
            for button in button_frame.winfo_children():
                # Get the button text color and background color
                button_bg = button.cget('bg')
                button_fg = button.cget('fg')
                button_list = [button_bg, button_fg]

                # Update button_states to include other button background
                button_states[filename].append(button_list)

        # Destroy all widgets in child_frame before reload it
        for widget in child_frame.winfo_children():
            widget.destroy()

        if update_child_canvas:
            # Reload the child canvas to show the new file
            child_load_files(
                file_start,
                file_end,
                child_frame,
                child_canvas,
                child_source_dir,
                current_win,
                scroll_position=scroll_position,
                button_states=button_states,
            )
        else:
            other_cons_load_files(
                file_start,
                file_end,
                child_frame,
                child_canvas,
                child_source_dir,
                current_win,
                save_path=fresh_save_path,
                scroll_position=scroll_position,
                button_states=button_states,
            )

    #####################################################################################################
    # Code block: Define extension function combined with Extend button
    #####################################################################################################
    # Combined extension module
    # source_dir is the folder path contains all loaded files, like the Cluster folder path
    # output_dir is the path to store all intermediate files like temp_folder
    # child_canvas contain child_frame
    # current_win contains child_frame and child_canvas
    def extension_function(
        input_fasta_n,
        ext_button,
        source_dir,
        output_dir_g,
        current_win,
        chrom_size,
        child_frame,
        child_canvas,
        genome_f,
        update_child_canvas=True,
        file_start=0,
        file_end=500,
        save_path=None,
    ):
        def _extension_function(event, chrom_size=chrom_size):
            global chrom_size_g

            if input_fasta_n.lower().endswith(('.fa', '.fasta')):
                # Check if genome file is provided
                if genome_f is None:
                    messagebox.showerror(
                        'Error',
                        'Genome file not found. Extension can not be performed. Please provide '
                        "genome file by 'Setting' menu.",
                        parent=current_win,
                    )
                    return
                # Check if provided genome file exist
                elif not os.path.isfile(genome_f):
                    messagebox.showerror(
                        'Error',
                        'Your provided genome file not exist. Extension can not be performed.',
                        parent=current_win,
                    )
                    return

                try:
                    if chrom_size is None:
                        # When genome file is provided calculate genome length when it is not available
                        chrom_size = do_genome_length_calculation(genome_f)
                        # Assign genome length file path to global variable chrom_size_g
                        chrom_size_g = chrom_size

                except Exception:
                    # Error could happen during genome length calculation, for example when the provided genome
                    # file is not a FAST format file.
                    logging.error(
                        f'An error occurred during genome length file generation: \n {traceback.format_exc()}'
                    )
                    messagebox.showerror(
                        'Error',
                        'Genome length file generation failed, please make sure you provide'
                        ' FASTA format file. Refer to terminal for more information.',
                        parent=current_win,
                    )
                    return

                left_ex = simpledialog.askinteger(
                    'Input',
                    'Enter left extension length (bp):',
                    parent=current_win,
                    minvalue=0,
                    initialvalue=1000,
                )
                if left_ex is None:  # If the user clicks cancel, stop the function
                    return

                right_ex = simpledialog.askinteger(
                    'Input',
                    'Enter right extension length (bp):',
                    parent=current_win,
                    minvalue=0,
                    initialvalue=1000,
                )
                if right_ex is None:  # If the user clicks cancel, stop the function
                    return

                input_fasta_f = os.path.join(source_dir, input_fasta_n)
                base_name = os.path.splitext(input_fasta_n)[0]
                output_fasta = os.path.join(
                    source_dir, f'{input_fasta_n}_{left_ex}_{right_ex}.fa'
                )

                try:
                    # Generate bed file based on fasta header
                    input_fasta_bed = fasta_header_to_bed(
                        input_fasta_f, os.path.join(output_dir_g, f'{base_name}.bed')
                    )

                    # Do bed file extension
                    input_fasta_after_ex_bed = extend_bed_regions(
                        input_fasta_bed,
                        left_ex,
                        right_ex,
                        chrom_size,
                        os.path.join(
                            output_dir_g, f'{base_name}_{left_ex}_{right_ex}.bed'
                        ),
                    )

                    # Get fasta file based on the extended bed file
                    extract_fasta_from_bed(
                        genome_f, input_fasta_after_ex_bed, output_fasta
                    )

                    # if os_type == "Darwin":
                    #     ext_button.config(fg='red')  # Change button text color under macOS system
                    # else:
                    #     ext_button.config(bg='light green')  # Change button color
                    ext_button.config(fg='red')
                    ext_button.update_idletasks()

                    # Fresh child canvas
                    fresh_canvas(
                        child_frame,
                        child_canvas,
                        source_dir,
                        current_win,
                        update_child_canvas=update_child_canvas,
                        file_start=file_start,
                        file_end=file_end,
                        fresh_save_path=save_path,
                    )

                except Exception as e:
                    logging.error(
                        f'An error occurred during extension: \n {traceback.format_exc()}'
                    )
                    messagebox.showerror(
                        'Error',
                        f'An error occurred during extension: {str(e)}. '
                        f'Refer to terminal for more information.',
                        parent=current_win,
                    )
            else:
                messagebox.showerror(
                    'Error',
                    'You can only apply Extension for FASTA file (file name end with .fa or .fasta)',
                    parent=current_win,
                )
                return

        return _extension_function

    #####################################################################################################
    # Code block: Define TEAid plotter function combined with TEAid button
    #####################################################################################################
    def teaid_plotter_gui(
        input_fasta_n,
        button,
        source_dir,
        output_dir,
        genome_f,
        child_canvas,
        current_win,
        prepared_cdd,
    ):
        def _teaid_plotter_gui(event):
            if input_fasta_n.lower().endswith(('.fa', '.fasta')):
                input_file = os.path.join(source_dir, input_fasta_n)

                try:
                    _thread_TEAid = run_func_in_thread(
                        teaid_plotter,
                        input_file,
                        output_dir,
                        genome_f,
                        current_win,
                        prepared_cdd=prepared_cdd,
                        e_value=blast_e_value_g,
                        num_threads=5,
                    )
                    GUI_plotter_succeed = True

                    # Only change button background or text color when GUI_plotter is successfull
                    if GUI_plotter_succeed:
                        # if os_type == "Darwin":
                        #     button.config(fg='red')  # Change button text color under macOS system
                        #     button.update_idletasks()  # Update UI immediately
                        # else:
                        #     button.config(bg='light green')  # Change button color
                        #     button.update_idletasks()  # Update UI immediately
                        button.config(fg='red')
                        button.update_idletasks()

                except Exception as e:
                    logging.error(
                        f'An error occurred during TEAid plotting: \n {traceback.format_exc()}'
                    )
                    messagebox.showerror(
                        'Error',
                        f'TEAid plotting failed, please align sequences first: {str(e)}',
                        parent=current_win,
                    )
            else:
                messagebox.showerror(
                    'Error',
                    'You can only apply TEAid for FASTA file (file name end with .fa or .fasta)',
                    parent=current_win,
                )
                return

        return _teaid_plotter_gui

    #####################################################################################################
    # Code block: Define MSA cleaning functions combined with CropDiv, CropGap, and CleanCol buttons
    #####################################################################################################

    # Define cleaning functions using global parameters
    def crop_end_div_gui(
        input_fasta_n,
        button,
        source_dir,
        output_dir_g,
        current_win,
        child_frame,
        child_canvas,
        update_child_canvas=True,
        file_start=0,
        file_end=500,
        save_path=None,
    ):
        def _crop_end_div_gui(event):
            if input_fasta_n.lower().endswith(('.fa', '.fasta')):
                try:
                    input_file = os.path.join(source_dir, input_fasta_n)
<<<<<<< HEAD
                    output_file = os.path.join(output_dir_g, f"{input_fasta_n}_Div.fa")
=======
                    output_file = os.path.join(output_dir_g, f'{input_fasta_n}_CDiv.fa')
>>>>>>> f4d19351

                    logging.info('\nCropDiv is running ......')
                    crop_end_div(
                        input_file,
                        output_file,
                        threshold=crop_div_thr_g,
                        window_size=crop_div_win_g,
                    )
                    logging.info('\nCropDiv is finished.')

                    # if os_type == "Darwin":
                    #     button.config(fg='red')  # Change button text color under macOS system
                    #     button.update_idletasks()  # Update UI immediately
                    # else:
                    #     button.config(bg='light green')  # Change button color
                    #     button.update_idletasks()  # Update UI immediately
                    button.config(fg='red')
                    button.update_idletasks()

                    # Fresh child canvas
                    fresh_canvas(
                        child_frame,
                        child_canvas,
                        source_dir,
                        current_win,
                        update_child_canvas=update_child_canvas,
                        file_start=file_start,
                        file_end=file_end,
                        fresh_save_path=save_path,
                    )

                except Exception as e:
                    logging.error(
                        f'An error occurred for crop end by divergence: \n {traceback.format_exc()}'
                    )
                    messagebox.showerror(
                        'Error',
                        f'MSA cleaning crop end by divergence failed, please align sequences first: {str(e)}',
                        parent=current_win,
                    )

            else:
                messagebox.showerror(
                    'Error',
                    'You can only perform MSA cleaning for FASTA file (file name end with .fa or .fasta)',
                    parent=current_win,
                )

        return _crop_end_div_gui

    def crop_end_gap_gui(
        input_fasta_n,
        button,
        source_dir,
        output_dir_g,
        current_win,
        child_frame,
        child_canvas,
        update_child_canvas=True,
        file_start=0,
        file_end=500,
        save_path=None,
    ):
        def _crop_end_gap_gui(event):
            if input_fasta_n.lower().endswith(('.fa', '.fasta')):
                try:
                    input_file = os.path.join(source_dir, input_fasta_n)
<<<<<<< HEAD
                    output_file = os.path.join(output_dir_g, f"{input_fasta_n}_Gap.fa")
=======
                    output_file = os.path.join(output_dir_g, f'{input_fasta_n}_CGap.fa')
>>>>>>> f4d19351

                    logging.info('\nCropGap is running ......')
                    crop_end_gap(
                        input_file,
                        output_file,
                        gap_threshold=crop_gap_thr_g,
                        window_size=crop_gap_win_g,
                    )
                    logging.info('\nCropGap is finished.')

                    # if os_type == "Darwin":
                    #     button.config(fg='red')  # Change button text color under macOS system
                    #     button.update_idletasks()  # Update UI immediately
                    # else:
                    #     button.config(bg='light green')  # Change button color
                    #     button.update_idletasks()  # Update UI immediately
                    button.config(fg='red')
                    button.update_idletasks()

                    # Fresh child canvas
                    fresh_canvas(
                        child_frame,
                        child_canvas,
                        source_dir,
                        current_win,
                        update_child_canvas=update_child_canvas,
                        file_start=file_start,
                        file_end=file_end,
                        fresh_save_path=save_path,
                    )

                except Exception as e:
                    logging.error(
                        f'An error occurred for crop end by gap: \n {traceback.format_exc()}'
                    )
                    messagebox.showerror(
                        'Error',
                        f'MSA cleaning crop end by gap failed, please align sequences first: {str(e)}',
                        parent=current_win,
                    )

            else:
                messagebox.showerror(
                    'Error',
                    'You can only perform MSA cleaning for FASTA file (file name end with .fa or .fasta)',
                    parent=current_win,
                )

        return _crop_end_gap_gui

    def remove_gaps_with_similarity_check_gui(
        input_fasta_n,
        button,
        source_dir,
        output_dir_g,
        current_win,
        child_frame,
        child_canvas,
        update_child_canvas=True,
        file_start=0,
        file_end=500,
        save_path=None,
    ):
        def _remove_gaps_with_similarity_check_gui(event):
            if input_fasta_n.lower().endswith(('.fa', '.fasta')):
                try:
                    input_file = os.path.join(source_dir, input_fasta_n)
<<<<<<< HEAD
                    output_file = os.path.join(output_dir_g, f"{input_fasta_n}_Col.fa")

                    click.echo("\nCleanCol is running ......")
                    remove_gaps_with_similarity_check(input_file, output_file, gap_threshold=column_gap_thr_g,
                                                      simi_check_gap_thr=simi_check_gap_thr_g,
                                                      similarity_thr=similarity_thr_g,
                                                      min_nucleotide=min_nucleotide_g)
                    click.echo("\nCleanCol is finished.")
                    
=======
                    output_file = os.path.join(output_dir_g, f'{input_fasta_n}_CCol.fa')

                    logging.info('\nCleanCol is running ......')
                    remove_gaps_with_similarity_check(
                        input_file,
                        output_file,
                        gap_threshold=column_gap_thr_g,
                        simi_check_gap_thr=simi_check_gap_thr_g,
                        similarity_thr=similarity_thr_g,
                        min_nucleotide=min_nucleotide_g,
                    )
                    logging.info('\nCleanCol is finished.')

>>>>>>> f4d19351
                    # if os_type == "Darwin":
                    #     button.config(fg='red')  # Change button text color under macOS system
                    #     button.update_idletasks()  # Update UI immediately
                    # else:
                    #     button.config(bg='light green')  # Change button color
                    #     button.update_idletasks()  # Update UI immediately
                    button.config(fg='red')
                    button.update_idletasks()

                    # Fresh child canvas
                    fresh_canvas(
                        child_frame,
                        child_canvas,
                        source_dir,
                        current_win,
                        update_child_canvas=update_child_canvas,
                        file_start=file_start,
                        file_end=file_end,
                        fresh_save_path=save_path,
                    )

                except Exception as e:
                    logging.error(
                        f'An error occurred for cleaning gap columns: \n {traceback.format_exc()}'
                    )
                    messagebox.showerror(
                        'Error',
                        f'Remove gappy column failed, please align sequences first, : {str(e)}',
                        parent=current_win,
                    )
            else:
                messagebox.showerror(
                    'Error',
                    'You can only perform MSA cleaning for FASTA file (file name end with .fa or .fasta)',
                    parent=current_win,
                )

        return _remove_gaps_with_similarity_check_gui

    #####################################################################################################
    # Code block: Define BLAST function combined with Blast button
    #####################################################################################################
    def prepare_other_cons_lib(consensus_lib_file):
        # Check cons_lib_folder exist, if so remove it when new consensus file is given
        if os.path.isdir(other_cons_lib_folder) and consensus_lib_file is not None:
            shutil.rmtree(other_cons_lib_folder)

        if consensus_lib_file is not None:
            # Create folder to store separated single files
            os.makedirs(other_cons_lib_single_file_folder, exist_ok=True)

            try:
                # Separate other consensus library into single files
                separate_sequences(
                    consensus_lib_file, other_cons_lib_single_file_folder
                )

            except Exception as e:
                logging.error(
                    f'An error occurred during separating Consensus Library: \n {traceback.format_exc()}'
                )
                messagebox.showerror(
                    'Error',
                    f'Make sure Consensus Library file is a FASTA file: {str(e)}',
                )

    prepare_other_cons_lib(consensus_lib_g)

    def blast_gui(
        input_fasta_n,
        blast_button,
        source_dir,
        output_dir_g,
        current_win,
        child_frame,
        child_canvas,
        genome_f,
        e_value=1e-40,
        update_child_canvas=True,
        file_start=0,
        file_end=500,
        save_path=None,
    ):
        def _blast_gui(event):
            if input_fasta_n.lower().endswith(('.fa', '.fasta')):
                input_fasta_file = os.path.join(source_dir, input_fasta_n)

                try:
                    if genome_f is None:
                        messagebox.showerror(
                            'Error',
                            'Genome file not found. BLAST can not be performed. '
                            "Please provide genome file by 'Setting' menu.",
                            parent=current_win,
                        )
                        return

                    # Check if provided genome file exist
                    elif not os.path.isfile(genome_f):
                        messagebox.showerror(
                            'Error',
                            'Your provided genome file not exist. BLAST can not be performed.',
                            parent=current_win,
                        )
                        return

                    # Count the number of sequences in the input file
                    sequence_count = sum(
                        1 for _ in SeqIO.parse(input_fasta_file, 'fasta')
                    )

                    if sequence_count != 1:
                        messagebox.showerror(
                            'Error',
                            'BLAST can only be performed on FASTA file containing only one sequence.',
                            parent=current_win,
                        )
                        return

                    # Check genome blast database availability
                    blast_database = check_database(genome_f, os_type=os_type)

                    # Check if makeblastdb is correctly installed
                    if blast_database == 'makeblastdb_not_found':
                        messagebox.showerror(
                            'Error',
                            'makeblastdb command not found.',
                            parent=current_win,
                        )
                        return

                    # Check if error happened
                    elif blast_database == 'makeblastdb_got_error':
                        messagebox.showerror(
                            'Error',
                            "BLAST database can't be established. Refer to terminal for more information.",
                            parent=current_win,
                        )
                        return

                    # Perform the blast operation if the sequence count is exactly one
                    other_cons_bed, other_cons_blast = blast(
                        input_fasta_file,
                        blast_database,
                        output_dir_g,
                        e_value=e_value,
                        bed_file=True,
                        os_type=os_type,
                    )

                    if other_cons_bed == 'blastn_not_found':
                        messagebox.showerror(
                            'Error', 'BLAST command not found.', parent=current_win
                        )
                        return

                    elif other_cons_bed == 'blastn_got_error':
                        messagebox.showerror(
                            'Error',
                            "BLAST can't be conducted. Refer to terminal for more information.",
                            parent=current_win,
                        )
                        return

                    elif other_cons_bed == 'blast_n_zero':
                        messagebox.showerror(
                            'Warning',
                            'BLAST hit number is 0 for this sequence.',
                            parent=current_win,
                        )
                        return

                    elif not other_cons_bed:
                        messagebox.showerror(
                            'Warning',
                            "BLAST can't be conducted. Refer to terminal for more information.",
                            parent=current_win,
                        )
                        return

                    # Filter bed files to select top long hits
                    other_cons_bed = process_bed_lines(
                        other_cons_bed,
                        output_dir_g,
                        max_lines=max_msa_lines_g,
                        top_longest_lines_count=top_msa_lines_g,
                    )

                    if other_cons_bed and other_cons_blast:
                        # Allow to cover the old blast file
                        destination_other_cons_blast_file = os.path.join(
                            source_dir, os.path.basename(other_cons_blast)
                        )
                        if os.path.exists(destination_other_cons_blast_file):
                            os.remove(destination_other_cons_blast_file)

                        # Move other_cons_blast to source_dir
                        shutil.move(other_cons_blast, source_dir)

                        # Define check other consensus library fasta file derived from the bed file
                        other_cons_fasta = os.path.join(
                            source_dir, f'{os.path.basename(other_cons_blast)}.fa'
                        )
                        extract_fasta_from_bed(
                            genome_f, other_cons_bed, other_cons_fasta
                        )

                        # if os_type == "Darwin":
                        #     blast_button.config(fg='red')  # Change button text color under macOS system
                        # else:
                        #     blast_button.config(bg='light green')  # Change button color
                        blast_button.config(fg='red')
                        blast_button.update_idletasks()

                        # Fresh child canvas
                        fresh_canvas(
                            child_frame,
                            child_canvas,
                            source_dir,
                            current_win,
                            update_child_canvas=update_child_canvas,
                            file_start=file_start,
                            file_end=file_end,
                            fresh_save_path=save_path,
                        )

                except Exception as e:
                    logging.error(
                        f'An error occurred during blast: \n {traceback.format_exc()}'
                    )
                    messagebox.showerror(
                        'Error',
                        f'Blast failed. Refer to terminal for more information: {str(e)}',
                        parent=current_win,
                    )
            else:
                messagebox.showerror(
                    'Error',
                    'You can only perform BLAST for FASTA file (file name end with .fa or .fasta)',
                    parent=current_win,
                )
                return

        return _blast_gui

    #####################################################################################################
    # Code block: Define consensus sequence generation function combined with Cons button
    #####################################################################################################
    def generate_cons(
        input_fasta_n,
        cons_button,
        source_dir,
        current_win,
        child_frame,
        child_canvas,
        cons_thre=0.8,
        ambiguous='N',
        update_child_canvas=True,
        file_start=0,
        file_end=500,
        save_path=None,
    ):
        def _generate_cons(envet):
            if input_fasta_n.lower().endswith(('.fa', '.fasta')):
                try:
                    input_fasta_file = os.path.join(source_dir, input_fasta_n)
                    # The consensus file will be added _co.fa at the end of the input file name
                    # use source_dir here to redirect the consensus file to the same folder with the input file
                    con_generater(
                        input_fasta_file,
                        source_dir,
                        threshold=cons_thre,
                        ambiguous=ambiguous,
                    )

                    # if os_type == "Darwin":
                    #     cons_button.config(fg='red')  # Change button text color under macOS system
                    # else:
                    #     cons_button.config(bg='light green')  # Change button color
                    cons_button.config(fg='red')
                    cons_button.update_idletasks()

                except Exception as e:
                    logging.error(
                        f'An error for consensus sequence genration: \n {traceback.format_exc()}'
                    )
                    messagebox.showerror(
                        'Error',
                        f'Consensus sequence generation failed. Sequences must all be the same length. '
                        f'Refer to terminal for more information: {str(e)}',
                        parent=current_win,
                    )
                    return

                try:
                    # draw CIAlign style plot
                    # Define output plot file
<<<<<<< HEAD
                    cialign_plot_file = os.path.join(source_dir, f"{os.path.basename(input_fasta_file)}_plot.png")
=======
                    cialign_plot_file = os.path.join(
                        source_dir, f'{os.path.basename(input_fasta_file)}_CIAlign.png'
                    )
>>>>>>> f4d19351
                    drawMiniAlignment(input_fasta_file, cialign_plot_file, dpi=300)

                except Exception as e:
                    logging.error(
                        f'An error for CIAlign plotting: \n {traceback.format_exc()}'
                    )
                    messagebox.showerror(
                        'Error',
                        f'CIAlign plotting failed. please align sequences first. '
                        f'Refer to terminal for more information. : {str(e)}',
                        parent=current_win,
                    )

                # Fresh child canvas
                fresh_canvas(
                    child_frame,
                    child_canvas,
                    source_dir,
                    current_win,
                    update_child_canvas=update_child_canvas,
                    file_start=file_start,
                    file_end=file_end,
                    fresh_save_path=save_path,
                )

            else:
                messagebox.showerror(
                    'Error',
                    'You can only generate consensus sequence for FASTA file '
                    '(file name end with .fa or .fasta)',
                    parent=current_win,
                )

        return _generate_cons

    #####################################################################################################
    # Code block: File search function
    #####################################################################################################
    # Define search function
    def search_files_with_pattern(
        filename_pattern, dirs, current_canvas_status_local='tetrimmer_out'
    ):
        # dirs: path contains all files need to search, like te_trimmer_proof_curation_dir
        # and other_cons_lib_single_file_folder
        # current_canvas_status can be "tetrimmer_out" and "cons_lib"
        # "tetrimmer" means to check TEtrimmer output files. "cons_lib" is to search TE consensus library files
        # te_trimmer_proof_curation_dir
        found_paths = []

        if current_canvas_status_local == 'tetrimmer_out':
            # direct dir to
            check_paths = [
                os.path.join(dirs, 'Clustered_proof_curation'),
                os.path.join(dirs, 'TE_low_copy'),
                os.path.join(dirs, 'TE_skipped'),
            ]

            # Define found_path to store search result
            for directory in check_paths:
                if not os.path.isdir(directory):
                    continue

                for root, subdirs, files in os.walk(directory):
                    # Check files in the current directory
                    for file in files:
                        if filename_pattern in file:
                            # Only show the last folder name of root and the file name
                            found_paths.append(
                                os.path.join(os.path.basename(root), file)
                            )

                    # Check files in each subdirectory
                    # subdir will be a empty directory if no directory is found under root
                    for subdir in subdirs:
                        subdir_path = os.path.join(root, subdir)
                        for subdir_root, _, subdir_files in os.walk(subdir_path):
                            for subdir_file in subdir_files:
                                if filename_pattern in subdir_file:
                                    # Only show the cluster number and the file name
                                    found_paths.append(
                                        os.path.join(
                                            os.path.basename(subdir_root), subdir_file
                                        )
                                    )
        else:
            # Then current_canvas_status is "cons_lib"
            # The dirs variable should be "other_cons_lib_single_file_folder" to search TE consensus library
            if os.path.isdir(dirs):
                sorted_cons_files = sorted(os.listdir(dirs))
                for index, file in enumerate(sorted_cons_files):
                    if filename_pattern in file:
                        found_paths.append((f'Position number {index + 1}', file))

        return found_paths

    #####################################################################################################
    # Code block: Set a vertical scroll bar
    #####################################################################################################
    # Set scrollbar. command=canvas.yview links the scrollbar to the vertical view of the canvas.
    # This means that scrolling the scrollbar will move the canvas vertically.
    scrollbar = Scrollbar(root, orient='vertical', command=canvas.yview)
    canvas.configure(yscrollcommand=scrollbar.set)
    scrollbar.pack(side='right', fill='y')

    def scroll(event, canvas):
        if event.num == 4 or event.delta > 0:
            canvas.yview_scroll(-1, 'units')
        elif event.num == 5 or event.delta < 0:
            canvas.yview_scroll(1, 'units')

    # <MouseWheel> is typically used on Windows and macOS to handel mouse wheel movements
    # <Button-4> and <Button-5> are for Linux/Unix systems
    root.bind('<MouseWheel>', lambda event: scroll(event, canvas))
    root.bind('<Button-4>', lambda event: scroll(event, canvas))
    root.bind('<Button-5>', lambda event: scroll(event, canvas))

    #####################################################################################################
    # Code block: re-size canvas and frame size when the windows size is modified
    #####################################################################################################

    # Frame is a container widget, it is used to organize and group other widgets together
    frame = Frame(
        canvas, bg='white'
    )  # canvas specifies the parent widget in which this frame will be placed
    canvas_frame = canvas.create_window((0, 0), window=frame, anchor='nw')

    def on_configure(event, canvas, canvas_frame):
        canvas.itemconfig(canvas_frame, width=event.width)

    def update_scrollregion(event, canvas):
        canvas.configure(scrollregion=canvas.bbox('all'))

    canvas.bind('<Configure>', lambda event: on_configure(event, canvas, canvas_frame))
    frame.bind('<Configure>', lambda event: update_scrollregion(event, canvas))

    #####################################################################################################
    # Code block: show the start page
    #####################################################################################################
    global logo_label
    global text_label

    log_text = """
    ████████\\ ████████\\ ██\\               ██\\
    \\__██  __|██  _____|██ |              \\__|
       ██ |   ██ |    ██████\\    ██████\\  ██\\ ██████\\████\\  ██████\\████\\   ██████\\   ██████\\
       ██ |   █████\\  \\_██  _|  ██  __██\\ ██ |██  _██  _██\\ ██  _██  _██\\ ██  __██\\ ██  __██\\
       ██ |   ██  __|   ██ |    ██ |  \\__|██ |██ / ██ / ██ |██ / ██ / ██ |████████ |██ |  \\__|
       ██ |   ██ |      ██ |██\\ ██ |      ██ |██ | ██ | ██ |██ | ██ | ██ |██   ____|██ |
       ██ |   ████████\\ \\████  |██ |      ██ |██ | ██ | ██ |██ | ██ | ██ |\\███████\\ ██ |
       \\__|   \\________| \\____/ \\__|      \\__|\\__| \\__| \\__|\\__| \\__| \\__| \\_______|\\__|
        """

    initial_text = (
        'This GUI is designed to inspect and improve TEtrimmer outputs and '
        'any TE consensus libraries.\n\n'
        "Please use 'Setting' menu to define file paths.\n\n"
        '##################################################################################\n\n'
        'For TEtrimmer outputs:\n\n'
        '1, Click the <TEtrimmer_clustered> button in the menu bar.\n'
        '   TEs with more than 90% identity are grouped into one cluster.\n\n'
        '2, Click each <Cluster> button.\n'
        '   For each TE, you can find four files:\n'
        '     <seq_name.cluster.fa>          multiple sequence alignment (MSA) before clustering\n'
        '     <seq_name.raw.fa>               MSA file before boundary definition\n'
        '     <seq_name.fa>                      MSA file used to generate TE consensus sequence\n'
        '     <seq_name.pdf>                    report plots file for evaluating annotation quality\n\n'
        '3, Double click <seq_name.pdf>, seven plots will be shown.\n\n'
        '4, If satisfied, click <Cons> button next to <seq_name.fa> to generate consensus sequence.\n'
        '   Use <Save> button to copy files to <Output Directory>.\n\n'
        '5, If not satisfied, check and modify <seq_name.fa> or <seq_name.raw.fa> MSA files.\n\n'
        '6, For more sequence extension, click <Extend> button next to the fasta file.\n'
        '   Align sequences in AliView.\n'
        '   Use <CropDiv> <CropGap> and <CleanCol> to clean the MSA.\n'
        '   Use <TEAid> to generate interactive report plots.\n\n'
        '7, If still not satisfied, check <seq_name.cluster.fa>.\n'
        '   Select the sequences you want to use and click <Extend> to find the TE boundaries.\n\n'
        '8, For skipped and low copy elements, evaluating follow the similar procedure.\n\n'
        '##################################################################################\n\n'
        'For TE consensus library from other tools like EDTA or RepeatModeler:\n\n'
        "1, Use 'Setting' menu or <-clib> option to define the TE consensus library path.\n\n"
        '2, Click <TEAid> button to evaluate consensus sequence.\n\n'
        '3, For improving consensus sequence, click <Blast> button to perform BLASTN.\n'
        '   Two files <seq_name_blast.txt> and <seq_name_blast.txt.fa> will appear.\n\n'
        '4, Click <seq_name_blast.txt.fa> file and align sequence in AliView.\n\n'
        '5, For more sequence extension, click <Extend> button next to the aligned fasta file.\n\n'
        '6, Use <CropDiv> <CropGap> and <CleanCol> to clean the MSA and evaluate by <TEAid>.\n\n'
        '7, Click <Cons> to generate consensus sequence and save it by <Save> button.\n\n'
        '##################################################################################\n\n'
        'Please cite: \n'
        'Qian, J., Xue, H., Ou, S., Storer, J., Fürtauer, L., Wildermuth, M. C., Kusch, S., & Panstruga, R.\n'
        'bioRxiv (2024) https://doi.org/10.1101/2024.06.27.600963\n'
        'TEtrimmer: A novel tool to automate the manual curation of transposable elements.\n'
    )
    # Display ASCII logo with 'Courier' font
    if os_type == 'Linux':
        logo_font = ('DejaVu Sans Mono', 10)
    elif os_type == 'Darwin':  # macOS
        logo_font = ('Courier', 13)
    else:
        logo_font = ('Courier', 10)

    def check_cdd_database():
        global prepared_cdd_g
        # check_cdd_index_files returns true if cdd index files are found
        # if cdd not indexed, then check for unzipped cdd.pn, if not found then check for cdd.tar.gz, if non found then prompt for download.
        if not check_cdd_index_files(cdd_dir):
            # Check if cdd.tar.gz or unzipped content inc Cdd.pn is present
            if os.path.isfile(os.path.join(cdd_dir, 'Cdd.pn')) or os.path.isfile(os.path.join(cdd_dir, 'cdd.tar.gz')):
                if messagebox.askyesnocancel(
                        'Confirmation',
                        'Conserved Domains Database (CDD) database found but not '
                        'indexed. Do you want to index it? '
                        '\n Skip if you do not want to detect TE protein '
                        "domains.",
                    ):
                        run_func_in_thread(
                            prepare_cdd_database, cdd_database_dir=cdd_dir, os_type=os_type
                        )

                        messagebox.showinfo(
                            'Information',
                            'Building CDD profile index. This may take a few minutes.',
                        )
            else:
                if cdd_dir == cdd_dir_default:
                    if messagebox.askyesnocancel(
                        'Confirmation',
                        'Conserved Domains Database (CDD) database is not '
                        'detected, do you want to download it? '
                        '\n\n CDD database is only used to detect TE protein '
                        "domains and doesn't affect other functions.",
                    ):
                        run_func_in_thread(
                            prepare_cdd_database, cdd_database_dir=cdd_dir, os_type=os_type
                        )

                        messagebox.showinfo(
                            'Information',
                            'CDD database is around 5GB, it could take around 15 mins to '
                            'prepare it. Please be patient. You can do other operations '
                            'when it is downloading...... Refer to the terminal for more '
                            'information.',
                        )

                else:
                    if messagebox.askokcancel(
                        'Confirmation',
                        'Conserved Domains Database (CDD) database is not detected '
                        'from provided --cdd_dir path.'
                        'Do you want to download the CDD database by TEtrimmerGUI'
                        ' again?',
                    ):
                        run_func_in_thread(
                            prepare_cdd_database, cdd_database_dir=cdd_dir, os_type=os_type
                        )

                        messagebox.showinfo(
                            'Information',
                            'CDD database is around 5GB, it could take around 15 mins to '
                            'prepare it. Please be patient. You can do other operations '
                            'when it is downloading...... Refer to the terminal for more '
                            'information.',
                        )
        else:
            prepared_cdd_g = os.path.join(cdd_dir, 'cdd_profile')
            logging.info(f'CDD database is prepared at {prepared_cdd_g}')
            messagebox.showinfo("Information", "CDD database is prepared.")

    def clear_frame():
        for widget in frame.winfo_children():
            widget.destroy()

    def open_start_page():
        logging.info("Open start page")
        clear_frame()  # Clear any existing widgets in the frame

        # Create and pack the logo label
        logo_label = Label(
            frame,
            text=log_text,
            bg='white',
            font=logo_font,
            justify='left',
            wraplength=1100,
        )
        logo_label.pack(pady=10)

        # Create and pack the explanatory text label
        text_label = Label(
            frame,
            text=initial_text,
            bg='white',
            font=('Arial', 15),
            justify='left',
            wraplength=1100,
        )
        text_label.pack(pady=10)

        frame.after(100, check_cdd_database)

    open_start_page()

    #####################################################################################################
    # Code block: Define GUI functions
    #####################################################################################################

    show_confirmation = BooleanVar(value=True)

    def numerical_sort_key(filename):
        numbers = re.findall(r'\d+', filename)
        return [int(num) for num in numbers]

    def show_progress_bar(parent, height=5, speed=1000):
        # Create a custom style
        style = ttk.Style()
        style.configure('custom.Horizontal.TProgressbar', thickness=height)

        progress = ttk.Progressbar(
            parent, mode='indeterminate', style='custom.Horizontal.TProgressbar'
        )
        progress.pack(side='bottom', fill='x')
        parent.update_idletasks()  # Ensure the layout is updated

        def update_progress():
            if progress.winfo_exists():  # Check if the widget exists before updating
                progress.step(1)
                parent.after(speed, update_progress)  # Adjust the speed as needed

        progress.start()
        update_progress()  # Start updating the progress bar

        return progress

    #####################################################################################################
    # Code block: Define parameter setting canvas
    #####################################################################################################

    # Set function to allow to modify MSA cleaning parameters
    def show_settings_dialog():
        # Used global variables: cons_thre_g, blast_e_value_g, blast_e_value_g, max_msa_lines_g, top_msa_lines_g
        # top_msa_lines_g, crop_div_thr_g, crop_div_win_g......
        settings_window = Toplevel(root)
        settings_window.title('Modify Parameters')
        if os_type == 'Darwin':
            settings_window.geometry('550x450')
        else:
            settings_window.geometry('600x450')

        # Create a frame to hold the labels and entries
        frame = Frame(settings_window, bg='white')
        frame.pack(fill='both', expand=True, padx=10, pady=10)

        # Add labels and entries with grid for alignment
        Label(
            frame,
            text='Cons: Consensus generation Threshold (0-1):',
            anchor='w',
            bg='white',
        ).grid(row=0, column=0, sticky='w', pady=2)
        cons_thres_entry = Entry(frame, bg='white')
        cons_thres_entry.insert(0, str(cons_thre_g))
        cons_thres_entry.grid(row=0, column=1, sticky='w', pady=2)

        Label(frame, text='Blast: BLASTN e-value:', anchor='w', bg='white').grid(
            row=1, column=0, sticky='w', pady=2
        )
        e_value_entry = Entry(frame, bg='white')
        e_value_entry.insert(0, str(blast_e_value_g))
        e_value_entry.grid(row=1, column=1, sticky='w', pady=2)

        # Define MSA sequence numbers
        Label(
            frame, text='Blast: Max hit number for Blast', anchor='w', bg='white'
        ).grid(row=2, column=0, sticky='w', pady=2)
        max_msa_lines_entry = Entry(frame, bg='white')
        max_msa_lines_entry.insert(0, str(max_msa_lines_g))
        max_msa_lines_entry.grid(row=2, column=1, sticky='w', pady=2)

        Label(
            frame, text='Blast: Top long hit number for Blast', anchor='w', bg='white'
        ).grid(row=3, column=0, sticky='w', pady=2)
        top_msa_lines_entry = Entry(frame, bg='white')
        top_msa_lines_entry.insert(0, str(top_msa_lines_g))
        top_msa_lines_entry.grid(row=3, column=1, sticky='w', pady=2)

        # Define msa cleaning parameters
        Label(
            frame,
            text='CropDiv: Crop End Divergence Threshold (0-1):',
            anchor='w',
            bg='white',
        ).grid(row=4, column=0, sticky='w', pady=2)
        crop_div_thr_entry = Entry(frame, bg='white')
        crop_div_thr_entry.insert(0, str(crop_div_thr_g))
        crop_div_thr_entry.grid(row=4, column=1, sticky='w', pady=2)

        Label(
            frame,
            text='CropDiv: Crop End Divergence Window Size:',
            anchor='w',
            bg='white',
        ).grid(row=5, column=0, sticky='w', pady=2)
        crop_div_win_entry = Entry(frame, bg='white')
        crop_div_win_entry.insert(0, str(crop_div_win_g))
        crop_div_win_entry.grid(row=5, column=1, sticky='w', pady=2)

        Label(
            frame, text='CropGap: Crop End Gap Threshold (0-1):', anchor='w', bg='white'
        ).grid(row=6, column=0, sticky='w', pady=2)
        crop_gap_thr_entry = Entry(frame, bg='white')
        crop_gap_thr_entry.insert(0, str(crop_gap_thr_g))
        crop_gap_thr_entry.grid(row=6, column=1, sticky='w', pady=2)

        Label(
            frame, text='CropGap: Crop End Gap Window Size:', anchor='w', bg='white'
        ).grid(row=7, column=0, sticky='w', pady=2)
        crop_gap_win_entry = Entry(frame, bg='white')
        crop_gap_win_entry.insert(0, str(crop_gap_win_g))
        crop_gap_win_entry.grid(row=7, column=1, sticky='w', pady=2)

        Label(
            frame,
            text='CleanCol: Clean Column Threshold (0-1):',
            anchor='w',
            bg='white',
        ).grid(row=8, column=0, sticky='w', pady=2)
        column_gap_thr_entry = Entry(frame, bg='white')
        column_gap_thr_entry.insert(0, str(column_gap_thr_g))
        column_gap_thr_entry.grid(row=8, column=1, sticky='w', pady=2)

        Label(
            frame,
            text='CleanCol: Similarity Check Gap Threshold (0-1):',
            anchor='w',
            bg='white',
        ).grid(row=9, column=0, sticky='w', pady=2)
        simi_check_gap_thr_entry = Entry(frame, bg='white')
        simi_check_gap_thr_entry.insert(0, str(simi_check_gap_thr_g))
        simi_check_gap_thr_entry.grid(row=9, column=1, sticky='w', pady=2)

        Label(
            frame, text='CleanCol: Similarity Threshold (0-1):', anchor='w', bg='white'
        ).grid(row=10, column=0, sticky='w', pady=2)
        similarity_thr_entry = Entry(frame, bg='white')
        similarity_thr_entry.insert(0, str(similarity_thr_g))
        similarity_thr_entry.grid(row=10, column=1, sticky='w', pady=2)

        Label(
            frame, text='CleanCol: Min Nucleotide number:', anchor='w', bg='white'
        ).grid(row=11, column=0, sticky='w', pady=2)
        min_nucleotide_entry = Entry(frame, bg='white')
        min_nucleotide_entry.insert(0, str(min_nucleotide_g))
        min_nucleotide_entry.grid(row=11, column=1, sticky='w', pady=2)

        def save_settings():
            global crop_div_thr_g, crop_div_win_g, crop_gap_thr_g, crop_gap_win_g
            global \
                column_gap_thr_g, \
                simi_check_gap_thr_g, \
                similarity_thr_g, \
                min_nucleotide_g
            global cons_thre_g, blast_e_value_g, max_msa_lines_g, top_msa_lines_g

            try:
                crop_div_thr_g = float(crop_div_thr_entry.get())
                crop_div_win_g = int(crop_div_win_entry.get())
                crop_gap_thr_g = float(crop_gap_thr_entry.get())
                crop_gap_win_g = int(crop_gap_win_entry.get())
                column_gap_thr_g = float(column_gap_thr_entry.get())
                simi_check_gap_thr_g = float(simi_check_gap_thr_entry.get())
                similarity_thr_g = float(similarity_thr_entry.get())
                min_nucleotide_g = int(min_nucleotide_entry.get())
                cons_thre_g = float(cons_thres_entry.get())
                blast_e_value_g = float(e_value_entry.get())
                max_msa_lines_g = int(max_msa_lines_entry.get())
                top_msa_lines_g = int(top_msa_lines_entry.get())

                settings_window.destroy()

            except ValueError as e:
                messagebox.showerror(
                    'Invalid input', f'Please enter valid values. Error: {str(e)}'
                )

        Button(frame, text='Save', command=save_settings).grid(
            row=12, columnspan=2, pady=10
        )

    #####################################################################################################
    # Code block: Define directory setting window
    #####################################################################################################
    def browse_directory(entry):
        directory = filedialog.askdirectory()
        if directory:
            entry.delete(0, END)
            entry.insert(0, directory)

    def browse_file(entry):
        file = filedialog.askopenfilename()
        if file:
            entry.delete(0, END)
            entry.insert(0, file)

    def define_paths():
        paths_window = Toplevel(root)
        paths_window.title('Define Input and Output Paths')
        if os_type == 'Darwin':
            paths_window.geometry('800x300')
        else:
            paths_window.geometry('900x350')

        paths_window.columnconfigure(1, weight=1)

        Label(paths_window, text='TEtrimmer Proof Curation Dir:').grid(
            row=0, column=0, sticky='w', padx=10, pady=5
        )
        te_trimmer_entry = Entry(paths_window, width=50)
        te_trimmer_entry.grid(row=0, column=1, padx=10, pady=5, sticky='ew')
        Button(
            paths_window,
            text='Browse',
            command=lambda: browse_directory(te_trimmer_entry),
        ).grid(row=0, column=2, padx=5, pady=5)
        Label(
            paths_window,
            text='Path to the TEtrimmer_for_proof_curation directory.',
            fg='gray',
        ).grid(row=1, column=1, sticky='w', padx=10)

        Label(paths_window, text='Output Directory:').grid(
            row=2, column=0, sticky='w', padx=10, pady=5
        )
        output_entry = Entry(paths_window, width=50)
        output_entry.grid(row=2, column=1, padx=10, pady=5, sticky='ew')
        Button(
            paths_window, text='Browse', command=lambda: browse_directory(output_entry)
        ).grid(row=2, column=2, padx=5, pady=5)
        Label(
            paths_window,
            text='Path where the output files will be saved. Default: Proof Curation Dir',
            fg='gray',
        ).grid(row=3, column=1, sticky='w', padx=10)

        Label(paths_window, text='Genome File:').grid(
            row=4, column=0, sticky='w', padx=10, pady=5
        )
        genome_entry = Entry(paths_window, width=50)
        genome_entry.grid(row=4, column=1, padx=10, pady=5, sticky='ew')
        Button(
            paths_window, text='Browse', command=lambda: browse_file(genome_entry)
        ).grid(row=4, column=2, padx=5, pady=5)
        Label(paths_window, text='Path to the genome FASTA file.', fg='gray').grid(
            row=5, column=1, sticky='w', padx=10
        )

        Label(paths_window, text='Consensus Library:').grid(
            row=6, column=0, sticky='w', padx=10, pady=5
        )
        consensus_entry = Entry(paths_window, width=50)
        consensus_entry.grid(row=6, column=1, padx=10, pady=5, sticky='ew')
        Button(
            paths_window, text='Browse', command=lambda: browse_file(consensus_entry)
        ).grid(row=6, column=2, padx=5, pady=5)
        Label(
            paths_window,
            text='Path to the any other consensus library file.',
            fg='gray',
        ).grid(row=7, column=1, sticky='w', padx=10)

        # Initialize entry fields with current paths if they exist
        if te_trimmer_proof_curation_dir_g:
            te_trimmer_entry.insert(0, te_trimmer_proof_curation_dir_g)
        if output_dir_g:
            output_entry.insert(0, output_dir_g)
        if genome_file_g:
            genome_entry.insert(0, genome_file_g)
        if consensus_lib_g:
            consensus_entry.insert(0, consensus_lib_g)

        def save_paths():
            global \
                te_trimmer_proof_curation_dir_g, \
                output_dir_g, \
                genome_file_g, \
                consensus_lib_g, \
                consensus_folder, \
                others_dir, \
                other_cons_lib_result_folder

            # Record consensus_lib_g content before path definition
            consensus_lib_old = consensus_lib_g

            te_trimmer_proof_curation_dir_g = te_trimmer_entry.get()
            output_dir_g = output_entry.get()
            genome_file_g = genome_entry.get()
            consensus_lib_g = consensus_entry.get()

            # Set path to None when they are not defined.
            if not te_trimmer_proof_curation_dir_g:
                te_trimmer_proof_curation_dir_g = None
            if not output_dir_g:
                output_dir_g = None
            if not genome_file_g:
                genome_file_g = None
            if not consensus_lib_g:
                consensus_lib_g = None

            output_dir_g, consensus_folder, others_dir, other_cons_lib_result_folder = (
                define_output_path(output_dir_g)
            )

            # Only separate other TE consensus library into single files when consensus_lib_g is modified
            # This can save time.
            if consensus_lib_old != consensus_lib_g:
                prepare_other_cons_lib(consensus_lib_g)
            create_mean_bar()
            paths_window.destroy()

        Button(paths_window, text='Save', command=save_paths).grid(
            row=8, columnspan=3, pady=20
        )

        # Configure grid columns to expand with window
        paths_window.grid_columnconfigure(1, weight=1)

    #####################################################################################################
    # Code block: Define undo copy; copy and open file functions
    #####################################################################################################

    # Define function to allow retrieve copy operation
    def undo_last_copy():
        if not copy_history:
            messagebox.showinfo('Info', 'No actions to undo.')
            return
        last_copied_file, target_directory, last_button = copy_history[-1]
        if not os.path.exists(last_copied_file):
            messagebox.showerror(
                'Error', f"File {last_copied_file} doesn't exist. Can't undo."
            )
            return
        if messagebox.askokcancel(
            'Confirmation', f"Do you want to undo the copy of '{last_copied_file}'?"
        ):
            try:
                os.remove(last_copied_file)
                copy_history.pop()

                # if os_type == "Darwin":
                #     last_button.config(fg='black')  # Change button text color under macOS system
                #     last_button.update_idletasks()  # Update UI immediately
                # else:
                #     last_button.config(bg='white')  # Change button color
                #     last_button.update_idletasks()  # Update UI immediately
                last_button.config(
                    fg='black'
                )  # Change button text color under macOS system
                last_button.update_idletasks()  # Update UI immediately

                messagebox.showinfo(
                    'Info', f"Successfully removed '{last_copied_file}'."
                )
            except Exception as e:
                messagebox.showerror(
                    'Error', f'An error occurred while deleting the file: {str(e)}'
                )

    # copy_file function is bundled with copy buttons like Consensus
    def copy_file(filename, button, target_directory, source_dir, parent_win):
        def _copy_file(event):
            if target_directory is None or not os.path.isdir(target_directory):
                messagebox.showerror(
                    'Error', "Output directory isn't defined!", parent=parent_win
                )
                return

            file_path = os.path.join(source_dir, filename)
            if not show_confirmation.get() or messagebox.askokcancel(
                'Confirmation',
                f"Do you want to copy '{filename}' to '{target_directory}'?",
                parent=parent_win,
            ):
                os.makedirs(target_directory, exist_ok=True)
                try:
                    shutil.copy(file_path, target_directory)
                    # if os_type == "Darwin":
                    #     button.config(fg='red')  # Change button text color under macOS system
                    #     button.update_idletasks()  # Update UI immediately
                    # else:
                    #     button.config(bg='light green')  # Change button color
                    #     button.update_idletasks()  # Update UI immediately
                    button.config(fg='red')
                    button.update_idletasks()
                    if len(copy_history) >= 100:
                        copy_history.pop(0)
                    copy_history.append(
                        (
                            os.path.join(target_directory, filename),
                            target_directory,
                            button,
                        )
                    )
                except Exception as e:
                    messagebox.showerror(
                        'Error',
                        f'An error occurred while copying the file: {str(e)}',
                        parent=parent_win,
                    )

        return _copy_file

    # Set nested function to enable this function containing parameters to be used by button
    def open_file(filename, button, source_dir, aliview_jar_path=None):
        def _open_file(event):
            filepath = os.path.join(source_dir, filename)
            # if os_type == "Darwin":
            #     button.config(fg='red')  # Change button text color under macOS system
            #     button.update_idletasks()  # Update UI immediately
            # else:
            #     button.config(bg='yellow')  # Change button color
            #     button.update_idletasks()  # Update UI immediately
            button.config(fg='red')
            button.update_idletasks()

            if os.path.isdir(filepath):
                open_cluster_folder(filename, source_dir)
            else:
                if filename.lower().endswith(('.fa', '.fasta')):
                    if aliview_jar_path:
                        subprocess.run(['java', '-jar', aliview_jar_path, filepath])
                    else:
                        subprocess.run(['aliview', filepath])
                elif filename.lower().endswith('.pdf'):
                    if os_type == 'Linux':
                        subprocess.run(['xdg-open', filepath])
                    elif os_type == 'Darwin':  # macOS
                        subprocess.run(['open', filepath])
                    elif os_type == 'Windows':
                        os.startfile(filepath)
                    else:
                        subprocess.run(['xdg-open', filepath])
                elif filename.lower().endswith(('.txt', '.py', '.csv', '.md', '.bed')):
                    if os_type == 'Linux':
                        text_editor = (
                            'gedit'  # Replace 'gedit' with your preferred text editor
                        )
                        subprocess.run([text_editor, filepath])
                    elif os_type == 'Darwin':  # macOS
                        subprocess.run(['open', '-a', 'TextEdit', filepath])
                    elif os_type == 'Windows':
                        notepad_path = (
                            'notepad.exe'  # or path to another text editor if preferred
                        )
                        subprocess.run([notepad_path, filepath])
                    else:
                        text_editor = 'gedit'  # Fallback for other systems
                        subprocess.run([text_editor, filepath])
                else:  # Fallback for other file types
                    if os_type == 'Linux':
                        subprocess.run(['xdg-open', filepath])
                    elif os_type == 'Darwin':  # macOS
                        subprocess.run(['open', filepath])
                    elif os_type == 'Windows':
                        os.startfile(filepath)
                    else:
                        subprocess.run(['xdg-open', filepath])

        return _open_file

    def show_help():
        help_window = Toplevel(root)
        help_window.title('Help')
        help_window.geometry('900x700')

        help_text_widget = Text(
            help_window, bg='white', font=('Arial', 15), wrap='word'
        )
        help_text_widget.insert('1.0', initial_text)
        help_text_widget.config(state='disabled')  # Make the Text widget read-only
        help_text_widget.pack(fill='both', expand=True)

        help_window.update_idletasks()  # Ensure that all widget sizes are calculated

    #####################################################################################################
    # Code block: Define child canvas, which show files in each cluster
    #####################################################################################################
    # Load all clusters
    def load_cluster_files(
        start, end, frame, canvas, source_dir=te_trimmer_proof_curation_dir_g
    ):
        clear_frame()
        canvas.yview_moveto(0)  # Reset scrollbar to top
        if not os.path.exists(source_dir) or not os.listdir(source_dir):
            label = Label(
                frame, text='No files found here, try another folder.', bg='white'
            )
            label.pack(pady=20)
            return
        # Sort files
        sorted_files = sorted(os.listdir(source_dir), key=numerical_sort_key)
        for i, filename in enumerate(sorted_files[start:end], start=start):
            # Add line number into canvas frame
            line_number = Label(frame, text=str(i + 1), bg='white')
            line_number.grid(row=i - start, column=0)

            # Add file name button into canvas frame
            file_button = Button(frame, text=filename, anchor='w', bg='white')
            file_button.grid(row=i - start, column=1, sticky='ew')

            # Bind with open_file function to open file
            file_button.bind(
                '<Double-Button-1>', open_file(filename, file_button, source_dir)
            )

            # Build a child button_frame inside frame
            button_frame = Frame(frame, bg='white')
            button_frame.grid(row=i - start, column=2, sticky='e')

            # If it's a folder in "TE_clustered", add a label with the file count
            if source_dir.endswith('TE_clustered') and os.path.isdir(
                os.path.join(source_dir, filename)
            ):
                file_count = len(os.listdir(os.path.join(source_dir, filename)))
                file_count_label = Label(
                    frame, text=f'({file_count} files)', bg='white'
                )
                file_count_label.grid(row=i - start, column=3)

            button_frame.grid_columnconfigure(0, weight=1)
            button_frame.grid_rowconfigure(0, weight=1)
            frame.grid_columnconfigure(1, weight=1)
            frame.grid_columnconfigure(2, weight=0)

    def load_cluster_files_with_destroy(start, end, frame, canvas, path):
        # update current_canvas_content to help search function
        global current_canvas_content
        current_canvas_content = 'tetrimmer_out'

        load_cluster_files(start, end, frame, canvas, source_dir=path)

    #####################################################################################################
    # Code block: Define child canvas, which show files in each cluster
    #####################################################################################################

    # source_dir is the folder path contains all files need to be loaded
    # canvas is inside current_win
    # frame is inside canvas
    # frame contains child-frames and buttons

    # child_load_files can only load 1000 files maximum
    def child_load_files(
        start,
        end,
        frame,
        canvas,
        source_dir,
        current_win,
        scroll_position=None,
        button_states=None,
    ):
        # Used global variables
        # chrom_size_g
        # consensus_folder
        # temp_folder
        # genome_file
        # cons_thre_g
        # others_dir

        if scroll_position is not None:
            canvas.yview_moveto(scroll_position)  # Set scrollbar to saved position
        else:
            canvas.yview_moveto(0)  # Reset scrollbar to top if no position is provided

        if button_states is None:
            button_states = {}

        if not os.path.exists(source_dir) or not os.listdir(source_dir):
            label = Label(
                frame, text='No files found here, try another folder.', bg='white'
            )
            label.pack(pady=20)
            return

        # Sort files
        sorted_files = sorted(os.listdir(source_dir))
        for i, filename in enumerate(sorted_files[start:end], start=start):
            # Add line number into canvas frame
            line_number = Label(frame, text=str(i + 1), bg='white')
            line_number.grid(row=i - start, column=0)

            """
            # Get button states
        button_defaults = {
            'file_button': ('white', 'black'),
            'save_button': ('white', 'black'),
            'extension_button': ('white', 'black'),
            'teaid_button': ('white', 'black'),
            'cons_button': ('white', 'black'),
            'others_button': ('white', 'black')
        }

        if filename in button_states:
            states = button_states[filename]
            for j, key in enumerate(button_defaults.keys()):
                if j < len(states):
                    button_defaults[key] = states[j]

        Button(button_frame, text="Save", bg=button_defaults['save_button'][0], fg=button_defaults['save_button'][1])
            """

            # Get button states
            file_button_bg = 'white'
            save_button_bg = 'white'
            extension_button_bg = 'white'
            teaid_button_bg = 'white'
            crop_end_by_div_button_bg = 'white'
            crop_end_by_gap_button_bg = 'white'
            remove_gap_column_button_bg = 'white'
            cons_button_bg = 'white'
            others_button_bg = 'white'

            file_button_fg = 'black'
            save_button_fg = 'black'
            extension_button_fg = 'black'
            teaid_button_fg = 'black'
            crop_end_by_div_button_fg = 'black'
            crop_end_by_gap_button_fg = 'black'
            remove_gap_column_button_fg = 'black'
            cons_button_fg = 'black'
            others_button_fg = 'black'

            if len(button_states) != 0:
                if filename in button_states:
                    states = button_states[filename]
                    if len(states) >= 1:
                        file_button_bg = states[0][0]
                        file_button_fg = states[0][1]
                    if len(states) >= 2:
                        save_button_bg = states[1][0]
                        save_button_fg = states[1][1]
                    if len(states) >= 3:
                        extension_button_bg = states[2][0]
                        extension_button_fg = states[2][1]
                    if len(states) >= 4:
                        teaid_button_bg = states[3][0]
                        teaid_button_fg = states[3][1]
                    if len(states) >= 5:
                        crop_end_by_div_button_bg = states[4][0]
                        crop_end_by_div_button_fg = states[4][1]
                    if len(states) >= 6:
                        crop_end_by_gap_button_bg = states[5][0]
                        crop_end_by_gap_button_fg = states[5][1]
                    if len(states) >= 7:
                        remove_gap_column_button_bg = states[6][0]
                        remove_gap_column_button_fg = states[6][1]
                    if len(states) >= 8:
                        cons_button_bg = states[7][0]
                        cons_button_fg = states[7][1]
                    if len(states) >= 9:
                        others_button_bg = states[8][0]
                        others_button_fg = states[8][1]
                else:
                    file_button_bg = 'white'
                    file_button_fg = 'blue'

            # Add file name button into canvas frame
            file_button = Button(
                frame, text=filename, anchor='w', bg=file_button_bg, fg=file_button_fg
            )
            file_button.grid(row=i - start, column=1, sticky='ew')

            # Bind with open_file function to open file
            file_button.bind(
                '<Double-Button-1>', open_file(filename, file_button, source_dir)
            )

            # Build a child button_frame inside frame
            button_frame = Frame(frame, bg='white')
            button_frame.grid(row=i - start, column=2, sticky='e')

            # Create "Consensus" button inside button_frame
            copy_button = Button(
                button_frame, text='Save', bg=save_button_bg, fg=save_button_fg
            )
            copy_button.grid(row=0, column=0, padx=1)
            # Bind "Consensus" button with copy_file function with specific source and destination folder
            copy_button.bind(
                '<Button-1>',
                copy_file(
                    filename, copy_button, consensus_folder, source_dir, current_win
                ),
            )

            # Define "Extension" button
            more_extend_button = Button(
                button_frame,
                text='Extend',
                bg=extension_button_bg,
                fg=extension_button_fg,
            )
            more_extend_button.grid(row=0, column=1, padx=1)
            # Bind "Extension" button with extension function
            more_extend_button.bind(
                '<Button-1>',
                extension_function(
                    filename,
                    more_extend_button,
                    source_dir,
                    temp_folder,
                    current_win,
                    chrom_size_g,
                    frame,
                    canvas,
                    genome_file_g,
                ),
            )

            # Define "TEAid" button
            plot_button = Button(
                button_frame, text='TEAid', bg=teaid_button_bg, fg=teaid_button_fg
            )
            plot_button.grid(row=0, column=2, padx=1)
            # Bind "TEAid" button with teaid_plotter_gui
            plot_button.bind(
                '<Button-1>',
                teaid_plotter_gui(
                    filename,
                    plot_button,
                    source_dir,
                    temp_folder,
                    genome_file_g,
                    canvas,
                    current_win,
                    prepared_cdd_g,
                ),
            )

            # Define "Crop end by divergence" button
            crop_end_by_div_button = Button(
                button_frame,
                text='CropDiv',
                bg=crop_end_by_div_button_bg,
                fg=crop_end_by_div_button_fg,
            )
            crop_end_by_div_button.grid(row=0, column=3, padx=1)
            crop_end_by_div_button.bind(
                '<Button-1>',
                crop_end_div_gui(
                    filename,
                    crop_end_by_div_button,
                    source_dir,
                    source_dir,
                    current_win,
                    frame,
                    canvas,
                ),
            )

            # Define "Crop end by gap" button
            crop_end_by_gap_button = Button(
                button_frame,
                text='CropGap',
                bg=crop_end_by_gap_button_bg,
                fg=crop_end_by_gap_button_fg,
            )
            crop_end_by_gap_button.grid(row=0, column=4, padx=1)

            crop_end_by_gap_button.bind(
                '<Button-1>',
                crop_end_gap_gui(
                    filename,
                    crop_end_by_gap_button,
                    source_dir,
                    source_dir,
                    current_win,
                    frame,
                    canvas,
                ),
            )

            # Define "Clean gap column" button
            clean_gap_column_button = Button(
                button_frame,
                text='CleanCol',
                bg=remove_gap_column_button_bg,
                fg=remove_gap_column_button_fg,
            )
            clean_gap_column_button.grid(row=0, column=5, padx=1)

            clean_gap_column_button.bind(
                '<Button-1>',
                remove_gaps_with_similarity_check_gui(
                    filename,
                    clean_gap_column_button,
                    source_dir,
                    source_dir,
                    current_win,
                    frame,
                    canvas,
                ),
            )

            # Define "Cons" button
            cons_button = Button(
                button_frame, text='Cons', bg=cons_button_bg, fg=cons_button_fg
            )
            cons_button.grid(row=0, column=6, padx=1)

            cons_button.bind(
                '<Button-1>',
                generate_cons(
                    filename,
                    cons_button,
                    source_dir,
                    current_win,
                    frame,
                    canvas,
                    cons_thre=cons_thre_g,
                    ambiguous='N',
                ),
            )

            # Define "Others" button (discard)
            others_button = Button(
                button_frame, text='Discard', bg=others_button_bg, fg=others_button_fg
            )
            others_button.grid(row=0, column=7, padx=1)
            # Bind "Others" button with copy_file function with different destination folder
            others_button.bind(
                '<Button-1>',
                copy_file(filename, others_button, others_dir, source_dir, current_win),
            )

            button_frame.grid_columnconfigure(0, weight=1)
            button_frame.grid_rowconfigure(0, weight=1)
            frame.grid_columnconfigure(1, weight=1)
            frame.grid_columnconfigure(2, weight=0)

    # Build child canvas window and load the files in each cluster
    def open_cluster_folder(folder_n, source_dir):
        # Create a new top-level window
        folder_window = Toplevel()
        folder_window.title(folder_n)
        folder_window.geometry('1100x600')

        # Create canvas on the new window
        folder_canvas = Canvas(folder_window, bg='white')
        folder_canvas.pack(side='left', fill='both', expand=True)

        # Set scrollbar for the canvas
        folder_scrollbar = Scrollbar(
            folder_window, orient='vertical', command=folder_canvas.yview
        )
        folder_canvas.configure(yscrollcommand=folder_scrollbar.set)
        folder_scrollbar.pack(side='right', fill='y')

        # Set scrollbar control
        folder_window.bind('<MouseWheel>', lambda event: scroll(event, folder_canvas))
        folder_window.bind('<Button-4>', lambda event: scroll(event, folder_canvas))
        folder_window.bind('<Button-5>', lambda event: scroll(event, folder_canvas))

        # Create frame for the canvas
        folder_frame = Frame(folder_canvas, bg='white')
        folder_canvas_frame = folder_canvas.create_window(
            (0, 0), window=folder_frame, anchor='nw'
        )

        # Load file, show maximum 1000 files
        child_load_files(
            0,
            1000,
            folder_frame,
            folder_canvas,
            os.path.join(source_dir, folder_n),
            folder_window,
        )

        # Bind events to the new window's canvas and frame
        folder_canvas.bind(
            '<Configure>',
            lambda event: on_configure(event, folder_canvas, folder_canvas_frame),
        )
        folder_frame.bind(
            '<Configure>', lambda event: update_scrollregion(event, folder_canvas)
        )

        folder_window.mainloop()

    #####################################################################################################
    # Code block: Define function to load sequences from consensus library
    #####################################################################################################
    # source_dir is the folder path contains all files need to be loaded
    # canvas is inside current_win
    # frame is inside canvas
    # frame contains child-frames and buttons
    def other_cons_load_files(
        start,
        end,
        frame,
        canvas,
        source_dir,
        current_win,
        save_path=None,
        scroll_position=None,
        button_states=None,
        current_canvas='cons_lib',
    ):
        # Update global current_canvas_content variable to enable search function
        global current_canvas_content
        current_canvas_content = current_canvas

        clear_frame()
        if scroll_position is not None:
            canvas.yview_moveto(scroll_position)  # Set scrollbar to saved position
        else:
            canvas.yview_moveto(0)  # Reset scrollbar to top if no position is provided

        if button_states is None:
            button_states = {}

        if not os.path.exists(source_dir) or not os.listdir(source_dir):
            label = Label(
                frame, text='No files found here, try another folder.', bg='white'
            )
            label.pack(pady=20)
            return

        # Sort files
        sorted_files = sorted(os.listdir(source_dir))

        for i, filename in enumerate(sorted_files[start:end], start=start):
            # Add line number into canvas frame
            line_number = Label(frame, text=str(i + 1), bg='white')
            line_number.grid(row=i - start, column=0)

            # Get button states
            file_button_bg = 'white'
            save_button_bg = 'white'
            blast_button_bg = 'white'
            extension_button_bg = 'white'
            teaid_button_bg = 'white'
            crop_end_by_div_button_bg = 'white'
            crop_end_by_gap_button_bg = 'white'
            remove_gap_column_button_bg = 'white'
            cons_button_bg = 'white'

            file_button_fg = 'black'
            save_button_fg = 'black'
            blast_button_fg = 'black'
            extension_button_fg = 'black'
            teaid_button_fg = 'black'
            crop_end_by_div_button_fg = 'black'
            crop_end_by_gap_button_fg = 'black'
            remove_gap_column_button_fg = 'black'
            cons_button_fg = 'black'
            if len(button_states) != 0:
                if filename in button_states:
                    states = button_states[filename]
                    if len(states) >= 1:
                        file_button_bg = states[0][0]
                        file_button_fg = states[0][1]
                    if len(states) >= 2:
                        save_button_bg = states[1][0]
                        save_button_fg = states[1][1]
                    if len(states) >= 3:
                        blast_button_bg = states[2][0]
                        blast_button_fg = states[2][1]
                    if len(states) >= 4:
                        extension_button_bg = states[3][0]
                        extension_button_fg = states[3][1]
                    if len(states) >= 5:
                        teaid_button_bg = states[4][0]
                        teaid_button_fg = states[4][1]
                    if len(states) >= 6:
                        crop_end_by_div_button_bg = states[5][0]
                        crop_end_by_div_button_fg = states[5][1]
                    if len(states) >= 7:
                        crop_end_by_gap_button_bg = states[6][0]
                        crop_end_by_gap_button_fg = states[6][1]
                    if len(states) >= 8:
                        remove_gap_column_button_bg = states[7][0]
                        remove_gap_column_button_fg = states[7][1]
                    if len(states) >= 9:
                        cons_button_bg = states[8][0]
                        cons_button_fg = states[8][1]
                else:
                    file_button_bg = 'white'
                    file_button_fg = 'blue'

            # Add file name button into canvas frame
            file_button = Button(
                frame, text=filename, anchor='w', bg=file_button_bg, fg=file_button_fg
            )
            file_button.grid(row=i - start, column=1, sticky='ew')
            # Bind with open_file function to open file
            file_button.bind(
                '<Double-Button-1>', open_file(filename, file_button, source_dir)
            )

            # Build a child button_frame inside frame
            button_frame = Frame(frame, bg='white')
            button_frame.grid(row=i - start, column=2, sticky='e')

            # Create "Save" button inside button_frame
            copy_button = Button(
                button_frame, text='Save', bg=save_button_bg, fg=save_button_fg
            )
            copy_button.grid(row=0, column=0, padx=1)
            # Bind "Consensus" button with copy_file function with specific source and destination folder
            copy_button.bind(
                '<Button-1>',
                copy_file(filename, copy_button, save_path, source_dir, current_win),
            )

            # Define "Blast" button
            blast_button = Button(
                button_frame, text='Blast', bg=blast_button_bg, fg=blast_button_fg
            )
            blast_button.grid(row=0, column=1, padx=1)
            # Bind blast button with blast functions
            blast_button.bind(
                '<Button-1>',
                blast_gui(
                    filename,
                    blast_button,
                    source_dir,
                    other_cons_lib_folder,
                    current_win,
                    frame,
                    canvas,
                    genome_file_g,
                    e_value=blast_e_value_g,
                    update_child_canvas=False,
                    file_start=start,
                    file_end=end,
                    save_path=save_path,
                ),
            )

            # Define "Extension" button
            more_extend_button = Button(
                button_frame,
                text='Extend',
                bg=extension_button_bg,
                fg=extension_button_fg,
            )
            more_extend_button.grid(row=0, column=2, padx=1)
            # Bind "Extension" button with extension function
            more_extend_button.bind(
                '<Button-1>',
                extension_function(
                    filename,
                    more_extend_button,
                    source_dir,
                    temp_folder,
                    current_win,
                    chrom_size_g,
                    frame,
                    canvas,
                    genome_file_g,
                    update_child_canvas=False,
                    file_start=start,
                    file_end=end,
                    save_path=save_path,
                ),
            )

            # Define "TEAid" button
            plot_button = Button(
                button_frame, text='TEAid', bg=teaid_button_bg, fg=teaid_button_fg
            )
            plot_button.grid(row=0, column=3, padx=1)
            # Bind "TEAid" button with teaid_plotter_gui
            plot_button.bind(
                '<Button-1>',
                teaid_plotter_gui(
                    filename,
                    plot_button,
                    source_dir,
                    temp_folder,
                    genome_file_g,
                    canvas,
                    current_win,
                    prepared_cdd_g,
                ),
            )

            # Define "Crop end by divergence" button
            crop_end_by_div_button = Button(
                button_frame,
                text='CropDiv',
                bg=crop_end_by_div_button_bg,
                fg=crop_end_by_div_button_fg,
            )
            crop_end_by_div_button.grid(row=0, column=4, padx=1)
            crop_end_by_div_button.bind(
                '<Button-1>',
                crop_end_div_gui(
                    filename,
                    crop_end_by_div_button,
                    source_dir,
                    source_dir,
                    current_win,
                    frame,
                    canvas,
                    update_child_canvas=False,
                    file_start=start,
                    file_end=end,
                    save_path=save_path,
                ),
            )

            # Define "Crop end by gap" button
            crop_end_by_gap_button = Button(
                button_frame,
                text='CropGap',
                bg=crop_end_by_gap_button_bg,
                fg=crop_end_by_gap_button_fg,
            )
            crop_end_by_gap_button.grid(row=0, column=5, padx=1)
            crop_end_by_gap_button.bind(
                '<Button-1>',
                crop_end_gap_gui(
                    filename,
                    crop_end_by_gap_button,
                    source_dir,
                    source_dir,
                    current_win,
                    frame,
                    canvas,
                    update_child_canvas=False,
                    file_start=start,
                    file_end=end,
                    save_path=save_path,
                ),
            )

            # Define "Clean gap column" button
            clean_gap_column_button = Button(
                button_frame,
                text='CleanCol',
                bg=remove_gap_column_button_bg,
                fg=remove_gap_column_button_fg,
            )
            clean_gap_column_button.grid(row=0, column=6, padx=1)
            clean_gap_column_button.bind(
                '<Button-1>',
                remove_gaps_with_similarity_check_gui(
                    filename,
                    clean_gap_column_button,
                    source_dir,
                    source_dir,
                    current_win,
                    frame,
                    canvas,
                    update_child_canvas=False,
                    file_start=start,
                    file_end=end,
                    save_path=save_path,
                ),
            )

            # Define "Cons" button
            cons_button = Button(
                button_frame, text='Cons', bg=cons_button_bg, fg=cons_button_fg
            )
            cons_button.grid(row=0, column=7, padx=1)

            cons_button.bind(
                '<Button-1>',
                generate_cons(
                    filename,
                    cons_button,
                    source_dir,
                    current_win,
                    frame,
                    canvas,
                    cons_thre=cons_thre_g,
                    ambiguous='N',
                    update_child_canvas=False,
                    file_start=start,
                    file_end=end,
                    save_path=save_path,
                ),
            )

            button_frame.grid_columnconfigure(0, weight=1)
            button_frame.grid_rowconfigure(0, weight=1)
            frame.grid_columnconfigure(1, weight=1)
            frame.grid_columnconfigure(2, weight=0)

    #####################################################################################################
    # Code block: Define search function and canvas
    #####################################################################################################
    def open_search_window():
        search_window = Toplevel(root)
        search_window.title('Search Files')
        search_window.geometry('800x600')

        search_frame = Frame(search_window)
        search_frame.pack(fill='x', padx=10, pady=5)

        search_entry = Entry(search_frame, width=40)
        search_entry.pack(side='left', padx=5)

        search_button = Button(
            search_frame,
            text='Search',
            command=lambda: perform_search_in_window(
                search_entry.get(), result_frame, result_canvas
            ),
        )
        search_button.pack(side='left', padx=5)

        # Create canvas for displaying search results
        result_canvas = Canvas(search_window, bg='white')
        result_canvas.pack(side='left', fill='both', expand=True)

        result_scrollbar = Scrollbar(
            search_window, orient='vertical', command=result_canvas.yview
        )
        result_canvas.configure(yscrollcommand=result_scrollbar.set)
        result_scrollbar.pack(side='right', fill='y')

        search_window.bind('<MouseWheel>', lambda event: scroll(event, result_canvas))
        search_window.bind('<Button-4>', lambda event: scroll(event, result_canvas))
        search_window.bind('<Button-5>', lambda event: scroll(event, result_canvas))

        result_canvas.yview_moveto(0)  # Reset scrollbar to top

        result_frame = Frame(result_canvas, bg='white')
        result_canvas.create_window((0, 0), window=result_frame, anchor='nw')

        result_frame.bind(
            '<Configure>',
            lambda e: result_canvas.configure(scrollregion=result_canvas.bbox('all')),
        )

        search_window.mainloop()

    def perform_search_in_window(pattern, frame, canvas):
        # te_trimmer_proof_curation_dir, current_canvas_content, other_cons_lib_single_file_folder are global variables
        if pattern:
            if current_canvas_content == 'tetrimmer_out':
                search_results = search_files_with_pattern(
                    pattern, te_trimmer_proof_curation_dir_g, current_canvas_content
                )
            else:
                search_results = search_files_with_pattern(
                    pattern, other_cons_lib_single_file_folder, current_canvas_content
                )
            display_search_results_in_window(search_results, frame)
            canvas.yview_moveto(0)  # Reset scrollbar to top

    def display_search_results_in_window(search_results, frame):
        for widget in frame.winfo_children():
            widget.destroy()

        if not search_results:
            label = Label(
                frame, text='No files found matching the pattern.', bg='white'
            )
            label.pack(pady=20)
            return

        for i, result in enumerate(search_results):
            line_number = Label(frame, text=str(i + 1), bg='white')
            line_number.grid(row=i, column=0)

            file_label = Label(frame, text=result, anchor='w', bg='white')
            file_label.grid(row=i, column=1, sticky='ew')

    #####################################################################################################
    # Code block: Add menu bar for the mather canvas
    #####################################################################################################
    def create_mean_bar():
        # The used global variables include: "root", "te_trimmer_proof_curation_dir",
        # Create mother menu
        menubar = Menu(root)

        menubar.delete(0, 'end')  # Clear the existing menu bar

        # Show menu on the window
        root.configure(menu=menubar)

        annotation_folders = [
            'Clustered_proof_curation',
            'TE_low_copy',
            'TE_skipped',
            'Consensus_lib',
        ]

        # Create sub-menu
        for i, annotation in enumerate(annotation_folders):
            annotationMenu = Menu(menubar, tearoff=0)
            if i == 0:
                menubar.add_cascade(label='TEtrimmer_clustered', menu=annotationMenu)
            elif i == 1:
                menubar.add_cascade(label='TEtrimmer_low_copy', menu=annotationMenu)
            elif i == 2:
                menubar.add_cascade(label='TEtrimmer_skipped', menu=annotationMenu)
            else:
                menubar.add_cascade(label=annotation, menu=annotationMenu)

            annotation_path = None
            # Check which menu button is selected
            if (
                i <= 2 and te_trimmer_proof_curation_dir_g is not None
            ):  # Means "TE_clustered", "TE_low_copy", "TE_skipped"
                annotation_path = os.path.join(
                    te_trimmer_proof_curation_dir_g, annotation
                )
            elif i == 3:  # Means "Consensus_lib"
                annotation_path = other_cons_lib_single_file_folder

            # Give hits when folder isn't found
            if annotation_path is None or not os.path.exists(annotation_path):
                if i == 0:
                    annotationMenu.add_command(
                        label="TEtrimmer proof curation folder not detected! Define by 'Setting' menu",
                        command=partial(
                            messagebox.showerror,
                            'Error',
                            "Please use the correct input directory by 'Setting' menu."
                            ' three folder should be contained in your input path, '
                            "including 'Clustered_proof_curation', "
                            "'TE_skipped', and 'TE_low_copy'",
                        ),
                    )
                elif i == 1:
                    annotationMenu.add_command(label='No low copy TEs')
                elif i == 2:
                    annotationMenu.add_command(label='No skipped TEs')

                elif annotation == 'Consensus_lib':
                    annotationMenu.add_command(
                        label="TE consensus sequences not found. Define by 'Setting' menu",
                        command=partial(
                            messagebox.showerror,
                            'Error',
                            "Please use 'Setting' to define the "
                            'TE consensus library path you want to check',
                        ),
                    )
                continue

            # Sort files inside each folder
            sorted_files_annotation = sorted(os.listdir(annotation_path))

            # Give No files found when the folder is empty
            if not sorted_files_annotation:
                annotationMenu.add_command(label='No file is found')
            else:
                # Show maximum 150 files on the window
                if i == 0:  # Means "TE_clustered"
                    for j in range(0, len(sorted_files_annotation), 150):
                        end = min(j + 150, len(sorted_files_annotation))

                        annotationMenu.add_command(
                            label=f'{j + 1}-{end}',
                            command=partial(
                                load_cluster_files_with_destroy,
                                j,
                                end,
                                frame,
                                canvas,
                                annotation_path,
                            ),
                        )
                elif i == 1 or i == 2:  # Means "TE_low_copy", "TE_skipped"
                    for j in range(0, len(sorted_files_annotation), 100):
                        end = min(j + 100, len(sorted_files_annotation))

                        # Add 1000 to the end when checking the last page to enable to show added files by fresh canvas
                        # Use other_cons_load_file for "TE_low_copy" and "TE_skipped". Because they have the same file
                        # structure.
                        # current_canvas could be "cons_lib" (default) or "tetrimmer_out".
                        if end == len(sorted_files_annotation):
                            annotationMenu.add_command(
                                label=f'{j + 1}-{end}',
                                command=partial(
                                    other_cons_load_files,
                                    j,
                                    end + 1000,
                                    frame,
                                    canvas,
                                    annotation_path,
                                    canvas,
                                    save_path=consensus_folder,
                                    current_canvas='tetrimmer_out',
                                ),
                            )
                        else:
                            annotationMenu.add_command(
                                label=f'{j + 1}-{end}',
                                command=partial(
                                    other_cons_load_files,
                                    j,
                                    end,
                                    frame,
                                    canvas,
                                    annotation_path,
                                    canvas,
                                    save_path=consensus_folder,
                                    current_canvas='tetrimmer_out',
                                ),
                            )
                elif i == 3:  # Means "Consensus_lib"
                    for j in range(0, len(sorted_files_annotation), 100):
                        end = min(j + 100, len(sorted_files_annotation))

                        if end == len(sorted_files_annotation):
                            annotationMenu.add_command(
                                label=f'{j + 1}-{end}',
                                command=partial(
                                    other_cons_load_files,
                                    j,
                                    end + 1000,
                                    frame,
                                    canvas,
                                    annotation_path,
                                    canvas,
                                    save_path=other_cons_lib_result_folder,
                                ),
                            )
                        else:
                            annotationMenu.add_command(
                                label=f'{j + 1}-{end}',
                                command=partial(
                                    other_cons_load_files,
                                    j,
                                    end,
                                    frame,
                                    canvas,
                                    annotation_path,
                                    canvas,
                                    save_path=other_cons_lib_result_folder,
                                ),
                            )

        # Add confirm menu button
        settings_menu = Menu(menubar, tearoff=0)
        # Set confirm_menu child menu
        # Initialize the BooleanVar to store "Show Confirmation Window" status
        settings_menu.add_checkbutton(
            label="Show Confirmation Window When Click 'Save'",
            onvalue=True,
            offvalue=False,
            variable=show_confirmation,
        )
        settings_menu.add_command(
            label='Modify Function Parameters', command=show_settings_dialog
        )
        settings_menu.add_command(
            label='Define input and output path', command=define_paths
        )
        menubar.add_cascade(label='Setting', menu=settings_menu)

        # Add Undo button
        undo_menu = Menu(menubar, tearoff=0)
        # Add Undo child menu
        undo_menu.add_command(label='undo last save action', command=undo_last_copy)
        menubar.add_cascade(label='Undo', menu=undo_menu)

        # Add the Search button to the menu
        search_menu = Menu(menubar, tearoff=0)
        search_menu.add_command(
            label='Search Files', command=lambda: open_search_window()
        )
        menubar.add_cascade(label='Search', menu=search_menu)

        # Add the Help button to the menu
        help_menu = Menu(menubar, tearoff=0)
        help_menu.add_command(label='Show instruction', command=show_help)
        menubar.add_cascade(label='Help', menu=help_menu)

    create_mean_bar()

    # Add double confirmation on window close
    def on_closing():
        if messagebox.askokcancel('Quit', 'Do you really want to quit?'):
            # Remove all files in the temp_folder
            try:
                logging.info('TEtrimmer is cleaning temporary files')
                shutil.rmtree(temp_folder)
                logging.info('All temporary files are cleaned')

                if is_gzipped and genome_file.endswith('.gz'):
                    logging.info(f'Removing the decompressed genome file: {decompressed_genome_file}')
                    # Remove the unzipped copy of the genome_file if it exists
                    os.remove(decompressed_genome_file)

            except Exception:
                pass
            root.destroy()

    root.protocol('WM_DELETE_WINDOW', on_closing)

    root.mainloop()


if __name__ == '__main__':
    proof_curation()
<|MERGE_RESOLUTION|>--- conflicted
+++ resolved
@@ -1,3067 +1,3003 @@
-import logging
-import os
-import platform
-import re
-import shutil
-import subprocess
-import sys
-import traceback
-from functools import partial
-
-import click
-from Bio import SeqIO
-
-from .._version import __version__
-from src.TEtrimmer.utils.checks import check_tools
-from src.TEtrimmer.utils.logs import init_logging
-from .cialign_plot import drawMiniAlignment
-
-# Import cleaning module
-from .crop_end_divergence import crop_end_div
-from .crop_end_gap import crop_end_gap
-from .GUI_functions import (
-    blast,
-    check_cdd_index_files,
-    check_database,
-    decompress_gzip,
-    extend_bed_regions,
-    extract_fasta_from_bed,
-    fasta_header_to_bed,
-    prepare_cdd_database,
-    process_bed_lines,
-    run_func_in_thread,
-    separate_sequences,
-)
-from .remove_gap import remove_gaps_with_similarity_check
-from .TEAid_plotter import con_generater, teaid_plotter
-
-try:
-    from tkinter import (
-        END,
-        BooleanVar,
-        Button,
-        Canvas,
-        Entry,
-        Frame,
-        Label,
-        Menu,
-        Scrollbar,
-        Text,
-        Tk,
-        Toplevel,
-        filedialog,
-        messagebox,
-        simpledialog,
-        ttk,
-    )
-except ImportError:
-    logging.info('tkinter (TK) is not available in your Python installation.')
-
-
-#####################################################################################################
-# Code block: Get the variables for the script
-#####################################################################################################
-
-def check_aliview(jarpath=None):
-    """
-    Check if AliView is available on the system's PATH.
-    """
-    # If jarpath is provided, check if file exists
-    if jarpath:
-        if os.path.isfile(jarpath):
-            return jarpath
-        else:
-            raise FileNotFoundError(f"AliView jar file not found at {jarpath}")
-    else:
-        # Check if aliview is available on the system's PATH
-        check_tools(required_tools=['aliview'])
-
-def get_original_file_path():
-    """Get the path of the original script file, whether running in development or as a PyInstaller bundle."""
-    if hasattr(sys, '_MEIPASS'):
-        # Path to the temporary folder where PyInstaller extracts your package
-        original_file_path = sys._MEIPASS
-    else:
-        # If the application is running in a normal Python environment, use __file__
-        original_file_path = os.path.dirname(os.path.abspath(__file__))
-    return original_file_path
-
-
-# Detect system OS type
-os_type = platform.system()
-
-# Get path to TEtrimmerGUI.py
-bin_py_path = get_original_file_path()
-
-<<<<<<< HEAD
-aliview_folder = os.path.join(bin_py_path, "aliview")
-change_permissions_recursive(aliview_folder, 0o755)
-
-aliview_path = os.path.join(bin_py_path, "aliview/aliview")
-if os_type == "Windows":
-    aliview_path = os.path.join(bin_py_path, r"aliview\aliview.jar")
-
-=======
->>>>>>> f4d19351
-
-#####################################################################################################
-# Code block: set click command
-#####################################################################################################
-@click.command()
-<<<<<<< HEAD
-@click.option('--te_trimmer_proof_curation_dir', '-i', default=None, type=str,
-              help='TEtrimmer proof curation output path.'
-                   'Like <TEtrimmer_output_path>/TEtrimmer_for_proof_curation. Three folders should exist in the '
-                   'given path including "TE_clustered", "TE_low_copy", and "TE_skipped". '
-                   'If you start the "annoGUI.py" from TETrimmer output directory, you do not need to use this option')
-@click.option('--output_dir', '-o', default=None, type=str,
-              help='Output directory. Default: input directory')
-@click.option('--genome_file', '-g', default=None, type=str,
-              help='Genome fasta file path.')
-@click.option('--consensus_lib', '-clib', default=None, type=str,
-              help='TE consensus library FASTA file. You can check and improve other TE consensus '
-                   'library e.g. The TE library directly from EDTA2, RepeatModeler2, and other tools. If you want to '
-                   'check the same TE library as last time, you do not need to use this option again.')
-@click.option('--cdd_dir', '-cdd', default=None, type=str,
-              help='The directory path that contain downloaded and indexed NCBI cdd database.')
-@click.option('--max_msa_lines', type=int, default=100,
-              help='Set the maximum number of sequences to be included when click "Blast" button. Default: 100')
-@click.option('--top_msa_lines', type=int, default=70,
-              help='If the sequence number after "Blast" is greater than <max_msa_lines>, ' 
-                   'TEtrimmerGUI will first sort sequences by length and choose <top_msa_lines> number of sequences. ' 
-                   'Then, TEtrimmerGUI will randomly select sequences from all remaining BLAST hits until <max_msa_lines>' 
-                   'sequences are found. Default: 100')
-
-def proof_curation(te_trimmer_proof_curation_dir, output_dir, genome_file, consensus_lib, cdd_dir,
-                   max_msa_lines, top_msa_lines):
-=======
-@click.option(
-    '--te_trimmer_proof_curation_dir',
-    '-i',
-    default=None,
-    type=str,
-    help='TEtrimmer proof curation output path.'
-    'Like <TEtrimmer_output_path>/TEtrimmer_for_proof_curation. Three folders should exist in the '
-    'given path including "TE_clustered", "TE_low_copy", and "TE_skipped". '
-    'If you start the "annoGUI.py" from TETrimmer output directory, you do not need to use this option',
-)
-@click.option(
-    '--output_dir',
-    '-o',
-    default=None,
-    type=str,
-    help='Output directory. Default: input directory',
-)
-@click.option(
-    '--genome_file', '-g', default=None, type=str, help='Genome fasta file path.'
-)
-@click.option(
-    '--consensus_lib',
-    '-clib',
-    default=None,
-    type=str,
-    help='TE consensus library FASTA file. You can check and improve other TE consensus '
-    'library e.g. The TE library directly from EDTA2, RepeatModeler2, and other tools. If you want to '
-    'check the same TE library as last time, you do not need to use this option again.',
-)
-@click.option(
-    '--cdd_dir', '-cdd', default=None, type=str, help='Path to cdd database.'
-)
-@click.option(
-    '--max_msa_lines',
-    type=int,
-    default=100,
-    help='Set the maximum number of sequences to be included when click "Blast" button. Default: 100',
-)
-@click.option(
-    '--top_msa_lines',
-    type=int,
-    default=70,
-    help='If the sequence number after "Blast" is greater than <max_msa_lines>, '
-    'TEtrimmerGUI will first sort sequences by length and choose <top_msa_lines> number of sequences. '
-    'Then, TEtrimmerGUI will randomly select sequences from all remaining BLAST hits until <max_msa_lines>'
-    'sequences are found. Default: 100',
-)
-@click.option(
-    '--aliview_jar',
-    type=str,
-    default=None,
-    help='Path to the AliView jar file. If not provided, search for "aliview" executable on the PATH.',
-)
-@click.option('--logfile', '-l', default=None, type=str, help='Path to log file.')
-@click.option(
-    '--loglevel',
-    '-ll',
-    default='INFO',
-    type=str,
-    help='Log level. [DEBUG, INFO, WARNING, ERROR, CRITICAL]',
-)
-@click.version_option(__version__, prog_name='TEtrimmer')
-def proof_curation(
-    te_trimmer_proof_curation_dir,
-    output_dir,
-    genome_file,
-    consensus_lib,
-    cdd_dir,
-    max_msa_lines,
-    top_msa_lines,
-    aliview_jar,
-    logfile,
-    loglevel,
-):
->>>>>>> f4d19351
-    """
-    This GUI is designed to inspect and improve TEtrimmer outputs and any TE consensus libraries.
-
-    python ./TEtrimmerGUI.py -i <TEtrimmer_for_proof_curation_folder> -g <genome_file.fa>
-    """
-
-
-
-    # Check that required tools are available
-    check_tools(required_tools=['java', 'makeblastdb', 'blastn', 'mafft'])
-    check_aliview(jarpath=aliview_jar)
-
-    # Initialize the logging system
-    init_logging(loglevel=loglevel, logfile=logfile)
-
-    # Other consensus library means any TE consensus library. It could be the TE consensus library from TEtrimmer,
-    # or any other TE annotation software.
-    # Make directory for temporary files
-    temp_folder = os.path.join(bin_py_path, 'temp_TEtrimmer_clustered')
-    os.makedirs(temp_folder, exist_ok=True)
-
-    # Define directories for other consensus library checking
-    other_cons_lib_folder = os.path.join(bin_py_path, 'temp_consensus_lib')
-    os.makedirs(other_cons_lib_folder, exist_ok=True)
-
-    # TEtrimmerGUI separates each sequence in "--consensus_lib" into a single file.
-    other_cons_lib_single_file_folder = os.path.join(
-        other_cons_lib_folder, 'Single_fasta_files'
-    )
-
-    # Create cdd database directory when it is not given
-    # cdd_dir_default is the path to store cdd database when the database is not provided
-    cdd_dir_default = os.path.join(bin_py_path, 'cdd_database')
-
-    if cdd_dir is None:
-        cdd_dir = cdd_dir_default
-        logging.info(f"Checking for CDD in default location: {cdd_dir_default}")
-    else:
-        logging.info(f"Checking for CDD user provided path: {cdd_dir}")
-
-    # Check if cdd_dir is a valid directory
-    if not os.path.isdir(cdd_dir):
-        logging.info(f"Directory {cdd_dir} does not exist. Creating it.")
-        os.makedirs(cdd_dir, exist_ok=True)
-
-    # Define prepared cdd global variable
-    global prepared_cdd_g
-    prepared_cdd_g = None
-
-    # Define empty list to store copy history, which enable undo button
-    copy_history = []
-
-    #
-    # If genome_file is gzipped make a copy of the genome file and unzip it
-    # Check if the genome file is gzipped
-    is_gzipped = genome_file.endswith('.gz')
-
-    if is_gzipped:
-        decompressed_genome_file = decompress_gzip(genome_file)
-    else:
-        decompressed_genome_file = genome_file
-
-    # Declare global variables for paths
-    # consensus_lib_g is the file contain other consensus sequences
-    # consensus_folder is used to store "Saved" files
-    global \
-        te_trimmer_proof_curation_dir_g, \
-        output_dir_g, \
-        genome_file_g, \
-        consensus_lib_g, \
-        consensus_folder, \
-        others_dir, \
-        other_cons_lib_result_folder
-
-    te_trimmer_proof_curation_dir_g = te_trimmer_proof_curation_dir
-    output_dir_g = output_dir
-    genome_file_g = decompressed_genome_file
-    consensus_lib_g = consensus_lib
-
-    # Define cleaning module, blast, and consensus generation global parameters
-    global \
-        crop_div_thr_g, \
-        crop_div_win_g, \
-        crop_gap_thr_g, \
-        crop_gap_win_g, \
-        column_gap_thr_g, \
-        simi_check_gap_thr_g, \
-        similarity_thr_g, \
-        min_nucleotide_g, \
-        cons_thre_g, \
-        blast_e_value_g, \
-        max_msa_lines_g, \
-        top_msa_lines_g
-
-    crop_div_thr_g = 0.65
-    crop_div_win_g = 40
-    crop_gap_thr_g = 0.05
-    crop_gap_win_g = 150
-    column_gap_thr_g = 0.8
-    simi_check_gap_thr_g = 0.4
-    similarity_thr_g = 0.7
-    min_nucleotide_g = 5
-    cons_thre_g = 0.8
-    blast_e_value_g = 1e-40
-    max_msa_lines_g = max_msa_lines
-    top_msa_lines_g = top_msa_lines
-
-    # Define global variable to determine the current canvas content
-    # current_canvas_content can be "tetrimmer_out" or "cons_lib"
-    # "tetrimmer_out" means the current canvas are TEtrimmer_clustered, TEtrimmer_low_copy, or TEtrimmer_skipped
-    # "cons_lib" represents consensus_lib canvas
-    # The global variable current_canvas_content will be modified when change canvas.
-    global current_canvas_content
-    current_canvas_content = 'tetrimmer_out'
-
-    # Define global genome length file variable
-    global chrom_size_g
-    chrom_size_g = None
-
-    # If the -i option is None define the default input directory
-    # if te_trimmer_proof_curation_dir is None:
-    #     te_trimmer_proof_curation_dir = os.path.abspath(os.path.join(bin_py_path, os.pardir))
-
-    def define_output_path(local_output_dir=None):
-        # Used global variable: te_trimmer_proof_curation_dir_g
-
-        local_consensus_folder = None
-        local_others_dir = None
-        local_other_cons_lib_result_folder = None
-
-        # If the -o option is not given
-        if local_output_dir is None:
-            # Store output to te_trimmer_proof_curation_dir_g path when the output path is not provided
-            if te_trimmer_proof_curation_dir_g is not None and os.path.isdir(
-                te_trimmer_proof_curation_dir_g
-            ):
-                local_output_dir = os.path.join(
-                    te_trimmer_proof_curation_dir_g, 'TEtrimmerGUI_output'
-                )
-
-        if local_output_dir is not None:
-            # Define output folders, create them when they are not found
-            local_consensus_folder = os.path.abspath(
-                os.path.join(local_output_dir, 'TEtrimmer_saved')
-            )
-            local_others_dir = os.path.abspath(
-                os.path.join(local_output_dir, 'TEtrimmer_discard')
-            )
-
-            local_other_cons_lib_result_folder = os.path.join(
-                local_output_dir, 'Consensus_lib_saved'
-            )
-
-            for dir_path in [
-                local_consensus_folder,
-                local_others_dir,
-                local_other_cons_lib_result_folder,
-            ]:
-                os.makedirs(dir_path, exist_ok=True)
-
-        return (
-            local_output_dir,
-            local_consensus_folder,
-            local_others_dir,
-            local_other_cons_lib_result_folder,
-        )
-
-    output_dir_g, consensus_folder, others_dir, other_cons_lib_result_folder = (
-        define_output_path(output_dir_g)
-    )
-
-    #####################################################################################################
-    # Code block: build TKinter window
-    #####################################################################################################
-
-    # Initialize Tk window
-    root = Tk()
-    root.title(f'TEtrimmer Proof Curation Tool {__version__}')
-    # width * height
-    if os_type == 'Windows':
-        root.geometry('1000x800')
-    else:
-        root.geometry('900x800')
-
-    # Create canvas on root
-    canvas = Canvas(root, bg='white')
-
-    # fill='both'  This tells the canvas to expand and fill both the X-axis (horizontally) and Y-axis (vertically)
-    # in its parent widget. The canvas will take up as much space as possible in both directions.
-    # expand=True  If the window is resized, the canvas will grow or shrink accordingly.
-    canvas.pack(side='left', fill='both', expand=True)
-
-    #####################################################################################################
-    # Code block: Get genome length file
-    #####################################################################################################
-    # Check if genome length file available, otherwise create it
-    def calculate_genome_length(genome_file_local, genome_length_output_local):
-        """
-        Calculate the length of each sequence in a genome file in FASTA format
-        and write the lengths to an output file.
-
-        :param genome_file: str, path to genome file in FASTA format
-        :return: str, path to the output file containing sequence names and lengths
-        """
-        genome_lengths = {}
-        with open(genome_file_local, 'r') as f:
-            current_seq = None
-            current_length = 0
-            for line in f:
-                line = line.strip()
-                if line.startswith('>'):
-                    if current_seq is not None:
-                        genome_lengths[current_seq] = current_length
-                    # If chromosome header contains empty spaces, only consider the content before the first space
-                    current_seq = line[1:].split(' ')[0]
-                    current_length = 0
-                else:
-                    current_length += len(line)
-            # Add length of last sequence to dictionary
-            if current_seq is not None:
-                genome_lengths[current_seq] = current_length
-
-        # Write lengths to output file
-        with open(genome_length_output_local, 'w') as out:
-            for seq_name, length in genome_lengths.items():
-                out.write(f'{seq_name}\t{length}\n')
-
-        return genome_length_output_local
-
-    def read_genome_lengths(genome_length_file):
-        chrom_s = {}
-        with open(genome_length_file, 'r') as file:
-            for line in file:
-                parts = line.strip().split()
-                chrom_s[parts[0]] = int(parts[1])
-        return chrom_s
-
-    # Check if genome length file exist otherwise create it
-    # Define genome length file name
-    def do_genome_length_calculation(genome_f):
-        genome_length_f = os.path.join(
-            bin_py_path, f'{os.path.basename(genome_f)}.length'
-        )
-        try:
-            # Check if genome file is provided by the user
-            if genome_f is None:
-                return None
-
-            if os.path.isfile(genome_length_f):
-                chrom_s = read_genome_lengths(genome_length_f)
-            else:
-                # Generate genome length file when it can't be found
-                genome_length_f = calculate_genome_length(genome_f, genome_length_f)
-                chrom_s = read_genome_lengths(genome_length_f)
-
-            return chrom_s
-        except Exception as e:
-            logging.error(f'\nError while generate genome length file. Error: {str(e)}\n')
-            return None
-
-    #####################################################################################################
-    # Code block: Fresh window (canvas), which can help to show newly added files
-    #####################################################################################################
-    # current_win contains child_canvas
-    # child_canvas contains child_frame
-    # for each row of child_frame, it contains three elements: label, file name frame (include file name button), and
-    # another frame (contains function buttons like "Cons", "Extend", "TEAid".)
-    # fresh_save_path is used to define save button path. By defaule it save to other_cons_lib_result_folder
-    def fresh_canvas(
-        child_frame,
-        child_canvas,
-        child_source_dir,
-        current_win,
-        file_start=0,
-        file_end=500,
-        update_child_canvas=True,
-        fresh_save_path=None,
-    ):
-        # Record the current scroll position and button states
-        scroll_position = child_canvas.yview()[0]
-
-        # button_states dictionary stores all button background and text color for each file name
-        button_states = {}
-
-        for row in range(len(child_frame.grid_slaves(column=0))):
-            row_widgets = child_frame.grid_slaves(row=row)
-
-            # Before sort looks like
-            # [<tkinter.Frame object .!toplevel.!canvas.!frame.!frame>, <tkinter.Button object .!toplevel.!canvas.!frame.!button>,
-            # <tkinter.Label object .!toplevel.!canvas.!frame.!label>]
-            # After sort looks like
-            # [<tkinter.Label object .!toplevel.!canvas.!frame.!label>, <tkinter.Button object .!toplevel.!canvas.!frame.!button>,
-            # <tkinter.Frame object .!toplevel.!canvas.!frame.!frame>]
-            row_widgets.sort(key=lambda widget: widget.grid_info()['column'])
-
-            # This corresponds to file name button
-            filename = row_widgets[1].cget('text')  # Get text content
-            file_bg = row_widgets[1].cget('bg')  # Get button background color
-            file_fg = row_widgets[1].cget('fg')  # Get text color
-
-            # Update background dictionary
-            button_states[filename] = [[file_bg, file_fg]]
-
-            # Get the button frame which is the third widget in the row
-            button_frame = row_widgets[2]
-
-            # Iterate over the children of the button frame
-            for button in button_frame.winfo_children():
-                # Get the button text color and background color
-                button_bg = button.cget('bg')
-                button_fg = button.cget('fg')
-                button_list = [button_bg, button_fg]
-
-                # Update button_states to include other button background
-                button_states[filename].append(button_list)
-
-        # Destroy all widgets in child_frame before reload it
-        for widget in child_frame.winfo_children():
-            widget.destroy()
-
-        if update_child_canvas:
-            # Reload the child canvas to show the new file
-            child_load_files(
-                file_start,
-                file_end,
-                child_frame,
-                child_canvas,
-                child_source_dir,
-                current_win,
-                scroll_position=scroll_position,
-                button_states=button_states,
-            )
-        else:
-            other_cons_load_files(
-                file_start,
-                file_end,
-                child_frame,
-                child_canvas,
-                child_source_dir,
-                current_win,
-                save_path=fresh_save_path,
-                scroll_position=scroll_position,
-                button_states=button_states,
-            )
-
-    #####################################################################################################
-    # Code block: Define extension function combined with Extend button
-    #####################################################################################################
-    # Combined extension module
-    # source_dir is the folder path contains all loaded files, like the Cluster folder path
-    # output_dir is the path to store all intermediate files like temp_folder
-    # child_canvas contain child_frame
-    # current_win contains child_frame and child_canvas
-    def extension_function(
-        input_fasta_n,
-        ext_button,
-        source_dir,
-        output_dir_g,
-        current_win,
-        chrom_size,
-        child_frame,
-        child_canvas,
-        genome_f,
-        update_child_canvas=True,
-        file_start=0,
-        file_end=500,
-        save_path=None,
-    ):
-        def _extension_function(event, chrom_size=chrom_size):
-            global chrom_size_g
-
-            if input_fasta_n.lower().endswith(('.fa', '.fasta')):
-                # Check if genome file is provided
-                if genome_f is None:
-                    messagebox.showerror(
-                        'Error',
-                        'Genome file not found. Extension can not be performed. Please provide '
-                        "genome file by 'Setting' menu.",
-                        parent=current_win,
-                    )
-                    return
-                # Check if provided genome file exist
-                elif not os.path.isfile(genome_f):
-                    messagebox.showerror(
-                        'Error',
-                        'Your provided genome file not exist. Extension can not be performed.',
-                        parent=current_win,
-                    )
-                    return
-
-                try:
-                    if chrom_size is None:
-                        # When genome file is provided calculate genome length when it is not available
-                        chrom_size = do_genome_length_calculation(genome_f)
-                        # Assign genome length file path to global variable chrom_size_g
-                        chrom_size_g = chrom_size
-
-                except Exception:
-                    # Error could happen during genome length calculation, for example when the provided genome
-                    # file is not a FAST format file.
-                    logging.error(
-                        f'An error occurred during genome length file generation: \n {traceback.format_exc()}'
-                    )
-                    messagebox.showerror(
-                        'Error',
-                        'Genome length file generation failed, please make sure you provide'
-                        ' FASTA format file. Refer to terminal for more information.',
-                        parent=current_win,
-                    )
-                    return
-
-                left_ex = simpledialog.askinteger(
-                    'Input',
-                    'Enter left extension length (bp):',
-                    parent=current_win,
-                    minvalue=0,
-                    initialvalue=1000,
-                )
-                if left_ex is None:  # If the user clicks cancel, stop the function
-                    return
-
-                right_ex = simpledialog.askinteger(
-                    'Input',
-                    'Enter right extension length (bp):',
-                    parent=current_win,
-                    minvalue=0,
-                    initialvalue=1000,
-                )
-                if right_ex is None:  # If the user clicks cancel, stop the function
-                    return
-
-                input_fasta_f = os.path.join(source_dir, input_fasta_n)
-                base_name = os.path.splitext(input_fasta_n)[0]
-                output_fasta = os.path.join(
-                    source_dir, f'{input_fasta_n}_{left_ex}_{right_ex}.fa'
-                )
-
-                try:
-                    # Generate bed file based on fasta header
-                    input_fasta_bed = fasta_header_to_bed(
-                        input_fasta_f, os.path.join(output_dir_g, f'{base_name}.bed')
-                    )
-
-                    # Do bed file extension
-                    input_fasta_after_ex_bed = extend_bed_regions(
-                        input_fasta_bed,
-                        left_ex,
-                        right_ex,
-                        chrom_size,
-                        os.path.join(
-                            output_dir_g, f'{base_name}_{left_ex}_{right_ex}.bed'
-                        ),
-                    )
-
-                    # Get fasta file based on the extended bed file
-                    extract_fasta_from_bed(
-                        genome_f, input_fasta_after_ex_bed, output_fasta
-                    )
-
-                    # if os_type == "Darwin":
-                    #     ext_button.config(fg='red')  # Change button text color under macOS system
-                    # else:
-                    #     ext_button.config(bg='light green')  # Change button color
-                    ext_button.config(fg='red')
-                    ext_button.update_idletasks()
-
-                    # Fresh child canvas
-                    fresh_canvas(
-                        child_frame,
-                        child_canvas,
-                        source_dir,
-                        current_win,
-                        update_child_canvas=update_child_canvas,
-                        file_start=file_start,
-                        file_end=file_end,
-                        fresh_save_path=save_path,
-                    )
-
-                except Exception as e:
-                    logging.error(
-                        f'An error occurred during extension: \n {traceback.format_exc()}'
-                    )
-                    messagebox.showerror(
-                        'Error',
-                        f'An error occurred during extension: {str(e)}. '
-                        f'Refer to terminal for more information.',
-                        parent=current_win,
-                    )
-            else:
-                messagebox.showerror(
-                    'Error',
-                    'You can only apply Extension for FASTA file (file name end with .fa or .fasta)',
-                    parent=current_win,
-                )
-                return
-
-        return _extension_function
-
-    #####################################################################################################
-    # Code block: Define TEAid plotter function combined with TEAid button
-    #####################################################################################################
-    def teaid_plotter_gui(
-        input_fasta_n,
-        button,
-        source_dir,
-        output_dir,
-        genome_f,
-        child_canvas,
-        current_win,
-        prepared_cdd,
-    ):
-        def _teaid_plotter_gui(event):
-            if input_fasta_n.lower().endswith(('.fa', '.fasta')):
-                input_file = os.path.join(source_dir, input_fasta_n)
-
-                try:
-                    _thread_TEAid = run_func_in_thread(
-                        teaid_plotter,
-                        input_file,
-                        output_dir,
-                        genome_f,
-                        current_win,
-                        prepared_cdd=prepared_cdd,
-                        e_value=blast_e_value_g,
-                        num_threads=5,
-                    )
-                    GUI_plotter_succeed = True
-
-                    # Only change button background or text color when GUI_plotter is successfull
-                    if GUI_plotter_succeed:
-                        # if os_type == "Darwin":
-                        #     button.config(fg='red')  # Change button text color under macOS system
-                        #     button.update_idletasks()  # Update UI immediately
-                        # else:
-                        #     button.config(bg='light green')  # Change button color
-                        #     button.update_idletasks()  # Update UI immediately
-                        button.config(fg='red')
-                        button.update_idletasks()
-
-                except Exception as e:
-                    logging.error(
-                        f'An error occurred during TEAid plotting: \n {traceback.format_exc()}'
-                    )
-                    messagebox.showerror(
-                        'Error',
-                        f'TEAid plotting failed, please align sequences first: {str(e)}',
-                        parent=current_win,
-                    )
-            else:
-                messagebox.showerror(
-                    'Error',
-                    'You can only apply TEAid for FASTA file (file name end with .fa or .fasta)',
-                    parent=current_win,
-                )
-                return
-
-        return _teaid_plotter_gui
-
-    #####################################################################################################
-    # Code block: Define MSA cleaning functions combined with CropDiv, CropGap, and CleanCol buttons
-    #####################################################################################################
-
-    # Define cleaning functions using global parameters
-    def crop_end_div_gui(
-        input_fasta_n,
-        button,
-        source_dir,
-        output_dir_g,
-        current_win,
-        child_frame,
-        child_canvas,
-        update_child_canvas=True,
-        file_start=0,
-        file_end=500,
-        save_path=None,
-    ):
-        def _crop_end_div_gui(event):
-            if input_fasta_n.lower().endswith(('.fa', '.fasta')):
-                try:
-                    input_file = os.path.join(source_dir, input_fasta_n)
-<<<<<<< HEAD
-                    output_file = os.path.join(output_dir_g, f"{input_fasta_n}_Div.fa")
-=======
-                    output_file = os.path.join(output_dir_g, f'{input_fasta_n}_CDiv.fa')
->>>>>>> f4d19351
-
-                    logging.info('\nCropDiv is running ......')
-                    crop_end_div(
-                        input_file,
-                        output_file,
-                        threshold=crop_div_thr_g,
-                        window_size=crop_div_win_g,
-                    )
-                    logging.info('\nCropDiv is finished.')
-
-                    # if os_type == "Darwin":
-                    #     button.config(fg='red')  # Change button text color under macOS system
-                    #     button.update_idletasks()  # Update UI immediately
-                    # else:
-                    #     button.config(bg='light green')  # Change button color
-                    #     button.update_idletasks()  # Update UI immediately
-                    button.config(fg='red')
-                    button.update_idletasks()
-
-                    # Fresh child canvas
-                    fresh_canvas(
-                        child_frame,
-                        child_canvas,
-                        source_dir,
-                        current_win,
-                        update_child_canvas=update_child_canvas,
-                        file_start=file_start,
-                        file_end=file_end,
-                        fresh_save_path=save_path,
-                    )
-
-                except Exception as e:
-                    logging.error(
-                        f'An error occurred for crop end by divergence: \n {traceback.format_exc()}'
-                    )
-                    messagebox.showerror(
-                        'Error',
-                        f'MSA cleaning crop end by divergence failed, please align sequences first: {str(e)}',
-                        parent=current_win,
-                    )
-
-            else:
-                messagebox.showerror(
-                    'Error',
-                    'You can only perform MSA cleaning for FASTA file (file name end with .fa or .fasta)',
-                    parent=current_win,
-                )
-
-        return _crop_end_div_gui
-
-    def crop_end_gap_gui(
-        input_fasta_n,
-        button,
-        source_dir,
-        output_dir_g,
-        current_win,
-        child_frame,
-        child_canvas,
-        update_child_canvas=True,
-        file_start=0,
-        file_end=500,
-        save_path=None,
-    ):
-        def _crop_end_gap_gui(event):
-            if input_fasta_n.lower().endswith(('.fa', '.fasta')):
-                try:
-                    input_file = os.path.join(source_dir, input_fasta_n)
-<<<<<<< HEAD
-                    output_file = os.path.join(output_dir_g, f"{input_fasta_n}_Gap.fa")
-=======
-                    output_file = os.path.join(output_dir_g, f'{input_fasta_n}_CGap.fa')
->>>>>>> f4d19351
-
-                    logging.info('\nCropGap is running ......')
-                    crop_end_gap(
-                        input_file,
-                        output_file,
-                        gap_threshold=crop_gap_thr_g,
-                        window_size=crop_gap_win_g,
-                    )
-                    logging.info('\nCropGap is finished.')
-
-                    # if os_type == "Darwin":
-                    #     button.config(fg='red')  # Change button text color under macOS system
-                    #     button.update_idletasks()  # Update UI immediately
-                    # else:
-                    #     button.config(bg='light green')  # Change button color
-                    #     button.update_idletasks()  # Update UI immediately
-                    button.config(fg='red')
-                    button.update_idletasks()
-
-                    # Fresh child canvas
-                    fresh_canvas(
-                        child_frame,
-                        child_canvas,
-                        source_dir,
-                        current_win,
-                        update_child_canvas=update_child_canvas,
-                        file_start=file_start,
-                        file_end=file_end,
-                        fresh_save_path=save_path,
-                    )
-
-                except Exception as e:
-                    logging.error(
-                        f'An error occurred for crop end by gap: \n {traceback.format_exc()}'
-                    )
-                    messagebox.showerror(
-                        'Error',
-                        f'MSA cleaning crop end by gap failed, please align sequences first: {str(e)}',
-                        parent=current_win,
-                    )
-
-            else:
-                messagebox.showerror(
-                    'Error',
-                    'You can only perform MSA cleaning for FASTA file (file name end with .fa or .fasta)',
-                    parent=current_win,
-                )
-
-        return _crop_end_gap_gui
-
-    def remove_gaps_with_similarity_check_gui(
-        input_fasta_n,
-        button,
-        source_dir,
-        output_dir_g,
-        current_win,
-        child_frame,
-        child_canvas,
-        update_child_canvas=True,
-        file_start=0,
-        file_end=500,
-        save_path=None,
-    ):
-        def _remove_gaps_with_similarity_check_gui(event):
-            if input_fasta_n.lower().endswith(('.fa', '.fasta')):
-                try:
-                    input_file = os.path.join(source_dir, input_fasta_n)
-<<<<<<< HEAD
-                    output_file = os.path.join(output_dir_g, f"{input_fasta_n}_Col.fa")
-
-                    click.echo("\nCleanCol is running ......")
-                    remove_gaps_with_similarity_check(input_file, output_file, gap_threshold=column_gap_thr_g,
-                                                      simi_check_gap_thr=simi_check_gap_thr_g,
-                                                      similarity_thr=similarity_thr_g,
-                                                      min_nucleotide=min_nucleotide_g)
-                    click.echo("\nCleanCol is finished.")
-                    
-=======
-                    output_file = os.path.join(output_dir_g, f'{input_fasta_n}_CCol.fa')
-
-                    logging.info('\nCleanCol is running ......')
-                    remove_gaps_with_similarity_check(
-                        input_file,
-                        output_file,
-                        gap_threshold=column_gap_thr_g,
-                        simi_check_gap_thr=simi_check_gap_thr_g,
-                        similarity_thr=similarity_thr_g,
-                        min_nucleotide=min_nucleotide_g,
-                    )
-                    logging.info('\nCleanCol is finished.')
-
->>>>>>> f4d19351
-                    # if os_type == "Darwin":
-                    #     button.config(fg='red')  # Change button text color under macOS system
-                    #     button.update_idletasks()  # Update UI immediately
-                    # else:
-                    #     button.config(bg='light green')  # Change button color
-                    #     button.update_idletasks()  # Update UI immediately
-                    button.config(fg='red')
-                    button.update_idletasks()
-
-                    # Fresh child canvas
-                    fresh_canvas(
-                        child_frame,
-                        child_canvas,
-                        source_dir,
-                        current_win,
-                        update_child_canvas=update_child_canvas,
-                        file_start=file_start,
-                        file_end=file_end,
-                        fresh_save_path=save_path,
-                    )
-
-                except Exception as e:
-                    logging.error(
-                        f'An error occurred for cleaning gap columns: \n {traceback.format_exc()}'
-                    )
-                    messagebox.showerror(
-                        'Error',
-                        f'Remove gappy column failed, please align sequences first, : {str(e)}',
-                        parent=current_win,
-                    )
-            else:
-                messagebox.showerror(
-                    'Error',
-                    'You can only perform MSA cleaning for FASTA file (file name end with .fa or .fasta)',
-                    parent=current_win,
-                )
-
-        return _remove_gaps_with_similarity_check_gui
-
-    #####################################################################################################
-    # Code block: Define BLAST function combined with Blast button
-    #####################################################################################################
-    def prepare_other_cons_lib(consensus_lib_file):
-        # Check cons_lib_folder exist, if so remove it when new consensus file is given
-        if os.path.isdir(other_cons_lib_folder) and consensus_lib_file is not None:
-            shutil.rmtree(other_cons_lib_folder)
-
-        if consensus_lib_file is not None:
-            # Create folder to store separated single files
-            os.makedirs(other_cons_lib_single_file_folder, exist_ok=True)
-
-            try:
-                # Separate other consensus library into single files
-                separate_sequences(
-                    consensus_lib_file, other_cons_lib_single_file_folder
-                )
-
-            except Exception as e:
-                logging.error(
-                    f'An error occurred during separating Consensus Library: \n {traceback.format_exc()}'
-                )
-                messagebox.showerror(
-                    'Error',
-                    f'Make sure Consensus Library file is a FASTA file: {str(e)}',
-                )
-
-    prepare_other_cons_lib(consensus_lib_g)
-
-    def blast_gui(
-        input_fasta_n,
-        blast_button,
-        source_dir,
-        output_dir_g,
-        current_win,
-        child_frame,
-        child_canvas,
-        genome_f,
-        e_value=1e-40,
-        update_child_canvas=True,
-        file_start=0,
-        file_end=500,
-        save_path=None,
-    ):
-        def _blast_gui(event):
-            if input_fasta_n.lower().endswith(('.fa', '.fasta')):
-                input_fasta_file = os.path.join(source_dir, input_fasta_n)
-
-                try:
-                    if genome_f is None:
-                        messagebox.showerror(
-                            'Error',
-                            'Genome file not found. BLAST can not be performed. '
-                            "Please provide genome file by 'Setting' menu.",
-                            parent=current_win,
-                        )
-                        return
-
-                    # Check if provided genome file exist
-                    elif not os.path.isfile(genome_f):
-                        messagebox.showerror(
-                            'Error',
-                            'Your provided genome file not exist. BLAST can not be performed.',
-                            parent=current_win,
-                        )
-                        return
-
-                    # Count the number of sequences in the input file
-                    sequence_count = sum(
-                        1 for _ in SeqIO.parse(input_fasta_file, 'fasta')
-                    )
-
-                    if sequence_count != 1:
-                        messagebox.showerror(
-                            'Error',
-                            'BLAST can only be performed on FASTA file containing only one sequence.',
-                            parent=current_win,
-                        )
-                        return
-
-                    # Check genome blast database availability
-                    blast_database = check_database(genome_f, os_type=os_type)
-
-                    # Check if makeblastdb is correctly installed
-                    if blast_database == 'makeblastdb_not_found':
-                        messagebox.showerror(
-                            'Error',
-                            'makeblastdb command not found.',
-                            parent=current_win,
-                        )
-                        return
-
-                    # Check if error happened
-                    elif blast_database == 'makeblastdb_got_error':
-                        messagebox.showerror(
-                            'Error',
-                            "BLAST database can't be established. Refer to terminal for more information.",
-                            parent=current_win,
-                        )
-                        return
-
-                    # Perform the blast operation if the sequence count is exactly one
-                    other_cons_bed, other_cons_blast = blast(
-                        input_fasta_file,
-                        blast_database,
-                        output_dir_g,
-                        e_value=e_value,
-                        bed_file=True,
-                        os_type=os_type,
-                    )
-
-                    if other_cons_bed == 'blastn_not_found':
-                        messagebox.showerror(
-                            'Error', 'BLAST command not found.', parent=current_win
-                        )
-                        return
-
-                    elif other_cons_bed == 'blastn_got_error':
-                        messagebox.showerror(
-                            'Error',
-                            "BLAST can't be conducted. Refer to terminal for more information.",
-                            parent=current_win,
-                        )
-                        return
-
-                    elif other_cons_bed == 'blast_n_zero':
-                        messagebox.showerror(
-                            'Warning',
-                            'BLAST hit number is 0 for this sequence.',
-                            parent=current_win,
-                        )
-                        return
-
-                    elif not other_cons_bed:
-                        messagebox.showerror(
-                            'Warning',
-                            "BLAST can't be conducted. Refer to terminal for more information.",
-                            parent=current_win,
-                        )
-                        return
-
-                    # Filter bed files to select top long hits
-                    other_cons_bed = process_bed_lines(
-                        other_cons_bed,
-                        output_dir_g,
-                        max_lines=max_msa_lines_g,
-                        top_longest_lines_count=top_msa_lines_g,
-                    )
-
-                    if other_cons_bed and other_cons_blast:
-                        # Allow to cover the old blast file
-                        destination_other_cons_blast_file = os.path.join(
-                            source_dir, os.path.basename(other_cons_blast)
-                        )
-                        if os.path.exists(destination_other_cons_blast_file):
-                            os.remove(destination_other_cons_blast_file)
-
-                        # Move other_cons_blast to source_dir
-                        shutil.move(other_cons_blast, source_dir)
-
-                        # Define check other consensus library fasta file derived from the bed file
-                        other_cons_fasta = os.path.join(
-                            source_dir, f'{os.path.basename(other_cons_blast)}.fa'
-                        )
-                        extract_fasta_from_bed(
-                            genome_f, other_cons_bed, other_cons_fasta
-                        )
-
-                        # if os_type == "Darwin":
-                        #     blast_button.config(fg='red')  # Change button text color under macOS system
-                        # else:
-                        #     blast_button.config(bg='light green')  # Change button color
-                        blast_button.config(fg='red')
-                        blast_button.update_idletasks()
-
-                        # Fresh child canvas
-                        fresh_canvas(
-                            child_frame,
-                            child_canvas,
-                            source_dir,
-                            current_win,
-                            update_child_canvas=update_child_canvas,
-                            file_start=file_start,
-                            file_end=file_end,
-                            fresh_save_path=save_path,
-                        )
-
-                except Exception as e:
-                    logging.error(
-                        f'An error occurred during blast: \n {traceback.format_exc()}'
-                    )
-                    messagebox.showerror(
-                        'Error',
-                        f'Blast failed. Refer to terminal for more information: {str(e)}',
-                        parent=current_win,
-                    )
-            else:
-                messagebox.showerror(
-                    'Error',
-                    'You can only perform BLAST for FASTA file (file name end with .fa or .fasta)',
-                    parent=current_win,
-                )
-                return
-
-        return _blast_gui
-
-    #####################################################################################################
-    # Code block: Define consensus sequence generation function combined with Cons button
-    #####################################################################################################
-    def generate_cons(
-        input_fasta_n,
-        cons_button,
-        source_dir,
-        current_win,
-        child_frame,
-        child_canvas,
-        cons_thre=0.8,
-        ambiguous='N',
-        update_child_canvas=True,
-        file_start=0,
-        file_end=500,
-        save_path=None,
-    ):
-        def _generate_cons(envet):
-            if input_fasta_n.lower().endswith(('.fa', '.fasta')):
-                try:
-                    input_fasta_file = os.path.join(source_dir, input_fasta_n)
-                    # The consensus file will be added _co.fa at the end of the input file name
-                    # use source_dir here to redirect the consensus file to the same folder with the input file
-                    con_generater(
-                        input_fasta_file,
-                        source_dir,
-                        threshold=cons_thre,
-                        ambiguous=ambiguous,
-                    )
-
-                    # if os_type == "Darwin":
-                    #     cons_button.config(fg='red')  # Change button text color under macOS system
-                    # else:
-                    #     cons_button.config(bg='light green')  # Change button color
-                    cons_button.config(fg='red')
-                    cons_button.update_idletasks()
-
-                except Exception as e:
-                    logging.error(
-                        f'An error for consensus sequence genration: \n {traceback.format_exc()}'
-                    )
-                    messagebox.showerror(
-                        'Error',
-                        f'Consensus sequence generation failed. Sequences must all be the same length. '
-                        f'Refer to terminal for more information: {str(e)}',
-                        parent=current_win,
-                    )
-                    return
-
-                try:
-                    # draw CIAlign style plot
-                    # Define output plot file
-<<<<<<< HEAD
-                    cialign_plot_file = os.path.join(source_dir, f"{os.path.basename(input_fasta_file)}_plot.png")
-=======
-                    cialign_plot_file = os.path.join(
-                        source_dir, f'{os.path.basename(input_fasta_file)}_CIAlign.png'
-                    )
->>>>>>> f4d19351
-                    drawMiniAlignment(input_fasta_file, cialign_plot_file, dpi=300)
-
-                except Exception as e:
-                    logging.error(
-                        f'An error for CIAlign plotting: \n {traceback.format_exc()}'
-                    )
-                    messagebox.showerror(
-                        'Error',
-                        f'CIAlign plotting failed. please align sequences first. '
-                        f'Refer to terminal for more information. : {str(e)}',
-                        parent=current_win,
-                    )
-
-                # Fresh child canvas
-                fresh_canvas(
-                    child_frame,
-                    child_canvas,
-                    source_dir,
-                    current_win,
-                    update_child_canvas=update_child_canvas,
-                    file_start=file_start,
-                    file_end=file_end,
-                    fresh_save_path=save_path,
-                )
-
-            else:
-                messagebox.showerror(
-                    'Error',
-                    'You can only generate consensus sequence for FASTA file '
-                    '(file name end with .fa or .fasta)',
-                    parent=current_win,
-                )
-
-        return _generate_cons
-
-    #####################################################################################################
-    # Code block: File search function
-    #####################################################################################################
-    # Define search function
-    def search_files_with_pattern(
-        filename_pattern, dirs, current_canvas_status_local='tetrimmer_out'
-    ):
-        # dirs: path contains all files need to search, like te_trimmer_proof_curation_dir
-        # and other_cons_lib_single_file_folder
-        # current_canvas_status can be "tetrimmer_out" and "cons_lib"
-        # "tetrimmer" means to check TEtrimmer output files. "cons_lib" is to search TE consensus library files
-        # te_trimmer_proof_curation_dir
-        found_paths = []
-
-        if current_canvas_status_local == 'tetrimmer_out':
-            # direct dir to
-            check_paths = [
-                os.path.join(dirs, 'Clustered_proof_curation'),
-                os.path.join(dirs, 'TE_low_copy'),
-                os.path.join(dirs, 'TE_skipped'),
-            ]
-
-            # Define found_path to store search result
-            for directory in check_paths:
-                if not os.path.isdir(directory):
-                    continue
-
-                for root, subdirs, files in os.walk(directory):
-                    # Check files in the current directory
-                    for file in files:
-                        if filename_pattern in file:
-                            # Only show the last folder name of root and the file name
-                            found_paths.append(
-                                os.path.join(os.path.basename(root), file)
-                            )
-
-                    # Check files in each subdirectory
-                    # subdir will be a empty directory if no directory is found under root
-                    for subdir in subdirs:
-                        subdir_path = os.path.join(root, subdir)
-                        for subdir_root, _, subdir_files in os.walk(subdir_path):
-                            for subdir_file in subdir_files:
-                                if filename_pattern in subdir_file:
-                                    # Only show the cluster number and the file name
-                                    found_paths.append(
-                                        os.path.join(
-                                            os.path.basename(subdir_root), subdir_file
-                                        )
-                                    )
-        else:
-            # Then current_canvas_status is "cons_lib"
-            # The dirs variable should be "other_cons_lib_single_file_folder" to search TE consensus library
-            if os.path.isdir(dirs):
-                sorted_cons_files = sorted(os.listdir(dirs))
-                for index, file in enumerate(sorted_cons_files):
-                    if filename_pattern in file:
-                        found_paths.append((f'Position number {index + 1}', file))
-
-        return found_paths
-
-    #####################################################################################################
-    # Code block: Set a vertical scroll bar
-    #####################################################################################################
-    # Set scrollbar. command=canvas.yview links the scrollbar to the vertical view of the canvas.
-    # This means that scrolling the scrollbar will move the canvas vertically.
-    scrollbar = Scrollbar(root, orient='vertical', command=canvas.yview)
-    canvas.configure(yscrollcommand=scrollbar.set)
-    scrollbar.pack(side='right', fill='y')
-
-    def scroll(event, canvas):
-        if event.num == 4 or event.delta > 0:
-            canvas.yview_scroll(-1, 'units')
-        elif event.num == 5 or event.delta < 0:
-            canvas.yview_scroll(1, 'units')
-
-    # <MouseWheel> is typically used on Windows and macOS to handel mouse wheel movements
-    # <Button-4> and <Button-5> are for Linux/Unix systems
-    root.bind('<MouseWheel>', lambda event: scroll(event, canvas))
-    root.bind('<Button-4>', lambda event: scroll(event, canvas))
-    root.bind('<Button-5>', lambda event: scroll(event, canvas))
-
-    #####################################################################################################
-    # Code block: re-size canvas and frame size when the windows size is modified
-    #####################################################################################################
-
-    # Frame is a container widget, it is used to organize and group other widgets together
-    frame = Frame(
-        canvas, bg='white'
-    )  # canvas specifies the parent widget in which this frame will be placed
-    canvas_frame = canvas.create_window((0, 0), window=frame, anchor='nw')
-
-    def on_configure(event, canvas, canvas_frame):
-        canvas.itemconfig(canvas_frame, width=event.width)
-
-    def update_scrollregion(event, canvas):
-        canvas.configure(scrollregion=canvas.bbox('all'))
-
-    canvas.bind('<Configure>', lambda event: on_configure(event, canvas, canvas_frame))
-    frame.bind('<Configure>', lambda event: update_scrollregion(event, canvas))
-
-    #####################################################################################################
-    # Code block: show the start page
-    #####################################################################################################
-    global logo_label
-    global text_label
-
-    log_text = """
-    ████████\\ ████████\\ ██\\               ██\\
-    \\__██  __|██  _____|██ |              \\__|
-       ██ |   ██ |    ██████\\    ██████\\  ██\\ ██████\\████\\  ██████\\████\\   ██████\\   ██████\\
-       ██ |   █████\\  \\_██  _|  ██  __██\\ ██ |██  _██  _██\\ ██  _██  _██\\ ██  __██\\ ██  __██\\
-       ██ |   ██  __|   ██ |    ██ |  \\__|██ |██ / ██ / ██ |██ / ██ / ██ |████████ |██ |  \\__|
-       ██ |   ██ |      ██ |██\\ ██ |      ██ |██ | ██ | ██ |██ | ██ | ██ |██   ____|██ |
-       ██ |   ████████\\ \\████  |██ |      ██ |██ | ██ | ██ |██ | ██ | ██ |\\███████\\ ██ |
-       \\__|   \\________| \\____/ \\__|      \\__|\\__| \\__| \\__|\\__| \\__| \\__| \\_______|\\__|
-        """
-
-    initial_text = (
-        'This GUI is designed to inspect and improve TEtrimmer outputs and '
-        'any TE consensus libraries.\n\n'
-        "Please use 'Setting' menu to define file paths.\n\n"
-        '##################################################################################\n\n'
-        'For TEtrimmer outputs:\n\n'
-        '1, Click the <TEtrimmer_clustered> button in the menu bar.\n'
-        '   TEs with more than 90% identity are grouped into one cluster.\n\n'
-        '2, Click each <Cluster> button.\n'
-        '   For each TE, you can find four files:\n'
-        '     <seq_name.cluster.fa>          multiple sequence alignment (MSA) before clustering\n'
-        '     <seq_name.raw.fa>               MSA file before boundary definition\n'
-        '     <seq_name.fa>                      MSA file used to generate TE consensus sequence\n'
-        '     <seq_name.pdf>                    report plots file for evaluating annotation quality\n\n'
-        '3, Double click <seq_name.pdf>, seven plots will be shown.\n\n'
-        '4, If satisfied, click <Cons> button next to <seq_name.fa> to generate consensus sequence.\n'
-        '   Use <Save> button to copy files to <Output Directory>.\n\n'
-        '5, If not satisfied, check and modify <seq_name.fa> or <seq_name.raw.fa> MSA files.\n\n'
-        '6, For more sequence extension, click <Extend> button next to the fasta file.\n'
-        '   Align sequences in AliView.\n'
-        '   Use <CropDiv> <CropGap> and <CleanCol> to clean the MSA.\n'
-        '   Use <TEAid> to generate interactive report plots.\n\n'
-        '7, If still not satisfied, check <seq_name.cluster.fa>.\n'
-        '   Select the sequences you want to use and click <Extend> to find the TE boundaries.\n\n'
-        '8, For skipped and low copy elements, evaluating follow the similar procedure.\n\n'
-        '##################################################################################\n\n'
-        'For TE consensus library from other tools like EDTA or RepeatModeler:\n\n'
-        "1, Use 'Setting' menu or <-clib> option to define the TE consensus library path.\n\n"
-        '2, Click <TEAid> button to evaluate consensus sequence.\n\n'
-        '3, For improving consensus sequence, click <Blast> button to perform BLASTN.\n'
-        '   Two files <seq_name_blast.txt> and <seq_name_blast.txt.fa> will appear.\n\n'
-        '4, Click <seq_name_blast.txt.fa> file and align sequence in AliView.\n\n'
-        '5, For more sequence extension, click <Extend> button next to the aligned fasta file.\n\n'
-        '6, Use <CropDiv> <CropGap> and <CleanCol> to clean the MSA and evaluate by <TEAid>.\n\n'
-        '7, Click <Cons> to generate consensus sequence and save it by <Save> button.\n\n'
-        '##################################################################################\n\n'
-        'Please cite: \n'
-        'Qian, J., Xue, H., Ou, S., Storer, J., Fürtauer, L., Wildermuth, M. C., Kusch, S., & Panstruga, R.\n'
-        'bioRxiv (2024) https://doi.org/10.1101/2024.06.27.600963\n'
-        'TEtrimmer: A novel tool to automate the manual curation of transposable elements.\n'
-    )
-    # Display ASCII logo with 'Courier' font
-    if os_type == 'Linux':
-        logo_font = ('DejaVu Sans Mono', 10)
-    elif os_type == 'Darwin':  # macOS
-        logo_font = ('Courier', 13)
-    else:
-        logo_font = ('Courier', 10)
-
-    def check_cdd_database():
-        global prepared_cdd_g
-        # check_cdd_index_files returns true if cdd index files are found
-        # if cdd not indexed, then check for unzipped cdd.pn, if not found then check for cdd.tar.gz, if non found then prompt for download.
-        if not check_cdd_index_files(cdd_dir):
-            # Check if cdd.tar.gz or unzipped content inc Cdd.pn is present
-            if os.path.isfile(os.path.join(cdd_dir, 'Cdd.pn')) or os.path.isfile(os.path.join(cdd_dir, 'cdd.tar.gz')):
-                if messagebox.askyesnocancel(
-                        'Confirmation',
-                        'Conserved Domains Database (CDD) database found but not '
-                        'indexed. Do you want to index it? '
-                        '\n Skip if you do not want to detect TE protein '
-                        "domains.",
-                    ):
-                        run_func_in_thread(
-                            prepare_cdd_database, cdd_database_dir=cdd_dir, os_type=os_type
-                        )
-
-                        messagebox.showinfo(
-                            'Information',
-                            'Building CDD profile index. This may take a few minutes.',
-                        )
-            else:
-                if cdd_dir == cdd_dir_default:
-                    if messagebox.askyesnocancel(
-                        'Confirmation',
-                        'Conserved Domains Database (CDD) database is not '
-                        'detected, do you want to download it? '
-                        '\n\n CDD database is only used to detect TE protein '
-                        "domains and doesn't affect other functions.",
-                    ):
-                        run_func_in_thread(
-                            prepare_cdd_database, cdd_database_dir=cdd_dir, os_type=os_type
-                        )
-
-                        messagebox.showinfo(
-                            'Information',
-                            'CDD database is around 5GB, it could take around 15 mins to '
-                            'prepare it. Please be patient. You can do other operations '
-                            'when it is downloading...... Refer to the terminal for more '
-                            'information.',
-                        )
-
-                else:
-                    if messagebox.askokcancel(
-                        'Confirmation',
-                        'Conserved Domains Database (CDD) database is not detected '
-                        'from provided --cdd_dir path.'
-                        'Do you want to download the CDD database by TEtrimmerGUI'
-                        ' again?',
-                    ):
-                        run_func_in_thread(
-                            prepare_cdd_database, cdd_database_dir=cdd_dir, os_type=os_type
-                        )
-
-                        messagebox.showinfo(
-                            'Information',
-                            'CDD database is around 5GB, it could take around 15 mins to '
-                            'prepare it. Please be patient. You can do other operations '
-                            'when it is downloading...... Refer to the terminal for more '
-                            'information.',
-                        )
-        else:
-            prepared_cdd_g = os.path.join(cdd_dir, 'cdd_profile')
-            logging.info(f'CDD database is prepared at {prepared_cdd_g}')
-            messagebox.showinfo("Information", "CDD database is prepared.")
-
-    def clear_frame():
-        for widget in frame.winfo_children():
-            widget.destroy()
-
-    def open_start_page():
-        logging.info("Open start page")
-        clear_frame()  # Clear any existing widgets in the frame
-
-        # Create and pack the logo label
-        logo_label = Label(
-            frame,
-            text=log_text,
-            bg='white',
-            font=logo_font,
-            justify='left',
-            wraplength=1100,
-        )
-        logo_label.pack(pady=10)
-
-        # Create and pack the explanatory text label
-        text_label = Label(
-            frame,
-            text=initial_text,
-            bg='white',
-            font=('Arial', 15),
-            justify='left',
-            wraplength=1100,
-        )
-        text_label.pack(pady=10)
-
-        frame.after(100, check_cdd_database)
-
-    open_start_page()
-
-    #####################################################################################################
-    # Code block: Define GUI functions
-    #####################################################################################################
-
-    show_confirmation = BooleanVar(value=True)
-
-    def numerical_sort_key(filename):
-        numbers = re.findall(r'\d+', filename)
-        return [int(num) for num in numbers]
-
-    def show_progress_bar(parent, height=5, speed=1000):
-        # Create a custom style
-        style = ttk.Style()
-        style.configure('custom.Horizontal.TProgressbar', thickness=height)
-
-        progress = ttk.Progressbar(
-            parent, mode='indeterminate', style='custom.Horizontal.TProgressbar'
-        )
-        progress.pack(side='bottom', fill='x')
-        parent.update_idletasks()  # Ensure the layout is updated
-
-        def update_progress():
-            if progress.winfo_exists():  # Check if the widget exists before updating
-                progress.step(1)
-                parent.after(speed, update_progress)  # Adjust the speed as needed
-
-        progress.start()
-        update_progress()  # Start updating the progress bar
-
-        return progress
-
-    #####################################################################################################
-    # Code block: Define parameter setting canvas
-    #####################################################################################################
-
-    # Set function to allow to modify MSA cleaning parameters
-    def show_settings_dialog():
-        # Used global variables: cons_thre_g, blast_e_value_g, blast_e_value_g, max_msa_lines_g, top_msa_lines_g
-        # top_msa_lines_g, crop_div_thr_g, crop_div_win_g......
-        settings_window = Toplevel(root)
-        settings_window.title('Modify Parameters')
-        if os_type == 'Darwin':
-            settings_window.geometry('550x450')
-        else:
-            settings_window.geometry('600x450')
-
-        # Create a frame to hold the labels and entries
-        frame = Frame(settings_window, bg='white')
-        frame.pack(fill='both', expand=True, padx=10, pady=10)
-
-        # Add labels and entries with grid for alignment
-        Label(
-            frame,
-            text='Cons: Consensus generation Threshold (0-1):',
-            anchor='w',
-            bg='white',
-        ).grid(row=0, column=0, sticky='w', pady=2)
-        cons_thres_entry = Entry(frame, bg='white')
-        cons_thres_entry.insert(0, str(cons_thre_g))
-        cons_thres_entry.grid(row=0, column=1, sticky='w', pady=2)
-
-        Label(frame, text='Blast: BLASTN e-value:', anchor='w', bg='white').grid(
-            row=1, column=0, sticky='w', pady=2
-        )
-        e_value_entry = Entry(frame, bg='white')
-        e_value_entry.insert(0, str(blast_e_value_g))
-        e_value_entry.grid(row=1, column=1, sticky='w', pady=2)
-
-        # Define MSA sequence numbers
-        Label(
-            frame, text='Blast: Max hit number for Blast', anchor='w', bg='white'
-        ).grid(row=2, column=0, sticky='w', pady=2)
-        max_msa_lines_entry = Entry(frame, bg='white')
-        max_msa_lines_entry.insert(0, str(max_msa_lines_g))
-        max_msa_lines_entry.grid(row=2, column=1, sticky='w', pady=2)
-
-        Label(
-            frame, text='Blast: Top long hit number for Blast', anchor='w', bg='white'
-        ).grid(row=3, column=0, sticky='w', pady=2)
-        top_msa_lines_entry = Entry(frame, bg='white')
-        top_msa_lines_entry.insert(0, str(top_msa_lines_g))
-        top_msa_lines_entry.grid(row=3, column=1, sticky='w', pady=2)
-
-        # Define msa cleaning parameters
-        Label(
-            frame,
-            text='CropDiv: Crop End Divergence Threshold (0-1):',
-            anchor='w',
-            bg='white',
-        ).grid(row=4, column=0, sticky='w', pady=2)
-        crop_div_thr_entry = Entry(frame, bg='white')
-        crop_div_thr_entry.insert(0, str(crop_div_thr_g))
-        crop_div_thr_entry.grid(row=4, column=1, sticky='w', pady=2)
-
-        Label(
-            frame,
-            text='CropDiv: Crop End Divergence Window Size:',
-            anchor='w',
-            bg='white',
-        ).grid(row=5, column=0, sticky='w', pady=2)
-        crop_div_win_entry = Entry(frame, bg='white')
-        crop_div_win_entry.insert(0, str(crop_div_win_g))
-        crop_div_win_entry.grid(row=5, column=1, sticky='w', pady=2)
-
-        Label(
-            frame, text='CropGap: Crop End Gap Threshold (0-1):', anchor='w', bg='white'
-        ).grid(row=6, column=0, sticky='w', pady=2)
-        crop_gap_thr_entry = Entry(frame, bg='white')
-        crop_gap_thr_entry.insert(0, str(crop_gap_thr_g))
-        crop_gap_thr_entry.grid(row=6, column=1, sticky='w', pady=2)
-
-        Label(
-            frame, text='CropGap: Crop End Gap Window Size:', anchor='w', bg='white'
-        ).grid(row=7, column=0, sticky='w', pady=2)
-        crop_gap_win_entry = Entry(frame, bg='white')
-        crop_gap_win_entry.insert(0, str(crop_gap_win_g))
-        crop_gap_win_entry.grid(row=7, column=1, sticky='w', pady=2)
-
-        Label(
-            frame,
-            text='CleanCol: Clean Column Threshold (0-1):',
-            anchor='w',
-            bg='white',
-        ).grid(row=8, column=0, sticky='w', pady=2)
-        column_gap_thr_entry = Entry(frame, bg='white')
-        column_gap_thr_entry.insert(0, str(column_gap_thr_g))
-        column_gap_thr_entry.grid(row=8, column=1, sticky='w', pady=2)
-
-        Label(
-            frame,
-            text='CleanCol: Similarity Check Gap Threshold (0-1):',
-            anchor='w',
-            bg='white',
-        ).grid(row=9, column=0, sticky='w', pady=2)
-        simi_check_gap_thr_entry = Entry(frame, bg='white')
-        simi_check_gap_thr_entry.insert(0, str(simi_check_gap_thr_g))
-        simi_check_gap_thr_entry.grid(row=9, column=1, sticky='w', pady=2)
-
-        Label(
-            frame, text='CleanCol: Similarity Threshold (0-1):', anchor='w', bg='white'
-        ).grid(row=10, column=0, sticky='w', pady=2)
-        similarity_thr_entry = Entry(frame, bg='white')
-        similarity_thr_entry.insert(0, str(similarity_thr_g))
-        similarity_thr_entry.grid(row=10, column=1, sticky='w', pady=2)
-
-        Label(
-            frame, text='CleanCol: Min Nucleotide number:', anchor='w', bg='white'
-        ).grid(row=11, column=0, sticky='w', pady=2)
-        min_nucleotide_entry = Entry(frame, bg='white')
-        min_nucleotide_entry.insert(0, str(min_nucleotide_g))
-        min_nucleotide_entry.grid(row=11, column=1, sticky='w', pady=2)
-
-        def save_settings():
-            global crop_div_thr_g, crop_div_win_g, crop_gap_thr_g, crop_gap_win_g
-            global \
-                column_gap_thr_g, \
-                simi_check_gap_thr_g, \
-                similarity_thr_g, \
-                min_nucleotide_g
-            global cons_thre_g, blast_e_value_g, max_msa_lines_g, top_msa_lines_g
-
-            try:
-                crop_div_thr_g = float(crop_div_thr_entry.get())
-                crop_div_win_g = int(crop_div_win_entry.get())
-                crop_gap_thr_g = float(crop_gap_thr_entry.get())
-                crop_gap_win_g = int(crop_gap_win_entry.get())
-                column_gap_thr_g = float(column_gap_thr_entry.get())
-                simi_check_gap_thr_g = float(simi_check_gap_thr_entry.get())
-                similarity_thr_g = float(similarity_thr_entry.get())
-                min_nucleotide_g = int(min_nucleotide_entry.get())
-                cons_thre_g = float(cons_thres_entry.get())
-                blast_e_value_g = float(e_value_entry.get())
-                max_msa_lines_g = int(max_msa_lines_entry.get())
-                top_msa_lines_g = int(top_msa_lines_entry.get())
-
-                settings_window.destroy()
-
-            except ValueError as e:
-                messagebox.showerror(
-                    'Invalid input', f'Please enter valid values. Error: {str(e)}'
-                )
-
-        Button(frame, text='Save', command=save_settings).grid(
-            row=12, columnspan=2, pady=10
-        )
-
-    #####################################################################################################
-    # Code block: Define directory setting window
-    #####################################################################################################
-    def browse_directory(entry):
-        directory = filedialog.askdirectory()
-        if directory:
-            entry.delete(0, END)
-            entry.insert(0, directory)
-
-    def browse_file(entry):
-        file = filedialog.askopenfilename()
-        if file:
-            entry.delete(0, END)
-            entry.insert(0, file)
-
-    def define_paths():
-        paths_window = Toplevel(root)
-        paths_window.title('Define Input and Output Paths')
-        if os_type == 'Darwin':
-            paths_window.geometry('800x300')
-        else:
-            paths_window.geometry('900x350')
-
-        paths_window.columnconfigure(1, weight=1)
-
-        Label(paths_window, text='TEtrimmer Proof Curation Dir:').grid(
-            row=0, column=0, sticky='w', padx=10, pady=5
-        )
-        te_trimmer_entry = Entry(paths_window, width=50)
-        te_trimmer_entry.grid(row=0, column=1, padx=10, pady=5, sticky='ew')
-        Button(
-            paths_window,
-            text='Browse',
-            command=lambda: browse_directory(te_trimmer_entry),
-        ).grid(row=0, column=2, padx=5, pady=5)
-        Label(
-            paths_window,
-            text='Path to the TEtrimmer_for_proof_curation directory.',
-            fg='gray',
-        ).grid(row=1, column=1, sticky='w', padx=10)
-
-        Label(paths_window, text='Output Directory:').grid(
-            row=2, column=0, sticky='w', padx=10, pady=5
-        )
-        output_entry = Entry(paths_window, width=50)
-        output_entry.grid(row=2, column=1, padx=10, pady=5, sticky='ew')
-        Button(
-            paths_window, text='Browse', command=lambda: browse_directory(output_entry)
-        ).grid(row=2, column=2, padx=5, pady=5)
-        Label(
-            paths_window,
-            text='Path where the output files will be saved. Default: Proof Curation Dir',
-            fg='gray',
-        ).grid(row=3, column=1, sticky='w', padx=10)
-
-        Label(paths_window, text='Genome File:').grid(
-            row=4, column=0, sticky='w', padx=10, pady=5
-        )
-        genome_entry = Entry(paths_window, width=50)
-        genome_entry.grid(row=4, column=1, padx=10, pady=5, sticky='ew')
-        Button(
-            paths_window, text='Browse', command=lambda: browse_file(genome_entry)
-        ).grid(row=4, column=2, padx=5, pady=5)
-        Label(paths_window, text='Path to the genome FASTA file.', fg='gray').grid(
-            row=5, column=1, sticky='w', padx=10
-        )
-
-        Label(paths_window, text='Consensus Library:').grid(
-            row=6, column=0, sticky='w', padx=10, pady=5
-        )
-        consensus_entry = Entry(paths_window, width=50)
-        consensus_entry.grid(row=6, column=1, padx=10, pady=5, sticky='ew')
-        Button(
-            paths_window, text='Browse', command=lambda: browse_file(consensus_entry)
-        ).grid(row=6, column=2, padx=5, pady=5)
-        Label(
-            paths_window,
-            text='Path to the any other consensus library file.',
-            fg='gray',
-        ).grid(row=7, column=1, sticky='w', padx=10)
-
-        # Initialize entry fields with current paths if they exist
-        if te_trimmer_proof_curation_dir_g:
-            te_trimmer_entry.insert(0, te_trimmer_proof_curation_dir_g)
-        if output_dir_g:
-            output_entry.insert(0, output_dir_g)
-        if genome_file_g:
-            genome_entry.insert(0, genome_file_g)
-        if consensus_lib_g:
-            consensus_entry.insert(0, consensus_lib_g)
-
-        def save_paths():
-            global \
-                te_trimmer_proof_curation_dir_g, \
-                output_dir_g, \
-                genome_file_g, \
-                consensus_lib_g, \
-                consensus_folder, \
-                others_dir, \
-                other_cons_lib_result_folder
-
-            # Record consensus_lib_g content before path definition
-            consensus_lib_old = consensus_lib_g
-
-            te_trimmer_proof_curation_dir_g = te_trimmer_entry.get()
-            output_dir_g = output_entry.get()
-            genome_file_g = genome_entry.get()
-            consensus_lib_g = consensus_entry.get()
-
-            # Set path to None when they are not defined.
-            if not te_trimmer_proof_curation_dir_g:
-                te_trimmer_proof_curation_dir_g = None
-            if not output_dir_g:
-                output_dir_g = None
-            if not genome_file_g:
-                genome_file_g = None
-            if not consensus_lib_g:
-                consensus_lib_g = None
-
-            output_dir_g, consensus_folder, others_dir, other_cons_lib_result_folder = (
-                define_output_path(output_dir_g)
-            )
-
-            # Only separate other TE consensus library into single files when consensus_lib_g is modified
-            # This can save time.
-            if consensus_lib_old != consensus_lib_g:
-                prepare_other_cons_lib(consensus_lib_g)
-            create_mean_bar()
-            paths_window.destroy()
-
-        Button(paths_window, text='Save', command=save_paths).grid(
-            row=8, columnspan=3, pady=20
-        )
-
-        # Configure grid columns to expand with window
-        paths_window.grid_columnconfigure(1, weight=1)
-
-    #####################################################################################################
-    # Code block: Define undo copy; copy and open file functions
-    #####################################################################################################
-
-    # Define function to allow retrieve copy operation
-    def undo_last_copy():
-        if not copy_history:
-            messagebox.showinfo('Info', 'No actions to undo.')
-            return
-        last_copied_file, target_directory, last_button = copy_history[-1]
-        if not os.path.exists(last_copied_file):
-            messagebox.showerror(
-                'Error', f"File {last_copied_file} doesn't exist. Can't undo."
-            )
-            return
-        if messagebox.askokcancel(
-            'Confirmation', f"Do you want to undo the copy of '{last_copied_file}'?"
-        ):
-            try:
-                os.remove(last_copied_file)
-                copy_history.pop()
-
-                # if os_type == "Darwin":
-                #     last_button.config(fg='black')  # Change button text color under macOS system
-                #     last_button.update_idletasks()  # Update UI immediately
-                # else:
-                #     last_button.config(bg='white')  # Change button color
-                #     last_button.update_idletasks()  # Update UI immediately
-                last_button.config(
-                    fg='black'
-                )  # Change button text color under macOS system
-                last_button.update_idletasks()  # Update UI immediately
-
-                messagebox.showinfo(
-                    'Info', f"Successfully removed '{last_copied_file}'."
-                )
-            except Exception as e:
-                messagebox.showerror(
-                    'Error', f'An error occurred while deleting the file: {str(e)}'
-                )
-
-    # copy_file function is bundled with copy buttons like Consensus
-    def copy_file(filename, button, target_directory, source_dir, parent_win):
-        def _copy_file(event):
-            if target_directory is None or not os.path.isdir(target_directory):
-                messagebox.showerror(
-                    'Error', "Output directory isn't defined!", parent=parent_win
-                )
-                return
-
-            file_path = os.path.join(source_dir, filename)
-            if not show_confirmation.get() or messagebox.askokcancel(
-                'Confirmation',
-                f"Do you want to copy '{filename}' to '{target_directory}'?",
-                parent=parent_win,
-            ):
-                os.makedirs(target_directory, exist_ok=True)
-                try:
-                    shutil.copy(file_path, target_directory)
-                    # if os_type == "Darwin":
-                    #     button.config(fg='red')  # Change button text color under macOS system
-                    #     button.update_idletasks()  # Update UI immediately
-                    # else:
-                    #     button.config(bg='light green')  # Change button color
-                    #     button.update_idletasks()  # Update UI immediately
-                    button.config(fg='red')
-                    button.update_idletasks()
-                    if len(copy_history) >= 100:
-                        copy_history.pop(0)
-                    copy_history.append(
-                        (
-                            os.path.join(target_directory, filename),
-                            target_directory,
-                            button,
-                        )
-                    )
-                except Exception as e:
-                    messagebox.showerror(
-                        'Error',
-                        f'An error occurred while copying the file: {str(e)}',
-                        parent=parent_win,
-                    )
-
-        return _copy_file
-
-    # Set nested function to enable this function containing parameters to be used by button
-    def open_file(filename, button, source_dir, aliview_jar_path=None):
-        def _open_file(event):
-            filepath = os.path.join(source_dir, filename)
-            # if os_type == "Darwin":
-            #     button.config(fg='red')  # Change button text color under macOS system
-            #     button.update_idletasks()  # Update UI immediately
-            # else:
-            #     button.config(bg='yellow')  # Change button color
-            #     button.update_idletasks()  # Update UI immediately
-            button.config(fg='red')
-            button.update_idletasks()
-
-            if os.path.isdir(filepath):
-                open_cluster_folder(filename, source_dir)
-            else:
-                if filename.lower().endswith(('.fa', '.fasta')):
-                    if aliview_jar_path:
-                        subprocess.run(['java', '-jar', aliview_jar_path, filepath])
-                    else:
-                        subprocess.run(['aliview', filepath])
-                elif filename.lower().endswith('.pdf'):
-                    if os_type == 'Linux':
-                        subprocess.run(['xdg-open', filepath])
-                    elif os_type == 'Darwin':  # macOS
-                        subprocess.run(['open', filepath])
-                    elif os_type == 'Windows':
-                        os.startfile(filepath)
-                    else:
-                        subprocess.run(['xdg-open', filepath])
-                elif filename.lower().endswith(('.txt', '.py', '.csv', '.md', '.bed')):
-                    if os_type == 'Linux':
-                        text_editor = (
-                            'gedit'  # Replace 'gedit' with your preferred text editor
-                        )
-                        subprocess.run([text_editor, filepath])
-                    elif os_type == 'Darwin':  # macOS
-                        subprocess.run(['open', '-a', 'TextEdit', filepath])
-                    elif os_type == 'Windows':
-                        notepad_path = (
-                            'notepad.exe'  # or path to another text editor if preferred
-                        )
-                        subprocess.run([notepad_path, filepath])
-                    else:
-                        text_editor = 'gedit'  # Fallback for other systems
-                        subprocess.run([text_editor, filepath])
-                else:  # Fallback for other file types
-                    if os_type == 'Linux':
-                        subprocess.run(['xdg-open', filepath])
-                    elif os_type == 'Darwin':  # macOS
-                        subprocess.run(['open', filepath])
-                    elif os_type == 'Windows':
-                        os.startfile(filepath)
-                    else:
-                        subprocess.run(['xdg-open', filepath])
-
-        return _open_file
-
-    def show_help():
-        help_window = Toplevel(root)
-        help_window.title('Help')
-        help_window.geometry('900x700')
-
-        help_text_widget = Text(
-            help_window, bg='white', font=('Arial', 15), wrap='word'
-        )
-        help_text_widget.insert('1.0', initial_text)
-        help_text_widget.config(state='disabled')  # Make the Text widget read-only
-        help_text_widget.pack(fill='both', expand=True)
-
-        help_window.update_idletasks()  # Ensure that all widget sizes are calculated
-
-    #####################################################################################################
-    # Code block: Define child canvas, which show files in each cluster
-    #####################################################################################################
-    # Load all clusters
-    def load_cluster_files(
-        start, end, frame, canvas, source_dir=te_trimmer_proof_curation_dir_g
-    ):
-        clear_frame()
-        canvas.yview_moveto(0)  # Reset scrollbar to top
-        if not os.path.exists(source_dir) or not os.listdir(source_dir):
-            label = Label(
-                frame, text='No files found here, try another folder.', bg='white'
-            )
-            label.pack(pady=20)
-            return
-        # Sort files
-        sorted_files = sorted(os.listdir(source_dir), key=numerical_sort_key)
-        for i, filename in enumerate(sorted_files[start:end], start=start):
-            # Add line number into canvas frame
-            line_number = Label(frame, text=str(i + 1), bg='white')
-            line_number.grid(row=i - start, column=0)
-
-            # Add file name button into canvas frame
-            file_button = Button(frame, text=filename, anchor='w', bg='white')
-            file_button.grid(row=i - start, column=1, sticky='ew')
-
-            # Bind with open_file function to open file
-            file_button.bind(
-                '<Double-Button-1>', open_file(filename, file_button, source_dir)
-            )
-
-            # Build a child button_frame inside frame
-            button_frame = Frame(frame, bg='white')
-            button_frame.grid(row=i - start, column=2, sticky='e')
-
-            # If it's a folder in "TE_clustered", add a label with the file count
-            if source_dir.endswith('TE_clustered') and os.path.isdir(
-                os.path.join(source_dir, filename)
-            ):
-                file_count = len(os.listdir(os.path.join(source_dir, filename)))
-                file_count_label = Label(
-                    frame, text=f'({file_count} files)', bg='white'
-                )
-                file_count_label.grid(row=i - start, column=3)
-
-            button_frame.grid_columnconfigure(0, weight=1)
-            button_frame.grid_rowconfigure(0, weight=1)
-            frame.grid_columnconfigure(1, weight=1)
-            frame.grid_columnconfigure(2, weight=0)
-
-    def load_cluster_files_with_destroy(start, end, frame, canvas, path):
-        # update current_canvas_content to help search function
-        global current_canvas_content
-        current_canvas_content = 'tetrimmer_out'
-
-        load_cluster_files(start, end, frame, canvas, source_dir=path)
-
-    #####################################################################################################
-    # Code block: Define child canvas, which show files in each cluster
-    #####################################################################################################
-
-    # source_dir is the folder path contains all files need to be loaded
-    # canvas is inside current_win
-    # frame is inside canvas
-    # frame contains child-frames and buttons
-
-    # child_load_files can only load 1000 files maximum
-    def child_load_files(
-        start,
-        end,
-        frame,
-        canvas,
-        source_dir,
-        current_win,
-        scroll_position=None,
-        button_states=None,
-    ):
-        # Used global variables
-        # chrom_size_g
-        # consensus_folder
-        # temp_folder
-        # genome_file
-        # cons_thre_g
-        # others_dir
-
-        if scroll_position is not None:
-            canvas.yview_moveto(scroll_position)  # Set scrollbar to saved position
-        else:
-            canvas.yview_moveto(0)  # Reset scrollbar to top if no position is provided
-
-        if button_states is None:
-            button_states = {}
-
-        if not os.path.exists(source_dir) or not os.listdir(source_dir):
-            label = Label(
-                frame, text='No files found here, try another folder.', bg='white'
-            )
-            label.pack(pady=20)
-            return
-
-        # Sort files
-        sorted_files = sorted(os.listdir(source_dir))
-        for i, filename in enumerate(sorted_files[start:end], start=start):
-            # Add line number into canvas frame
-            line_number = Label(frame, text=str(i + 1), bg='white')
-            line_number.grid(row=i - start, column=0)
-
-            """
-            # Get button states
-        button_defaults = {
-            'file_button': ('white', 'black'),
-            'save_button': ('white', 'black'),
-            'extension_button': ('white', 'black'),
-            'teaid_button': ('white', 'black'),
-            'cons_button': ('white', 'black'),
-            'others_button': ('white', 'black')
-        }
-
-        if filename in button_states:
-            states = button_states[filename]
-            for j, key in enumerate(button_defaults.keys()):
-                if j < len(states):
-                    button_defaults[key] = states[j]
-
-        Button(button_frame, text="Save", bg=button_defaults['save_button'][0], fg=button_defaults['save_button'][1])
-            """
-
-            # Get button states
-            file_button_bg = 'white'
-            save_button_bg = 'white'
-            extension_button_bg = 'white'
-            teaid_button_bg = 'white'
-            crop_end_by_div_button_bg = 'white'
-            crop_end_by_gap_button_bg = 'white'
-            remove_gap_column_button_bg = 'white'
-            cons_button_bg = 'white'
-            others_button_bg = 'white'
-
-            file_button_fg = 'black'
-            save_button_fg = 'black'
-            extension_button_fg = 'black'
-            teaid_button_fg = 'black'
-            crop_end_by_div_button_fg = 'black'
-            crop_end_by_gap_button_fg = 'black'
-            remove_gap_column_button_fg = 'black'
-            cons_button_fg = 'black'
-            others_button_fg = 'black'
-
-            if len(button_states) != 0:
-                if filename in button_states:
-                    states = button_states[filename]
-                    if len(states) >= 1:
-                        file_button_bg = states[0][0]
-                        file_button_fg = states[0][1]
-                    if len(states) >= 2:
-                        save_button_bg = states[1][0]
-                        save_button_fg = states[1][1]
-                    if len(states) >= 3:
-                        extension_button_bg = states[2][0]
-                        extension_button_fg = states[2][1]
-                    if len(states) >= 4:
-                        teaid_button_bg = states[3][0]
-                        teaid_button_fg = states[3][1]
-                    if len(states) >= 5:
-                        crop_end_by_div_button_bg = states[4][0]
-                        crop_end_by_div_button_fg = states[4][1]
-                    if len(states) >= 6:
-                        crop_end_by_gap_button_bg = states[5][0]
-                        crop_end_by_gap_button_fg = states[5][1]
-                    if len(states) >= 7:
-                        remove_gap_column_button_bg = states[6][0]
-                        remove_gap_column_button_fg = states[6][1]
-                    if len(states) >= 8:
-                        cons_button_bg = states[7][0]
-                        cons_button_fg = states[7][1]
-                    if len(states) >= 9:
-                        others_button_bg = states[8][0]
-                        others_button_fg = states[8][1]
-                else:
-                    file_button_bg = 'white'
-                    file_button_fg = 'blue'
-
-            # Add file name button into canvas frame
-            file_button = Button(
-                frame, text=filename, anchor='w', bg=file_button_bg, fg=file_button_fg
-            )
-            file_button.grid(row=i - start, column=1, sticky='ew')
-
-            # Bind with open_file function to open file
-            file_button.bind(
-                '<Double-Button-1>', open_file(filename, file_button, source_dir)
-            )
-
-            # Build a child button_frame inside frame
-            button_frame = Frame(frame, bg='white')
-            button_frame.grid(row=i - start, column=2, sticky='e')
-
-            # Create "Consensus" button inside button_frame
-            copy_button = Button(
-                button_frame, text='Save', bg=save_button_bg, fg=save_button_fg
-            )
-            copy_button.grid(row=0, column=0, padx=1)
-            # Bind "Consensus" button with copy_file function with specific source and destination folder
-            copy_button.bind(
-                '<Button-1>',
-                copy_file(
-                    filename, copy_button, consensus_folder, source_dir, current_win
-                ),
-            )
-
-            # Define "Extension" button
-            more_extend_button = Button(
-                button_frame,
-                text='Extend',
-                bg=extension_button_bg,
-                fg=extension_button_fg,
-            )
-            more_extend_button.grid(row=0, column=1, padx=1)
-            # Bind "Extension" button with extension function
-            more_extend_button.bind(
-                '<Button-1>',
-                extension_function(
-                    filename,
-                    more_extend_button,
-                    source_dir,
-                    temp_folder,
-                    current_win,
-                    chrom_size_g,
-                    frame,
-                    canvas,
-                    genome_file_g,
-                ),
-            )
-
-            # Define "TEAid" button
-            plot_button = Button(
-                button_frame, text='TEAid', bg=teaid_button_bg, fg=teaid_button_fg
-            )
-            plot_button.grid(row=0, column=2, padx=1)
-            # Bind "TEAid" button with teaid_plotter_gui
-            plot_button.bind(
-                '<Button-1>',
-                teaid_plotter_gui(
-                    filename,
-                    plot_button,
-                    source_dir,
-                    temp_folder,
-                    genome_file_g,
-                    canvas,
-                    current_win,
-                    prepared_cdd_g,
-                ),
-            )
-
-            # Define "Crop end by divergence" button
-            crop_end_by_div_button = Button(
-                button_frame,
-                text='CropDiv',
-                bg=crop_end_by_div_button_bg,
-                fg=crop_end_by_div_button_fg,
-            )
-            crop_end_by_div_button.grid(row=0, column=3, padx=1)
-            crop_end_by_div_button.bind(
-                '<Button-1>',
-                crop_end_div_gui(
-                    filename,
-                    crop_end_by_div_button,
-                    source_dir,
-                    source_dir,
-                    current_win,
-                    frame,
-                    canvas,
-                ),
-            )
-
-            # Define "Crop end by gap" button
-            crop_end_by_gap_button = Button(
-                button_frame,
-                text='CropGap',
-                bg=crop_end_by_gap_button_bg,
-                fg=crop_end_by_gap_button_fg,
-            )
-            crop_end_by_gap_button.grid(row=0, column=4, padx=1)
-
-            crop_end_by_gap_button.bind(
-                '<Button-1>',
-                crop_end_gap_gui(
-                    filename,
-                    crop_end_by_gap_button,
-                    source_dir,
-                    source_dir,
-                    current_win,
-                    frame,
-                    canvas,
-                ),
-            )
-
-            # Define "Clean gap column" button
-            clean_gap_column_button = Button(
-                button_frame,
-                text='CleanCol',
-                bg=remove_gap_column_button_bg,
-                fg=remove_gap_column_button_fg,
-            )
-            clean_gap_column_button.grid(row=0, column=5, padx=1)
-
-            clean_gap_column_button.bind(
-                '<Button-1>',
-                remove_gaps_with_similarity_check_gui(
-                    filename,
-                    clean_gap_column_button,
-                    source_dir,
-                    source_dir,
-                    current_win,
-                    frame,
-                    canvas,
-                ),
-            )
-
-            # Define "Cons" button
-            cons_button = Button(
-                button_frame, text='Cons', bg=cons_button_bg, fg=cons_button_fg
-            )
-            cons_button.grid(row=0, column=6, padx=1)
-
-            cons_button.bind(
-                '<Button-1>',
-                generate_cons(
-                    filename,
-                    cons_button,
-                    source_dir,
-                    current_win,
-                    frame,
-                    canvas,
-                    cons_thre=cons_thre_g,
-                    ambiguous='N',
-                ),
-            )
-
-            # Define "Others" button (discard)
-            others_button = Button(
-                button_frame, text='Discard', bg=others_button_bg, fg=others_button_fg
-            )
-            others_button.grid(row=0, column=7, padx=1)
-            # Bind "Others" button with copy_file function with different destination folder
-            others_button.bind(
-                '<Button-1>',
-                copy_file(filename, others_button, others_dir, source_dir, current_win),
-            )
-
-            button_frame.grid_columnconfigure(0, weight=1)
-            button_frame.grid_rowconfigure(0, weight=1)
-            frame.grid_columnconfigure(1, weight=1)
-            frame.grid_columnconfigure(2, weight=0)
-
-    # Build child canvas window and load the files in each cluster
-    def open_cluster_folder(folder_n, source_dir):
-        # Create a new top-level window
-        folder_window = Toplevel()
-        folder_window.title(folder_n)
-        folder_window.geometry('1100x600')
-
-        # Create canvas on the new window
-        folder_canvas = Canvas(folder_window, bg='white')
-        folder_canvas.pack(side='left', fill='both', expand=True)
-
-        # Set scrollbar for the canvas
-        folder_scrollbar = Scrollbar(
-            folder_window, orient='vertical', command=folder_canvas.yview
-        )
-        folder_canvas.configure(yscrollcommand=folder_scrollbar.set)
-        folder_scrollbar.pack(side='right', fill='y')
-
-        # Set scrollbar control
-        folder_window.bind('<MouseWheel>', lambda event: scroll(event, folder_canvas))
-        folder_window.bind('<Button-4>', lambda event: scroll(event, folder_canvas))
-        folder_window.bind('<Button-5>', lambda event: scroll(event, folder_canvas))
-
-        # Create frame for the canvas
-        folder_frame = Frame(folder_canvas, bg='white')
-        folder_canvas_frame = folder_canvas.create_window(
-            (0, 0), window=folder_frame, anchor='nw'
-        )
-
-        # Load file, show maximum 1000 files
-        child_load_files(
-            0,
-            1000,
-            folder_frame,
-            folder_canvas,
-            os.path.join(source_dir, folder_n),
-            folder_window,
-        )
-
-        # Bind events to the new window's canvas and frame
-        folder_canvas.bind(
-            '<Configure>',
-            lambda event: on_configure(event, folder_canvas, folder_canvas_frame),
-        )
-        folder_frame.bind(
-            '<Configure>', lambda event: update_scrollregion(event, folder_canvas)
-        )
-
-        folder_window.mainloop()
-
-    #####################################################################################################
-    # Code block: Define function to load sequences from consensus library
-    #####################################################################################################
-    # source_dir is the folder path contains all files need to be loaded
-    # canvas is inside current_win
-    # frame is inside canvas
-    # frame contains child-frames and buttons
-    def other_cons_load_files(
-        start,
-        end,
-        frame,
-        canvas,
-        source_dir,
-        current_win,
-        save_path=None,
-        scroll_position=None,
-        button_states=None,
-        current_canvas='cons_lib',
-    ):
-        # Update global current_canvas_content variable to enable search function
-        global current_canvas_content
-        current_canvas_content = current_canvas
-
-        clear_frame()
-        if scroll_position is not None:
-            canvas.yview_moveto(scroll_position)  # Set scrollbar to saved position
-        else:
-            canvas.yview_moveto(0)  # Reset scrollbar to top if no position is provided
-
-        if button_states is None:
-            button_states = {}
-
-        if not os.path.exists(source_dir) or not os.listdir(source_dir):
-            label = Label(
-                frame, text='No files found here, try another folder.', bg='white'
-            )
-            label.pack(pady=20)
-            return
-
-        # Sort files
-        sorted_files = sorted(os.listdir(source_dir))
-
-        for i, filename in enumerate(sorted_files[start:end], start=start):
-            # Add line number into canvas frame
-            line_number = Label(frame, text=str(i + 1), bg='white')
-            line_number.grid(row=i - start, column=0)
-
-            # Get button states
-            file_button_bg = 'white'
-            save_button_bg = 'white'
-            blast_button_bg = 'white'
-            extension_button_bg = 'white'
-            teaid_button_bg = 'white'
-            crop_end_by_div_button_bg = 'white'
-            crop_end_by_gap_button_bg = 'white'
-            remove_gap_column_button_bg = 'white'
-            cons_button_bg = 'white'
-
-            file_button_fg = 'black'
-            save_button_fg = 'black'
-            blast_button_fg = 'black'
-            extension_button_fg = 'black'
-            teaid_button_fg = 'black'
-            crop_end_by_div_button_fg = 'black'
-            crop_end_by_gap_button_fg = 'black'
-            remove_gap_column_button_fg = 'black'
-            cons_button_fg = 'black'
-            if len(button_states) != 0:
-                if filename in button_states:
-                    states = button_states[filename]
-                    if len(states) >= 1:
-                        file_button_bg = states[0][0]
-                        file_button_fg = states[0][1]
-                    if len(states) >= 2:
-                        save_button_bg = states[1][0]
-                        save_button_fg = states[1][1]
-                    if len(states) >= 3:
-                        blast_button_bg = states[2][0]
-                        blast_button_fg = states[2][1]
-                    if len(states) >= 4:
-                        extension_button_bg = states[3][0]
-                        extension_button_fg = states[3][1]
-                    if len(states) >= 5:
-                        teaid_button_bg = states[4][0]
-                        teaid_button_fg = states[4][1]
-                    if len(states) >= 6:
-                        crop_end_by_div_button_bg = states[5][0]
-                        crop_end_by_div_button_fg = states[5][1]
-                    if len(states) >= 7:
-                        crop_end_by_gap_button_bg = states[6][0]
-                        crop_end_by_gap_button_fg = states[6][1]
-                    if len(states) >= 8:
-                        remove_gap_column_button_bg = states[7][0]
-                        remove_gap_column_button_fg = states[7][1]
-                    if len(states) >= 9:
-                        cons_button_bg = states[8][0]
-                        cons_button_fg = states[8][1]
-                else:
-                    file_button_bg = 'white'
-                    file_button_fg = 'blue'
-
-            # Add file name button into canvas frame
-            file_button = Button(
-                frame, text=filename, anchor='w', bg=file_button_bg, fg=file_button_fg
-            )
-            file_button.grid(row=i - start, column=1, sticky='ew')
-            # Bind with open_file function to open file
-            file_button.bind(
-                '<Double-Button-1>', open_file(filename, file_button, source_dir)
-            )
-
-            # Build a child button_frame inside frame
-            button_frame = Frame(frame, bg='white')
-            button_frame.grid(row=i - start, column=2, sticky='e')
-
-            # Create "Save" button inside button_frame
-            copy_button = Button(
-                button_frame, text='Save', bg=save_button_bg, fg=save_button_fg
-            )
-            copy_button.grid(row=0, column=0, padx=1)
-            # Bind "Consensus" button with copy_file function with specific source and destination folder
-            copy_button.bind(
-                '<Button-1>',
-                copy_file(filename, copy_button, save_path, source_dir, current_win),
-            )
-
-            # Define "Blast" button
-            blast_button = Button(
-                button_frame, text='Blast', bg=blast_button_bg, fg=blast_button_fg
-            )
-            blast_button.grid(row=0, column=1, padx=1)
-            # Bind blast button with blast functions
-            blast_button.bind(
-                '<Button-1>',
-                blast_gui(
-                    filename,
-                    blast_button,
-                    source_dir,
-                    other_cons_lib_folder,
-                    current_win,
-                    frame,
-                    canvas,
-                    genome_file_g,
-                    e_value=blast_e_value_g,
-                    update_child_canvas=False,
-                    file_start=start,
-                    file_end=end,
-                    save_path=save_path,
-                ),
-            )
-
-            # Define "Extension" button
-            more_extend_button = Button(
-                button_frame,
-                text='Extend',
-                bg=extension_button_bg,
-                fg=extension_button_fg,
-            )
-            more_extend_button.grid(row=0, column=2, padx=1)
-            # Bind "Extension" button with extension function
-            more_extend_button.bind(
-                '<Button-1>',
-                extension_function(
-                    filename,
-                    more_extend_button,
-                    source_dir,
-                    temp_folder,
-                    current_win,
-                    chrom_size_g,
-                    frame,
-                    canvas,
-                    genome_file_g,
-                    update_child_canvas=False,
-                    file_start=start,
-                    file_end=end,
-                    save_path=save_path,
-                ),
-            )
-
-            # Define "TEAid" button
-            plot_button = Button(
-                button_frame, text='TEAid', bg=teaid_button_bg, fg=teaid_button_fg
-            )
-            plot_button.grid(row=0, column=3, padx=1)
-            # Bind "TEAid" button with teaid_plotter_gui
-            plot_button.bind(
-                '<Button-1>',
-                teaid_plotter_gui(
-                    filename,
-                    plot_button,
-                    source_dir,
-                    temp_folder,
-                    genome_file_g,
-                    canvas,
-                    current_win,
-                    prepared_cdd_g,
-                ),
-            )
-
-            # Define "Crop end by divergence" button
-            crop_end_by_div_button = Button(
-                button_frame,
-                text='CropDiv',
-                bg=crop_end_by_div_button_bg,
-                fg=crop_end_by_div_button_fg,
-            )
-            crop_end_by_div_button.grid(row=0, column=4, padx=1)
-            crop_end_by_div_button.bind(
-                '<Button-1>',
-                crop_end_div_gui(
-                    filename,
-                    crop_end_by_div_button,
-                    source_dir,
-                    source_dir,
-                    current_win,
-                    frame,
-                    canvas,
-                    update_child_canvas=False,
-                    file_start=start,
-                    file_end=end,
-                    save_path=save_path,
-                ),
-            )
-
-            # Define "Crop end by gap" button
-            crop_end_by_gap_button = Button(
-                button_frame,
-                text='CropGap',
-                bg=crop_end_by_gap_button_bg,
-                fg=crop_end_by_gap_button_fg,
-            )
-            crop_end_by_gap_button.grid(row=0, column=5, padx=1)
-            crop_end_by_gap_button.bind(
-                '<Button-1>',
-                crop_end_gap_gui(
-                    filename,
-                    crop_end_by_gap_button,
-                    source_dir,
-                    source_dir,
-                    current_win,
-                    frame,
-                    canvas,
-                    update_child_canvas=False,
-                    file_start=start,
-                    file_end=end,
-                    save_path=save_path,
-                ),
-            )
-
-            # Define "Clean gap column" button
-            clean_gap_column_button = Button(
-                button_frame,
-                text='CleanCol',
-                bg=remove_gap_column_button_bg,
-                fg=remove_gap_column_button_fg,
-            )
-            clean_gap_column_button.grid(row=0, column=6, padx=1)
-            clean_gap_column_button.bind(
-                '<Button-1>',
-                remove_gaps_with_similarity_check_gui(
-                    filename,
-                    clean_gap_column_button,
-                    source_dir,
-                    source_dir,
-                    current_win,
-                    frame,
-                    canvas,
-                    update_child_canvas=False,
-                    file_start=start,
-                    file_end=end,
-                    save_path=save_path,
-                ),
-            )
-
-            # Define "Cons" button
-            cons_button = Button(
-                button_frame, text='Cons', bg=cons_button_bg, fg=cons_button_fg
-            )
-            cons_button.grid(row=0, column=7, padx=1)
-
-            cons_button.bind(
-                '<Button-1>',
-                generate_cons(
-                    filename,
-                    cons_button,
-                    source_dir,
-                    current_win,
-                    frame,
-                    canvas,
-                    cons_thre=cons_thre_g,
-                    ambiguous='N',
-                    update_child_canvas=False,
-                    file_start=start,
-                    file_end=end,
-                    save_path=save_path,
-                ),
-            )
-
-            button_frame.grid_columnconfigure(0, weight=1)
-            button_frame.grid_rowconfigure(0, weight=1)
-            frame.grid_columnconfigure(1, weight=1)
-            frame.grid_columnconfigure(2, weight=0)
-
-    #####################################################################################################
-    # Code block: Define search function and canvas
-    #####################################################################################################
-    def open_search_window():
-        search_window = Toplevel(root)
-        search_window.title('Search Files')
-        search_window.geometry('800x600')
-
-        search_frame = Frame(search_window)
-        search_frame.pack(fill='x', padx=10, pady=5)
-
-        search_entry = Entry(search_frame, width=40)
-        search_entry.pack(side='left', padx=5)
-
-        search_button = Button(
-            search_frame,
-            text='Search',
-            command=lambda: perform_search_in_window(
-                search_entry.get(), result_frame, result_canvas
-            ),
-        )
-        search_button.pack(side='left', padx=5)
-
-        # Create canvas for displaying search results
-        result_canvas = Canvas(search_window, bg='white')
-        result_canvas.pack(side='left', fill='both', expand=True)
-
-        result_scrollbar = Scrollbar(
-            search_window, orient='vertical', command=result_canvas.yview
-        )
-        result_canvas.configure(yscrollcommand=result_scrollbar.set)
-        result_scrollbar.pack(side='right', fill='y')
-
-        search_window.bind('<MouseWheel>', lambda event: scroll(event, result_canvas))
-        search_window.bind('<Button-4>', lambda event: scroll(event, result_canvas))
-        search_window.bind('<Button-5>', lambda event: scroll(event, result_canvas))
-
-        result_canvas.yview_moveto(0)  # Reset scrollbar to top
-
-        result_frame = Frame(result_canvas, bg='white')
-        result_canvas.create_window((0, 0), window=result_frame, anchor='nw')
-
-        result_frame.bind(
-            '<Configure>',
-            lambda e: result_canvas.configure(scrollregion=result_canvas.bbox('all')),
-        )
-
-        search_window.mainloop()
-
-    def perform_search_in_window(pattern, frame, canvas):
-        # te_trimmer_proof_curation_dir, current_canvas_content, other_cons_lib_single_file_folder are global variables
-        if pattern:
-            if current_canvas_content == 'tetrimmer_out':
-                search_results = search_files_with_pattern(
-                    pattern, te_trimmer_proof_curation_dir_g, current_canvas_content
-                )
-            else:
-                search_results = search_files_with_pattern(
-                    pattern, other_cons_lib_single_file_folder, current_canvas_content
-                )
-            display_search_results_in_window(search_results, frame)
-            canvas.yview_moveto(0)  # Reset scrollbar to top
-
-    def display_search_results_in_window(search_results, frame):
-        for widget in frame.winfo_children():
-            widget.destroy()
-
-        if not search_results:
-            label = Label(
-                frame, text='No files found matching the pattern.', bg='white'
-            )
-            label.pack(pady=20)
-            return
-
-        for i, result in enumerate(search_results):
-            line_number = Label(frame, text=str(i + 1), bg='white')
-            line_number.grid(row=i, column=0)
-
-            file_label = Label(frame, text=result, anchor='w', bg='white')
-            file_label.grid(row=i, column=1, sticky='ew')
-
-    #####################################################################################################
-    # Code block: Add menu bar for the mather canvas
-    #####################################################################################################
-    def create_mean_bar():
-        # The used global variables include: "root", "te_trimmer_proof_curation_dir",
-        # Create mother menu
-        menubar = Menu(root)
-
-        menubar.delete(0, 'end')  # Clear the existing menu bar
-
-        # Show menu on the window
-        root.configure(menu=menubar)
-
-        annotation_folders = [
-            'Clustered_proof_curation',
-            'TE_low_copy',
-            'TE_skipped',
-            'Consensus_lib',
-        ]
-
-        # Create sub-menu
-        for i, annotation in enumerate(annotation_folders):
-            annotationMenu = Menu(menubar, tearoff=0)
-            if i == 0:
-                menubar.add_cascade(label='TEtrimmer_clustered', menu=annotationMenu)
-            elif i == 1:
-                menubar.add_cascade(label='TEtrimmer_low_copy', menu=annotationMenu)
-            elif i == 2:
-                menubar.add_cascade(label='TEtrimmer_skipped', menu=annotationMenu)
-            else:
-                menubar.add_cascade(label=annotation, menu=annotationMenu)
-
-            annotation_path = None
-            # Check which menu button is selected
-            if (
-                i <= 2 and te_trimmer_proof_curation_dir_g is not None
-            ):  # Means "TE_clustered", "TE_low_copy", "TE_skipped"
-                annotation_path = os.path.join(
-                    te_trimmer_proof_curation_dir_g, annotation
-                )
-            elif i == 3:  # Means "Consensus_lib"
-                annotation_path = other_cons_lib_single_file_folder
-
-            # Give hits when folder isn't found
-            if annotation_path is None or not os.path.exists(annotation_path):
-                if i == 0:
-                    annotationMenu.add_command(
-                        label="TEtrimmer proof curation folder not detected! Define by 'Setting' menu",
-                        command=partial(
-                            messagebox.showerror,
-                            'Error',
-                            "Please use the correct input directory by 'Setting' menu."
-                            ' three folder should be contained in your input path, '
-                            "including 'Clustered_proof_curation', "
-                            "'TE_skipped', and 'TE_low_copy'",
-                        ),
-                    )
-                elif i == 1:
-                    annotationMenu.add_command(label='No low copy TEs')
-                elif i == 2:
-                    annotationMenu.add_command(label='No skipped TEs')
-
-                elif annotation == 'Consensus_lib':
-                    annotationMenu.add_command(
-                        label="TE consensus sequences not found. Define by 'Setting' menu",
-                        command=partial(
-                            messagebox.showerror,
-                            'Error',
-                            "Please use 'Setting' to define the "
-                            'TE consensus library path you want to check',
-                        ),
-                    )
-                continue
-
-            # Sort files inside each folder
-            sorted_files_annotation = sorted(os.listdir(annotation_path))
-
-            # Give No files found when the folder is empty
-            if not sorted_files_annotation:
-                annotationMenu.add_command(label='No file is found')
-            else:
-                # Show maximum 150 files on the window
-                if i == 0:  # Means "TE_clustered"
-                    for j in range(0, len(sorted_files_annotation), 150):
-                        end = min(j + 150, len(sorted_files_annotation))
-
-                        annotationMenu.add_command(
-                            label=f'{j + 1}-{end}',
-                            command=partial(
-                                load_cluster_files_with_destroy,
-                                j,
-                                end,
-                                frame,
-                                canvas,
-                                annotation_path,
-                            ),
-                        )
-                elif i == 1 or i == 2:  # Means "TE_low_copy", "TE_skipped"
-                    for j in range(0, len(sorted_files_annotation), 100):
-                        end = min(j + 100, len(sorted_files_annotation))
-
-                        # Add 1000 to the end when checking the last page to enable to show added files by fresh canvas
-                        # Use other_cons_load_file for "TE_low_copy" and "TE_skipped". Because they have the same file
-                        # structure.
-                        # current_canvas could be "cons_lib" (default) or "tetrimmer_out".
-                        if end == len(sorted_files_annotation):
-                            annotationMenu.add_command(
-                                label=f'{j + 1}-{end}',
-                                command=partial(
-                                    other_cons_load_files,
-                                    j,
-                                    end + 1000,
-                                    frame,
-                                    canvas,
-                                    annotation_path,
-                                    canvas,
-                                    save_path=consensus_folder,
-                                    current_canvas='tetrimmer_out',
-                                ),
-                            )
-                        else:
-                            annotationMenu.add_command(
-                                label=f'{j + 1}-{end}',
-                                command=partial(
-                                    other_cons_load_files,
-                                    j,
-                                    end,
-                                    frame,
-                                    canvas,
-                                    annotation_path,
-                                    canvas,
-                                    save_path=consensus_folder,
-                                    current_canvas='tetrimmer_out',
-                                ),
-                            )
-                elif i == 3:  # Means "Consensus_lib"
-                    for j in range(0, len(sorted_files_annotation), 100):
-                        end = min(j + 100, len(sorted_files_annotation))
-
-                        if end == len(sorted_files_annotation):
-                            annotationMenu.add_command(
-                                label=f'{j + 1}-{end}',
-                                command=partial(
-                                    other_cons_load_files,
-                                    j,
-                                    end + 1000,
-                                    frame,
-                                    canvas,
-                                    annotation_path,
-                                    canvas,
-                                    save_path=other_cons_lib_result_folder,
-                                ),
-                            )
-                        else:
-                            annotationMenu.add_command(
-                                label=f'{j + 1}-{end}',
-                                command=partial(
-                                    other_cons_load_files,
-                                    j,
-                                    end,
-                                    frame,
-                                    canvas,
-                                    annotation_path,
-                                    canvas,
-                                    save_path=other_cons_lib_result_folder,
-                                ),
-                            )
-
-        # Add confirm menu button
-        settings_menu = Menu(menubar, tearoff=0)
-        # Set confirm_menu child menu
-        # Initialize the BooleanVar to store "Show Confirmation Window" status
-        settings_menu.add_checkbutton(
-            label="Show Confirmation Window When Click 'Save'",
-            onvalue=True,
-            offvalue=False,
-            variable=show_confirmation,
-        )
-        settings_menu.add_command(
-            label='Modify Function Parameters', command=show_settings_dialog
-        )
-        settings_menu.add_command(
-            label='Define input and output path', command=define_paths
-        )
-        menubar.add_cascade(label='Setting', menu=settings_menu)
-
-        # Add Undo button
-        undo_menu = Menu(menubar, tearoff=0)
-        # Add Undo child menu
-        undo_menu.add_command(label='undo last save action', command=undo_last_copy)
-        menubar.add_cascade(label='Undo', menu=undo_menu)
-
-        # Add the Search button to the menu
-        search_menu = Menu(menubar, tearoff=0)
-        search_menu.add_command(
-            label='Search Files', command=lambda: open_search_window()
-        )
-        menubar.add_cascade(label='Search', menu=search_menu)
-
-        # Add the Help button to the menu
-        help_menu = Menu(menubar, tearoff=0)
-        help_menu.add_command(label='Show instruction', command=show_help)
-        menubar.add_cascade(label='Help', menu=help_menu)
-
-    create_mean_bar()
-
-    # Add double confirmation on window close
-    def on_closing():
-        if messagebox.askokcancel('Quit', 'Do you really want to quit?'):
-            # Remove all files in the temp_folder
-            try:
-                logging.info('TEtrimmer is cleaning temporary files')
-                shutil.rmtree(temp_folder)
-                logging.info('All temporary files are cleaned')
-
-                if is_gzipped and genome_file.endswith('.gz'):
-                    logging.info(f'Removing the decompressed genome file: {decompressed_genome_file}')
-                    # Remove the unzipped copy of the genome_file if it exists
-                    os.remove(decompressed_genome_file)
-
-            except Exception:
-                pass
-            root.destroy()
-
-    root.protocol('WM_DELETE_WINDOW', on_closing)
-
-    root.mainloop()
-
-
-if __name__ == '__main__':
-    proof_curation()
+print("Initializing .......")
+import logging
+import subprocess
+import sys
+import os
+import re
+import shutil
+
+
+def install_and_import(required_packages_dict):
+    for package in required_packages_dict:
+        try:
+            __import__(package)
+        except ImportError:
+            try:
+                print(f"{package} was not found. Installing it automatically.")
+                subprocess.check_call([sys.executable, "-m", "pip", "install", required_packages_dict[package]])
+                print(f"{package} was successfully installed.")
+            except subprocess.CalledProcessError as e:
+                print(
+                    f"\nRequired Python packages are missing and cannot be installed automatically. Installation failed with error {e.stderr}"
+                    "\nPlease install 'click' and 'biopython' using 'pip install'.\n")
+                return
+
+required_packages = {'click': 'click', 'Bio': 'biopython', 'numpy': 'numpy', 'pandas': 'pandas', 'plotly': 'plotly', 'matplotlib': 'matplotlib',
+                     'requests': 'requests'}
+install_and_import(required_packages)
+
+try:
+    from tkinter import Tk, Frame, Button, messagebox, Scrollbar, Canvas, Label, Menu, BooleanVar, \
+        Toplevel, simpledialog, Text, Entry, filedialog, END, ttk
+except ImportError:
+    print("tkinter (TK) is not available in your Python installation.")
+
+import click
+import traceback
+from functools import partial
+import platform
+from Bio import SeqIO
+from TEAid_plotter import teaid_plotter, con_generater
+
+# Import cleaning module
+from crop_end_divergence import crop_end_div
+from crop_end_gap import crop_end_gap
+from remove_gap import remove_gaps_with_similarity_check
+
+from GUI_functions import separate_sequences, blast, fasta_header_to_bed, extend_bed_regions, \
+    extract_fasta_from_bed, check_database, process_bed_lines, prepare_cdd_database, \
+    run_func_in_thread, check_cdd_index_files
+from cialign_plot import drawMiniAlignment
+
+from checks import check_tools
+from logs import init_logging
+
+#####################################################################################################
+# Code block: make Aliveiw available to be used
+#####################################################################################################
+# Change Aliview permission
+def change_permissions_recursive(input_dir, mode):
+    try:
+        for dirpath, dirnames, filenames in os.walk(input_dir):
+            os.chmod(dirpath, mode)
+            for filename in filenames:
+                os.chmod(os.path.join(dirpath, filename), mode)
+    except PermissionError:
+        click.echo("TEtrimmer don't have right to change permissions. Pleas use sudo to run TEtrimmer")
+        return False
+    return True
+
+
+def get_original_file_path():
+    """Get the path of the original script file, whether running in development or as a PyInstaller bundle."""
+    if hasattr(sys, '_MEIPASS'):
+        # Path to the temporary folder where PyInstaller extracts your package
+        original_file_path = sys._MEIPASS
+    else:
+        # If the application is running in a normal Python environment, use __file__
+        original_file_path = os.path.dirname(os.path.abspath(__file__))
+    return original_file_path
+
+
+# Detect system OS type
+os_type = platform.system()
+
+# Define Aliview software path and change permission
+bin_py_path = get_original_file_path()
+
+aliview_folder = os.path.join(bin_py_path, "aliview")
+#change_permissions_recursive(aliview_folder, 0o755)
+
+aliview_path = os.path.join(bin_py_path, "aliview/aliview")
+if os_type == "Windows":
+    aliview_path = os.path.join(bin_py_path, r"aliview\aliview.jar")
+
+
+#####################################################################################################
+# Code block: set click command
+#####################################################################################################
+@click.command()
+@click.option(
+    '--te_trimmer_proof_curation_dir',
+    '-i',
+    default=None,
+    type=str,
+    help='TEtrimmer proof curation output path.'
+    'Like <TEtrimmer_output_path>/TEtrimmer_for_proof_curation. Three folders should exist in the '
+    'given path including "TE_clustered", "TE_low_copy", and "TE_skipped". '
+    'If you start the "annoGUI.py" from TETrimmer output directory, you do not need to use this option',
+)
+@click.option(
+    '--output_dir',
+    '-o',
+    default=None,
+    type=str,
+    help='Output directory. Default: input directory',
+)
+@click.option(
+    '--genome_file', '-g', default=None, type=str, help='Genome fasta file path.'
+)
+@click.option(
+    '--consensus_lib',
+    '-clib',
+    default=None,
+    type=str,
+    help='TE consensus library FASTA file. You can check and improve other TE consensus '
+    'library e.g. The TE library directly from EDTA2, RepeatModeler2, and other tools. If you want to '
+    'check the same TE library as last time, you do not need to use this option again.',
+)
+@click.option(
+    '--cdd_dir',
+    '-cdd', default=None,
+    type=str,
+    help='The directory path that contain downloaded and indexed NCBI cdd database.'
+)
+@click.option(
+    '--max_msa_lines',
+    type=int,
+    default=100,
+    help='Set the maximum number of sequences to be included when click "Blast" button. Default: 100',
+)
+@click.option(
+    '--top_msa_lines',
+    type=int,
+    default=70,
+    help='If the sequence number after "Blast" is greater than <max_msa_lines>, '
+    'TEtrimmerGUI will first sort sequences by length and choose <top_msa_lines> number of sequences. '
+    'Then, TEtrimmerGUI will randomly select sequences from all remaining BLAST hits until <max_msa_lines>'
+    'sequences are found. Default: 100',
+)
+@click.option(
+    '--aliview_jar',
+    type=str,
+    default=None,
+    help='Path to the AliView jar file. If not provided, search for "aliview" executable on the PATH.',
+)
+@click.option('--logfile', '-l', default=None, type=str, help='Path to log file.')
+@click.option(
+    '--loglevel',
+    '-ll',
+    default='INFO',
+    type=str,
+    help='Log level. [DEBUG, INFO, WARNING, ERROR, CRITICAL]',
+)
+@click.version_option("1.4.1", prog_name='TEtrimmer')
+def proof_curation(
+    te_trimmer_proof_curation_dir,
+    output_dir,
+    genome_file,
+    consensus_lib,
+    cdd_dir,
+    max_msa_lines,
+    top_msa_lines,
+    aliview_jar,
+    logfile,
+    loglevel,
+):
+    """
+    This GUI is designed to inspect and improve TEtrimmer outputs and any TE consensus libraries.
+
+    python ./TEtrimmerGUI.py -i <TEtrimmer_for_proof_curation_folder> -g <genome_file.fa>
+    """
+
+    # Initialize the logging system
+    init_logging(loglevel=loglevel, logfile=logfile)
+
+    # other consensus library means any TE consensus library. It could be the TE consensus library from TEtrimmer,
+    # or any other TE annotation software.
+    # Make directory for temporary files
+    temp_folder = os.path.join(bin_py_path, 'temp_TEtrimmer_clustered')
+    os.makedirs(temp_folder, exist_ok=True)
+
+    # Define directories for other consensus library checking
+    other_cons_lib_folder = os.path.join(bin_py_path, 'temp_consensus_lib')
+    os.makedirs(other_cons_lib_folder, exist_ok=True)
+
+    # TEtrimmerGUI separates each sequence in "--consensus_lib" into a single file.
+    other_cons_lib_single_file_folder = os.path.join(
+        other_cons_lib_folder, 'Single_fasta_files'
+    )
+
+    # Create cdd database directory when it is not given
+    # cdd_dir_default is the path to store cdd database when the database is not provided
+    cdd_dir_default = os.path.join(bin_py_path, 'cdd_database')
+
+    if cdd_dir is None:
+        cdd_dir = cdd_dir_default
+        logging.info(f"Checking for CDD in default location: {cdd_dir_default}")
+    else:
+        logging.info(f"Checking for CDD user provided path: {cdd_dir}")
+
+    # Check if cdd_dir is a valid directory
+    if not os.path.isdir(cdd_dir):
+        logging.info(f"Directory {cdd_dir} does not exist. Creating it.")
+        os.makedirs(cdd_dir, exist_ok=True)
+
+    # Define prepared cdd global variable
+    global prepared_cdd_g
+    prepared_cdd_g = None
+
+    # Define empty list to store copy history, which enable undo button
+    copy_history = []
+
+    #
+    # If genome_file is gzipped make a copy of the genome file and unzip it
+    # Check if the genome file is gzipped
+    is_gzipped = genome_file.endswith('.gz')
+
+    if is_gzipped:
+        decompressed_genome_file = decompress_gzip(genome_file)
+    else:
+        decompressed_genome_file = genome_file
+
+    # Declare global variables for paths
+    # consensus_lib_g is the file contain other consensus sequences
+    # consensus_folder is used to store "Saved" files
+    global \
+        te_trimmer_proof_curation_dir_g, \
+        output_dir_g, \
+        genome_file_g, \
+        consensus_lib_g, \
+        consensus_folder, \
+        others_dir, \
+        other_cons_lib_result_folder
+
+    te_trimmer_proof_curation_dir_g = te_trimmer_proof_curation_dir
+    output_dir_g = output_dir
+    genome_file_g = decompressed_genome_file
+    consensus_lib_g = consensus_lib
+
+    # Define cleaning module, blast, and consensus generation global parameters
+    global \
+        crop_div_thr_g, \
+        crop_div_win_g, \
+        crop_gap_thr_g, \
+        crop_gap_win_g, \
+        column_gap_thr_g, \
+        simi_check_gap_thr_g, \
+        similarity_thr_g, \
+        min_nucleotide_g, \
+        cons_thre_g, \
+        blast_e_value_g, \
+        max_msa_lines_g, \
+        top_msa_lines_g
+
+    crop_div_thr_g = 0.65
+    crop_div_win_g = 40
+    crop_gap_thr_g = 0.05
+    crop_gap_win_g = 150
+    column_gap_thr_g = 0.8
+    simi_check_gap_thr_g = 0.4
+    similarity_thr_g = 0.7
+    min_nucleotide_g = 5
+    cons_thre_g = 0.8
+    blast_e_value_g = 1e-40
+    max_msa_lines_g = max_msa_lines
+    top_msa_lines_g = top_msa_lines
+
+    # Define global variable to determine the current canvas content
+    # current_canvas_content can be "tetrimmer_out" or "cons_lib"
+    # "tetrimmer_out" means the current canvas are TEtrimmer_clustered, TEtrimmer_low_copy, or TEtrimmer_skipped
+    # "cons_lib" represents consensus_lib canvas
+    # The global variable current_canvas_content will be modified when change canvas.
+    global current_canvas_content
+    current_canvas_content = 'tetrimmer_out'
+
+    # Define global genome length file variable
+    global chrom_size_g
+    chrom_size_g = None
+
+    # If the -i option is None define the default input directory
+    # if te_trimmer_proof_curation_dir is None:
+    #     te_trimmer_proof_curation_dir = os.path.abspath(os.path.join(bin_py_path, os.pardir))
+
+    def define_output_path(local_output_dir=None):
+        # Used global variable: te_trimmer_proof_curation_dir_g
+
+        local_consensus_folder = None
+        local_others_dir = None
+        local_other_cons_lib_result_folder = None
+
+        # If the -o option is not given
+        if local_output_dir is None:
+            # Store output to te_trimmer_proof_curation_dir_g path when the output path is not provided
+            if te_trimmer_proof_curation_dir_g is not None and os.path.isdir(
+                te_trimmer_proof_curation_dir_g
+            ):
+                local_output_dir = os.path.join(
+                    te_trimmer_proof_curation_dir_g, 'TEtrimmerGUI_output'
+                )
+
+        if local_output_dir is not None:
+            # Define output folders, create them when they are not found
+            local_consensus_folder = os.path.abspath(
+                os.path.join(local_output_dir, 'TEtrimmer_saved')
+            )
+            local_others_dir = os.path.abspath(
+                os.path.join(local_output_dir, 'TEtrimmer_discard')
+            )
+
+            local_other_cons_lib_result_folder = os.path.join(
+                local_output_dir, 'Consensus_lib_saved'
+            )
+
+            for dir_path in [
+                local_consensus_folder,
+                local_others_dir,
+                local_other_cons_lib_result_folder,
+            ]:
+                os.makedirs(dir_path, exist_ok=True)
+
+        return (
+            local_output_dir,
+            local_consensus_folder,
+            local_others_dir,
+            local_other_cons_lib_result_folder,
+        )
+
+    output_dir_g, consensus_folder, others_dir, other_cons_lib_result_folder = (
+        define_output_path(output_dir_g)
+    )
+
+    #####################################################################################################
+    # Code block: build TKinter window
+    #####################################################################################################
+
+    # Initialize Tk window
+    root = Tk()
+    root.title(f'TEtrimmer Proof Curation Tool 1.4.1')
+    # width * height
+    if os_type == 'Windows':
+        root.geometry('1000x800')
+    else:
+        root.geometry('900x800')
+
+    # Create canvas on root
+    canvas = Canvas(root, bg='white')
+
+    # fill='both'  This tells the canvas to expand and fill both the X-axis (horizontally) and Y-axis (vertically)
+    # in its parent widget. The canvas will take up as much space as possible in both directions.
+    # expand=True  If the window is resized, the canvas will grow or shrink accordingly.
+    canvas.pack(side='left', fill='both', expand=True)
+
+    #####################################################################################################
+    # Code block: Get genome length file
+    #####################################################################################################
+    # Check if genome length file available, otherwise create it
+    def calculate_genome_length(genome_file_local, genome_length_output_local):
+        """
+        Calculate the length of each sequence in a genome file in FASTA format
+        and write the lengths to an output file.
+
+        :param genome_file: str, path to genome file in FASTA format
+        :return: str, path to the output file containing sequence names and lengths
+        """
+        genome_lengths = {}
+        with open(genome_file_local, 'r') as f:
+            current_seq = None
+            current_length = 0
+            for line in f:
+                line = line.strip()
+                if line.startswith('>'):
+                    if current_seq is not None:
+                        genome_lengths[current_seq] = current_length
+                    # If chromosome header contains empty spaces, only consider the content before the first space
+                    current_seq = line[1:].split(' ')[0]
+                    current_length = 0
+                else:
+                    current_length += len(line)
+            # Add length of last sequence to dictionary
+            if current_seq is not None:
+                genome_lengths[current_seq] = current_length
+
+        # Write lengths to output file
+        with open(genome_length_output_local, 'w') as out:
+            for seq_name, length in genome_lengths.items():
+                out.write(f'{seq_name}\t{length}\n')
+
+        return genome_length_output_local
+
+    def read_genome_lengths(genome_length_file):
+        chrom_s = {}
+        with open(genome_length_file, 'r') as file:
+            for line in file:
+                parts = line.strip().split()
+                chrom_s[parts[0]] = int(parts[1])
+        return chrom_s
+
+    # Check if genome length file exist otherwise create it
+    # Define genome length file name
+    def do_genome_length_calculation(genome_f):
+        genome_length_f = os.path.join(
+            bin_py_path, f'{os.path.basename(genome_f)}.length'
+        )
+        try:
+            # Check if genome file is provided by the user
+            if genome_f is None:
+                return None
+
+            if os.path.isfile(genome_length_f):
+                chrom_s = read_genome_lengths(genome_length_f)
+            else:
+                # Generate genome length file when it can't be found
+                genome_length_f = calculate_genome_length(genome_f, genome_length_f)
+                chrom_s = read_genome_lengths(genome_length_f)
+
+            return chrom_s
+        except Exception as e:
+            logging.error(f'\nError while generate genome length file. Error: {str(e)}\n')
+            return None
+
+    #####################################################################################################
+    # Code block: Fresh window (canvas), which can help to show newly added files
+    #####################################################################################################
+    # current_win contains child_canvas
+    # child_canvas contains child_frame
+    # for each row of child_frame, it contains three elements: label, file name frame (include file name button), and
+    # another frame (contains function buttons like "Cons", "Extend", "TEAid".)
+    # fresh_save_path is used to define save button path. By defaule it save to other_cons_lib_result_folder
+    def fresh_canvas(
+        child_frame,
+        child_canvas,
+        child_source_dir,
+        current_win,
+        file_start=0,
+        file_end=500,
+        update_child_canvas=True,
+        fresh_save_path=None,
+    ):
+        # Record the current scroll position and button states
+        scroll_position = child_canvas.yview()[0]
+
+        # button_states dictionary stores all button background and text color for each file name
+        button_states = {}
+
+        for row in range(len(child_frame.grid_slaves(column=0))):
+            row_widgets = child_frame.grid_slaves(row=row)
+
+            # Before sort looks like
+            # [<tkinter.Frame object .!toplevel.!canvas.!frame.!frame>, <tkinter.Button object .!toplevel.!canvas.!frame.!button>,
+            # <tkinter.Label object .!toplevel.!canvas.!frame.!label>]
+            # After sort looks like
+            # [<tkinter.Label object .!toplevel.!canvas.!frame.!label>, <tkinter.Button object .!toplevel.!canvas.!frame.!button>,
+            # <tkinter.Frame object .!toplevel.!canvas.!frame.!frame>]
+            row_widgets.sort(key=lambda widget: widget.grid_info()['column'])
+
+            # This corresponds to file name button
+            filename = row_widgets[1].cget('text')  # Get text content
+            file_bg = row_widgets[1].cget('bg')  # Get button background color
+            file_fg = row_widgets[1].cget('fg')  # Get text color
+
+            # Update background dictionary
+            button_states[filename] = [[file_bg, file_fg]]
+
+            # Get the button frame which is the third widget in the row
+            button_frame = row_widgets[2]
+
+            # Iterate over the children of the button frame
+            for button in button_frame.winfo_children():
+                # Get the button text color and background color
+                button_bg = button.cget('bg')
+                button_fg = button.cget('fg')
+                button_list = [button_bg, button_fg]
+
+                # Update button_states to include other button background
+                button_states[filename].append(button_list)
+
+        # Destroy all widgets in child_frame before reload it
+        for widget in child_frame.winfo_children():
+            widget.destroy()
+
+        if update_child_canvas:
+            # Reload the child canvas to show the new file
+            child_load_files(
+                file_start,
+                file_end,
+                child_frame,
+                child_canvas,
+                child_source_dir,
+                current_win,
+                scroll_position=scroll_position,
+                button_states=button_states,
+            )
+        else:
+            other_cons_load_files(
+                file_start,
+                file_end,
+                child_frame,
+                child_canvas,
+                child_source_dir,
+                current_win,
+                save_path=fresh_save_path,
+                scroll_position=scroll_position,
+                button_states=button_states,
+            )
+
+    #####################################################################################################
+    # Code block: Define extension function combined with Extend button
+    #####################################################################################################
+    # Combined extension module
+    # source_dir is the folder path contains all loaded files, like the Cluster folder path
+    # output_dir is the path to store all intermediate files like temp_folder
+    # child_canvas contain child_frame
+    # current_win contains child_frame and child_canvas
+    def extension_function(
+        input_fasta_n,
+        ext_button,
+        source_dir,
+        output_dir_g,
+        current_win,
+        chrom_size,
+        child_frame,
+        child_canvas,
+        genome_f,
+        update_child_canvas=True,
+        file_start=0,
+        file_end=500,
+        save_path=None,
+    ):
+        def _extension_function(event, chrom_size=chrom_size):
+            global chrom_size_g
+
+            if input_fasta_n.lower().endswith(('.fa', '.fasta')):
+                # Check if genome file is provided
+                if genome_f is None:
+                    messagebox.showerror(
+                        'Error',
+                        'Genome file not found. Extension can not be performed. Please provide '
+                        "genome file by 'Setting' menu.",
+                        parent=current_win,
+                    )
+                    return
+                # Check if provided genome file exist
+                elif not os.path.isfile(genome_f):
+                    messagebox.showerror(
+                        'Error',
+                        'Your provided genome file not exist. Extension can not be performed.',
+                        parent=current_win,
+                    )
+                    return
+
+                try:
+                    if chrom_size is None:
+                        # When genome file is provided calculate genome length when it is not available
+                        chrom_size = do_genome_length_calculation(genome_f)
+                        # Assign genome length file path to global variable chrom_size_g
+                        chrom_size_g = chrom_size
+
+                except Exception:
+                    # Error could happen during genome length calculation, for example when the provided genome
+                    # file is not a FAST format file.
+                    logging.error(
+                        f'An error occurred during genome length file generation: \n {traceback.format_exc()}'
+                    )
+                    messagebox.showerror(
+                        'Error',
+                        'Genome length file generation failed, please make sure you provide'
+                        ' FASTA format file. Refer to terminal for more information.',
+                        parent=current_win,
+                    )
+                    return
+
+                left_ex = simpledialog.askinteger(
+                    'Input',
+                    'Enter left extension length (bp):',
+                    parent=current_win,
+                    minvalue=0,
+                    initialvalue=1000,
+                )
+                if left_ex is None:  # If the user clicks cancel, stop the function
+                    return
+
+                right_ex = simpledialog.askinteger(
+                    'Input',
+                    'Enter right extension length (bp):',
+                    parent=current_win,
+                    minvalue=0,
+                    initialvalue=1000,
+                )
+                if right_ex is None:  # If the user clicks cancel, stop the function
+                    return
+
+                input_fasta_f = os.path.join(source_dir, input_fasta_n)
+                base_name = os.path.splitext(input_fasta_n)[0]
+                output_fasta = os.path.join(
+                    source_dir, f'{input_fasta_n}_{left_ex}_{right_ex}.fa'
+                )
+
+                try:
+                    # Generate bed file based on fasta header
+                    input_fasta_bed = fasta_header_to_bed(
+                        input_fasta_f, os.path.join(output_dir_g, f'{base_name}.bed')
+                    )
+
+                    # Do bed file extension
+                    input_fasta_after_ex_bed = extend_bed_regions(
+                        input_fasta_bed,
+                        left_ex,
+                        right_ex,
+                        chrom_size,
+                        os.path.join(
+                            output_dir_g, f'{base_name}_{left_ex}_{right_ex}.bed'
+                        ),
+                    )
+
+                    # Get fasta file based on the extended bed file
+                    extract_fasta_from_bed(
+                        genome_f, input_fasta_after_ex_bed, output_fasta
+                    )
+
+                    # if os_type == "Darwin":
+                    #     ext_button.config(fg='red')  # Change button text color under macOS system
+                    # else:
+                    #     ext_button.config(bg='light green')  # Change button color
+                    ext_button.config(fg='red')
+                    ext_button.update_idletasks()
+
+                    # Fresh child canvas
+                    fresh_canvas(
+                        child_frame,
+                        child_canvas,
+                        source_dir,
+                        current_win,
+                        update_child_canvas=update_child_canvas,
+                        file_start=file_start,
+                        file_end=file_end,
+                        fresh_save_path=save_path,
+                    )
+
+                except Exception as e:
+                    logging.error(
+                        f'An error occurred during extension: \n {traceback.format_exc()}'
+                    )
+                    messagebox.showerror(
+                        'Error',
+                        f'An error occurred during extension: {str(e)}. '
+                        f'Refer to terminal for more information.',
+                        parent=current_win,
+                    )
+            else:
+                messagebox.showerror(
+                    'Error',
+                    'You can only apply Extension for FASTA file (file name end with .fa or .fasta)',
+                    parent=current_win,
+                )
+                return
+
+        return _extension_function
+
+    #####################################################################################################
+    # Code block: Define TEAid plotter function combined with TEAid button
+    #####################################################################################################
+    def teaid_plotter_gui(
+        input_fasta_n,
+        button,
+        source_dir,
+        output_dir,
+        genome_f,
+        child_canvas,
+        current_win,
+        prepared_cdd,
+    ):
+        def _teaid_plotter_gui(event):
+            if input_fasta_n.lower().endswith(('.fa', '.fasta')):
+                input_file = os.path.join(source_dir, input_fasta_n)
+
+                try:
+                    _thread_TEAid = run_func_in_thread(
+                        teaid_plotter,
+                        input_file,
+                        output_dir,
+                        genome_f,
+                        current_win,
+                        prepared_cdd=prepared_cdd,
+                        e_value=blast_e_value_g,
+                        num_threads=5,
+                    )
+                    GUI_plotter_succeed = True
+
+                    # Only change button background or text color when GUI_plotter is successfull
+                    if GUI_plotter_succeed:
+                        # if os_type == "Darwin":
+                        #     button.config(fg='red')  # Change button text color under macOS system
+                        #     button.update_idletasks()  # Update UI immediately
+                        # else:
+                        #     button.config(bg='light green')  # Change button color
+                        #     button.update_idletasks()  # Update UI immediately
+                        button.config(fg='red')
+                        button.update_idletasks()
+
+                except Exception as e:
+                    logging.error(
+                        f'An error occurred during TEAid plotting: \n {traceback.format_exc()}'
+                    )
+                    messagebox.showerror(
+                        'Error',
+                        f'TEAid plotting failed, please align sequences first: {str(e)}',
+                        parent=current_win,
+                    )
+            else:
+                messagebox.showerror(
+                    'Error',
+                    'You can only apply TEAid for FASTA file (file name end with .fa or .fasta)',
+                    parent=current_win,
+                )
+                return
+
+        return _teaid_plotter_gui
+
+    #####################################################################################################
+    # Code block: Define MSA cleaning functions combined with CropDiv, CropGap, and CleanCol buttons
+    #####################################################################################################
+
+    # Define cleaning functions using global parameters
+    def crop_end_div_gui(
+        input_fasta_n,
+        button,
+        source_dir,
+        output_dir_g,
+        current_win,
+        child_frame,
+        child_canvas,
+        update_child_canvas=True,
+        file_start=0,
+        file_end=500,
+        save_path=None,
+    ):
+        def _crop_end_div_gui(event):
+            if input_fasta_n.lower().endswith(('.fa', '.fasta')):
+                try:
+                    input_file = os.path.join(source_dir, input_fasta_n)
+                    output_file = os.path.join(output_dir_g, f'{input_fasta_n}_Div.fa')
+
+                    logging.info('\nCropDiv is running ......')
+                    crop_end_div(
+                        input_file,
+                        output_file,
+                        threshold=crop_div_thr_g,
+                        window_size=crop_div_win_g,
+                    )
+                    logging.info('\nCropDiv is finished.')
+
+                    # if os_type == "Darwin":
+                    #     button.config(fg='red')  # Change button text color under macOS system
+                    #     button.update_idletasks()  # Update UI immediately
+                    # else:
+                    #     button.config(bg='light green')  # Change button color
+                    #     button.update_idletasks()  # Update UI immediately
+                    button.config(fg='red')
+                    button.update_idletasks()
+
+                    # Fresh child canvas
+                    fresh_canvas(
+                        child_frame,
+                        child_canvas,
+                        source_dir,
+                        current_win,
+                        update_child_canvas=update_child_canvas,
+                        file_start=file_start,
+                        file_end=file_end,
+                        fresh_save_path=save_path,
+                    )
+
+                except Exception as e:
+                    logging.error(
+                        f'An error occurred for crop end by divergence: \n {traceback.format_exc()}'
+                    )
+                    messagebox.showerror(
+                        'Error',
+                        f'MSA cleaning crop end by divergence failed, please align sequences first: {str(e)}',
+                        parent=current_win,
+                    )
+
+            else:
+                messagebox.showerror(
+                    'Error',
+                    'You can only perform MSA cleaning for FASTA file (file name end with .fa or .fasta)',
+                    parent=current_win,
+                )
+
+        return _crop_end_div_gui
+
+    def crop_end_gap_gui(
+        input_fasta_n,
+        button,
+        source_dir,
+        output_dir_g,
+        current_win,
+        child_frame,
+        child_canvas,
+        update_child_canvas=True,
+        file_start=0,
+        file_end=500,
+        save_path=None,
+    ):
+        def _crop_end_gap_gui(event):
+            if input_fasta_n.lower().endswith(('.fa', '.fasta')):
+                try:
+                    input_file = os.path.join(source_dir, input_fasta_n)
+                    output_file = os.path.join(output_dir_g, f'{input_fasta_n}_Gap.fa')
+
+                    logging.info('\nCropGap is running ......')
+                    crop_end_gap(
+                        input_file,
+                        output_file,
+                        gap_threshold=crop_gap_thr_g,
+                        window_size=crop_gap_win_g,
+                    )
+                    logging.info('\nCropGap is finished.')
+
+                    # if os_type == "Darwin":
+                    #     button.config(fg='red')  # Change button text color under macOS system
+                    #     button.update_idletasks()  # Update UI immediately
+                    # else:
+                    #     button.config(bg='light green')  # Change button color
+                    #     button.update_idletasks()  # Update UI immediately
+                    button.config(fg='red')
+                    button.update_idletasks()
+
+                    # Fresh child canvas
+                    fresh_canvas(
+                        child_frame,
+                        child_canvas,
+                        source_dir,
+                        current_win,
+                        update_child_canvas=update_child_canvas,
+                        file_start=file_start,
+                        file_end=file_end,
+                        fresh_save_path=save_path,
+                    )
+
+                except Exception as e:
+                    logging.error(
+                        f'An error occurred for crop end by gap: \n {traceback.format_exc()}'
+                    )
+                    messagebox.showerror(
+                        'Error',
+                        f'MSA cleaning crop end by gap failed, please align sequences first: {str(e)}',
+                        parent=current_win,
+                    )
+
+            else:
+                messagebox.showerror(
+                    'Error',
+                    'You can only perform MSA cleaning for FASTA file (file name end with .fa or .fasta)',
+                    parent=current_win,
+                )
+
+        return _crop_end_gap_gui
+
+    def remove_gaps_with_similarity_check_gui(
+        input_fasta_n,
+        button,
+        source_dir,
+        output_dir_g,
+        current_win,
+        child_frame,
+        child_canvas,
+        update_child_canvas=True,
+        file_start=0,
+        file_end=500,
+        save_path=None,
+    ):
+        def _remove_gaps_with_similarity_check_gui(event):
+            if input_fasta_n.lower().endswith(('.fa', '.fasta')):
+                try:
+                    input_file = os.path.join(source_dir, input_fasta_n)
+                    output_file = os.path.join(output_dir_g, f"{input_fasta_n}_Col.fa")
+
+                    logging.info('\nCleanCol is running ......')
+                    remove_gaps_with_similarity_check(
+                        input_file,
+                        output_file,
+                        gap_threshold=column_gap_thr_g,
+                        simi_check_gap_thr=simi_check_gap_thr_g,
+                        similarity_thr=similarity_thr_g,
+                        min_nucleotide=min_nucleotide_g,
+                    )
+                    logging.info('\nCleanCol is finished.')
+
+                    # if os_type == "Darwin":
+                    #     button.config(fg='red')  # Change button text color under macOS system
+                    #     button.update_idletasks()  # Update UI immediately
+                    # else:
+                    #     button.config(bg='light green')  # Change button color
+                    #     button.update_idletasks()  # Update UI immediately
+                    button.config(fg='red')
+                    button.update_idletasks()
+
+                    # Fresh child canvas
+                    fresh_canvas(
+                        child_frame,
+                        child_canvas,
+                        source_dir,
+                        current_win,
+                        update_child_canvas=update_child_canvas,
+                        file_start=file_start,
+                        file_end=file_end,
+                        fresh_save_path=save_path,
+                    )
+
+                except Exception as e:
+                    logging.error(
+                        f'An error occurred for cleaning gap columns: \n {traceback.format_exc()}'
+                    )
+                    messagebox.showerror(
+                        'Error',
+                        f'Remove gappy column failed, please align sequences first, : {str(e)}',
+                        parent=current_win,
+                    )
+            else:
+                messagebox.showerror(
+                    'Error',
+                    'You can only perform MSA cleaning for FASTA file (file name end with .fa or .fasta)',
+                    parent=current_win,
+                )
+
+        return _remove_gaps_with_similarity_check_gui
+
+    #####################################################################################################
+    # Code block: Define BLAST function combined with Blast button
+    #####################################################################################################
+    def prepare_other_cons_lib(consensus_lib_file):
+        # Check cons_lib_folder exist, if so remove it when new consensus file is given
+        if os.path.isdir(other_cons_lib_folder) and consensus_lib_file is not None:
+            shutil.rmtree(other_cons_lib_folder)
+
+        if consensus_lib_file is not None:
+            # Create folder to store separated single files
+            os.makedirs(other_cons_lib_single_file_folder, exist_ok=True)
+
+            try:
+                # Separate other consensus library into single files
+                separate_sequences(
+                    consensus_lib_file, other_cons_lib_single_file_folder
+                )
+
+            except Exception as e:
+                logging.error(
+                    f'An error occurred during separating Consensus Library: \n {traceback.format_exc()}'
+                )
+                messagebox.showerror(
+                    'Error',
+                    f'Make sure Consensus Library file is a FASTA file: {str(e)}',
+                )
+
+    prepare_other_cons_lib(consensus_lib_g)
+
+    def blast_gui(
+        input_fasta_n,
+        blast_button,
+        source_dir,
+        output_dir_g,
+        current_win,
+        child_frame,
+        child_canvas,
+        genome_f,
+        e_value=1e-40,
+        update_child_canvas=True,
+        file_start=0,
+        file_end=500,
+        save_path=None,
+    ):
+        def _blast_gui(event):
+            if input_fasta_n.lower().endswith(('.fa', '.fasta')):
+                input_fasta_file = os.path.join(source_dir, input_fasta_n)
+
+                try:
+                    if genome_f is None:
+                        messagebox.showerror(
+                            'Error',
+                            'Genome file not found. BLAST can not be performed. '
+                            "Please provide genome file by 'Setting' menu.",
+                            parent=current_win,
+                        )
+                        return
+
+                    # Check if provided genome file exist
+                    elif not os.path.isfile(genome_f):
+                        messagebox.showerror(
+                            'Error',
+                            'Your provided genome file not exist. BLAST can not be performed.',
+                            parent=current_win,
+                        )
+                        return
+
+                    # Count the number of sequences in the input file
+                    sequence_count = sum(
+                        1 for _ in SeqIO.parse(input_fasta_file, 'fasta')
+                    )
+
+                    if sequence_count != 1:
+                        messagebox.showerror(
+                            'Error',
+                            'BLAST can only be performed on FASTA file containing only one sequence.',
+                            parent=current_win,
+                        )
+                        return
+
+                    # Check genome blast database availability
+                    blast_database = check_database(genome_f, os_type=os_type)
+
+                    # Check if makeblastdb is correctly installed
+                    if blast_database == 'makeblastdb_not_found':
+                        messagebox.showerror(
+                            'Error',
+                            'makeblastdb command not found.',
+                            parent=current_win,
+                        )
+                        return
+
+                    # Check if error happened
+                    elif blast_database == 'makeblastdb_got_error':
+                        messagebox.showerror(
+                            'Error',
+                            "BLAST database can't be established. Refer to terminal for more information.",
+                            parent=current_win,
+                        )
+                        return
+
+                    # Perform the blast operation if the sequence count is exactly one
+                    other_cons_bed, other_cons_blast = blast(
+                        input_fasta_file,
+                        blast_database,
+                        output_dir_g,
+                        e_value=e_value,
+                        bed_file=True,
+                        os_type=os_type,
+                    )
+
+                    if other_cons_bed == 'blastn_not_found':
+                        messagebox.showerror(
+                            'Error', 'BLAST command not found.', parent=current_win
+                        )
+                        return
+
+                    elif other_cons_bed == 'blastn_got_error':
+                        messagebox.showerror(
+                            'Error',
+                            "BLAST can't be conducted. Refer to terminal for more information.",
+                            parent=current_win,
+                        )
+                        return
+
+                    elif other_cons_bed == 'blast_n_zero':
+                        messagebox.showerror(
+                            'Warning',
+                            'BLAST hit number is 0 for this sequence.',
+                            parent=current_win,
+                        )
+                        return
+
+                    elif not other_cons_bed:
+                        messagebox.showerror(
+                            'Warning',
+                            "BLAST can't be conducted. Refer to terminal for more information.",
+                            parent=current_win,
+                        )
+                        return
+
+                    # Filter bed files to select top long hits
+                    other_cons_bed = process_bed_lines(
+                        other_cons_bed,
+                        output_dir_g,
+                        max_lines=max_msa_lines_g,
+                        top_longest_lines_count=top_msa_lines_g,
+                    )
+
+                    if other_cons_bed and other_cons_blast:
+                        # Allow to cover the old blast file
+                        destination_other_cons_blast_file = os.path.join(
+                            source_dir, os.path.basename(other_cons_blast)
+                        )
+                        if os.path.exists(destination_other_cons_blast_file):
+                            os.remove(destination_other_cons_blast_file)
+
+                        # Move other_cons_blast to source_dir
+                        shutil.move(other_cons_blast, source_dir)
+
+                        # Define check other consensus library fasta file derived from the bed file
+                        other_cons_fasta = os.path.join(
+                            source_dir, f'{os.path.basename(other_cons_blast)}.fa'
+                        )
+                        extract_fasta_from_bed(
+                            genome_f, other_cons_bed, other_cons_fasta
+                        )
+
+                        # if os_type == "Darwin":
+                        #     blast_button.config(fg='red')  # Change button text color under macOS system
+                        # else:
+                        #     blast_button.config(bg='light green')  # Change button color
+                        blast_button.config(fg='red')
+                        blast_button.update_idletasks()
+
+                        # Fresh child canvas
+                        fresh_canvas(
+                            child_frame,
+                            child_canvas,
+                            source_dir,
+                            current_win,
+                            update_child_canvas=update_child_canvas,
+                            file_start=file_start,
+                            file_end=file_end,
+                            fresh_save_path=save_path,
+                        )
+
+                except Exception as e:
+                    logging.error(
+                        f'An error occurred during blast: \n {traceback.format_exc()}'
+                    )
+                    messagebox.showerror(
+                        'Error',
+                        f'Blast failed. Refer to terminal for more information: {str(e)}',
+                        parent=current_win,
+                    )
+            else:
+                messagebox.showerror(
+                    'Error',
+                    'You can only perform BLAST for FASTA file (file name end with .fa or .fasta)',
+                    parent=current_win,
+                )
+                return
+
+        return _blast_gui
+
+    #####################################################################################################
+    # Code block: Define consensus sequence generation function combined with Cons button
+    #####################################################################################################
+    def generate_cons(
+        input_fasta_n,
+        cons_button,
+        source_dir,
+        current_win,
+        child_frame,
+        child_canvas,
+        cons_thre=0.8,
+        ambiguous='N',
+        update_child_canvas=True,
+        file_start=0,
+        file_end=500,
+        save_path=None,
+    ):
+        def _generate_cons(envet):
+            if input_fasta_n.lower().endswith(('.fa', '.fasta')):
+                try:
+                    input_fasta_file = os.path.join(source_dir, input_fasta_n)
+                    # The consensus file will be added _co.fa at the end of the input file name
+                    # use source_dir here to redirect the consensus file to the same folder with the input file
+                    con_generater(
+                        input_fasta_file,
+                        source_dir,
+                        threshold=cons_thre,
+                        ambiguous=ambiguous,
+                    )
+
+                    # if os_type == "Darwin":
+                    #     cons_button.config(fg='red')  # Change button text color under macOS system
+                    # else:
+                    #     cons_button.config(bg='light green')  # Change button color
+                    cons_button.config(fg='red')
+                    cons_button.update_idletasks()
+
+                except Exception as e:
+                    logging.error(
+                        f'An error for consensus sequence genration: \n {traceback.format_exc()}'
+                    )
+                    messagebox.showerror(
+                        'Error',
+                        f'Consensus sequence generation failed. Sequences must all be the same length. '
+                        f'Refer to terminal for more information: {str(e)}',
+                        parent=current_win,
+                    )
+                    return
+
+                try:
+                    # draw CIAlign style plot
+                    # Define output plot file
+                    cialign_plot_file = os.path.join(
+                        source_dir, f'{os.path.basename(input_fasta_file)}_plot.png'
+                    )
+                    drawMiniAlignment(input_fasta_file, cialign_plot_file, dpi=300)
+
+                except Exception as e:
+                    logging.error(
+                        f'An error for CIAlign plotting: \n {traceback.format_exc()}'
+                    )
+                    messagebox.showerror(
+                        'Error',
+                        f'CIAlign plotting failed. please align sequences first. '
+                        f'Refer to terminal for more information. : {str(e)}',
+                        parent=current_win,
+                    )
+
+                # Fresh child canvas
+                fresh_canvas(
+                    child_frame,
+                    child_canvas,
+                    source_dir,
+                    current_win,
+                    update_child_canvas=update_child_canvas,
+                    file_start=file_start,
+                    file_end=file_end,
+                    fresh_save_path=save_path,
+                )
+
+            else:
+                messagebox.showerror(
+                    'Error',
+                    'You can only generate consensus sequence for FASTA file '
+                    '(file name end with .fa or .fasta)',
+                    parent=current_win,
+                )
+
+        return _generate_cons
+
+    #####################################################################################################
+    # Code block: File search function
+    #####################################################################################################
+    # Define search function
+    def search_files_with_pattern(
+        filename_pattern, dirs, current_canvas_status_local='tetrimmer_out'
+    ):
+        # dirs: path contains all files need to search, like te_trimmer_proof_curation_dir
+        # and other_cons_lib_single_file_folder
+        # current_canvas_status can be "tetrimmer_out" and "cons_lib"
+        # "tetrimmer" means to check TEtrimmer output files. "cons_lib" is to search TE consensus library files
+        # te_trimmer_proof_curation_dir
+        found_paths = []
+
+        if current_canvas_status_local == 'tetrimmer_out':
+            # direct dir to
+            check_paths = [
+                os.path.join(dirs, 'Clustered_proof_curation'),
+                os.path.join(dirs, 'TE_low_copy'),
+                os.path.join(dirs, 'TE_skipped'),
+            ]
+
+            # Define found_path to store search result
+            for directory in check_paths:
+                if not os.path.isdir(directory):
+                    continue
+
+                for root, subdirs, files in os.walk(directory):
+                    # Check files in the current directory
+                    for file in files:
+                        if filename_pattern in file:
+                            # Only show the last folder name of root and the file name
+                            found_paths.append(
+                                os.path.join(os.path.basename(root), file)
+                            )
+
+                    # Check files in each subdirectory
+                    # subdir will be a empty directory if no directory is found under root
+                    for subdir in subdirs:
+                        subdir_path = os.path.join(root, subdir)
+                        for subdir_root, _, subdir_files in os.walk(subdir_path):
+                            for subdir_file in subdir_files:
+                                if filename_pattern in subdir_file:
+                                    # Only show the cluster number and the file name
+                                    found_paths.append(
+                                        os.path.join(
+                                            os.path.basename(subdir_root), subdir_file
+                                        )
+                                    )
+        else:
+            # Then current_canvas_status is "cons_lib"
+            # The dirs variable should be "other_cons_lib_single_file_folder" to search TE consensus library
+            if os.path.isdir(dirs):
+                sorted_cons_files = sorted(os.listdir(dirs))
+                for index, file in enumerate(sorted_cons_files):
+                    if filename_pattern in file:
+                        found_paths.append((f'Position number {index + 1}', file))
+
+        return found_paths
+
+    #####################################################################################################
+    # Code block: Set a vertical scroll bar
+    #####################################################################################################
+    # Set scrollbar. command=canvas.yview links the scrollbar to the vertical view of the canvas.
+    # This means that scrolling the scrollbar will move the canvas vertically.
+    scrollbar = Scrollbar(root, orient='vertical', command=canvas.yview)
+    canvas.configure(yscrollcommand=scrollbar.set)
+    scrollbar.pack(side='right', fill='y')
+
+    def scroll(event, canvas):
+        if event.num == 4 or event.delta > 0:
+            canvas.yview_scroll(-1, 'units')
+        elif event.num == 5 or event.delta < 0:
+            canvas.yview_scroll(1, 'units')
+
+    # <MouseWheel> is typically used on Windows and macOS to handel mouse wheel movements
+    # <Button-4> and <Button-5> are for Linux/Unix systems
+    root.bind('<MouseWheel>', lambda event: scroll(event, canvas))
+    root.bind('<Button-4>', lambda event: scroll(event, canvas))
+    root.bind('<Button-5>', lambda event: scroll(event, canvas))
+
+    #####################################################################################################
+    # Code block: re-size canvas and frame size when the windows size is modified
+    #####################################################################################################
+
+    # Frame is a container widget, it is used to organize and group other widgets together
+    frame = Frame(
+        canvas, bg='white'
+    )  # canvas specifies the parent widget in which this frame will be placed
+    canvas_frame = canvas.create_window((0, 0), window=frame, anchor='nw')
+
+    def on_configure(event, canvas, canvas_frame):
+        canvas.itemconfig(canvas_frame, width=event.width)
+
+    def update_scrollregion(event, canvas):
+        canvas.configure(scrollregion=canvas.bbox('all'))
+
+    canvas.bind('<Configure>', lambda event: on_configure(event, canvas, canvas_frame))
+    frame.bind('<Configure>', lambda event: update_scrollregion(event, canvas))
+
+    #####################################################################################################
+    # Code block: show the start page
+    #####################################################################################################
+    global logo_label
+    global text_label
+
+    log_text = """
+    ████████\\ ████████\\ ██\\               ██\\
+    \\__██  __|██  _____|██ |              \\__|
+       ██ |   ██ |    ██████\\    ██████\\  ██\\ ██████\\████\\  ██████\\████\\   ██████\\   ██████\\
+       ██ |   █████\\  \\_██  _|  ██  __██\\ ██ |██  _██  _██\\ ██  _██  _██\\ ██  __██\\ ██  __██\\
+       ██ |   ██  __|   ██ |    ██ |  \\__|██ |██ / ██ / ██ |██ / ██ / ██ |████████ |██ |  \\__|
+       ██ |   ██ |      ██ |██\\ ██ |      ██ |██ | ██ | ██ |██ | ██ | ██ |██   ____|██ |
+       ██ |   ████████\\ \\████  |██ |      ██ |██ | ██ | ██ |██ | ██ | ██ |\\███████\\ ██ |
+       \\__|   \\________| \\____/ \\__|      \\__|\\__| \\__| \\__|\\__| \\__| \\__| \\_______|\\__|
+        """
+
+    initial_text = (
+        'This GUI is designed to inspect and improve TEtrimmer outputs and '
+        'any TE consensus libraries.\n\n'
+        "Please use 'Setting' menu to define file paths.\n\n"
+        '##################################################################################\n\n'
+        'For TEtrimmer outputs:\n\n'
+        '1, Click the <TEtrimmer_clustered> button in the menu bar.\n'
+        '   TEs with more than 90% identity are grouped into one cluster.\n\n'
+        '2, Click each <Cluster> button.\n'
+        '   For each TE, you can find four files:\n'
+        '     <seq_name.cluster.fa>          multiple sequence alignment (MSA) before clustering\n'
+        '     <seq_name.raw.fa>               MSA file before boundary definition\n'
+        '     <seq_name.fa>                      MSA file used to generate TE consensus sequence\n'
+        '     <seq_name.pdf>                    report plots file for evaluating annotation quality\n\n'
+        '3, Double click <seq_name.pdf>, seven plots will be shown.\n\n'
+        '4, If satisfied, click <Cons> button next to <seq_name.fa> to generate consensus sequence.\n'
+        '   Use <Save> button to copy files to <Output Directory>.\n\n'
+        '5, If not satisfied, check and modify <seq_name.fa> or <seq_name.raw.fa> MSA files.\n\n'
+        '6, For more sequence extension, click <Extend> button next to the fasta file.\n'
+        '   Align sequences in AliView.\n'
+        '   Use <CropDiv> <CropGap> and <CleanCol> to clean the MSA.\n'
+        '   Use <TEAid> to generate interactive report plots.\n\n'
+        '7, If still not satisfied, check <seq_name.cluster.fa>.\n'
+        '   Select the sequences you want to use and click <Extend> to find the TE boundaries.\n\n'
+        '8, For skipped and low copy elements, evaluating follow the similar procedure.\n\n'
+        '##################################################################################\n\n'
+        'For TE consensus library from other tools like EDTA or RepeatModeler:\n\n'
+        "1, Use 'Setting' menu or <-clib> option to define the TE consensus library path.\n\n"
+        '2, Click <TEAid> button to evaluate consensus sequence.\n\n'
+        '3, For improving consensus sequence, click <Blast> button to perform BLASTN.\n'
+        '   Two files <seq_name_blast.txt> and <seq_name_blast.txt.fa> will appear.\n\n'
+        '4, Click <seq_name_blast.txt.fa> file and align sequence in AliView.\n\n'
+        '5, For more sequence extension, click <Extend> button next to the aligned fasta file.\n\n'
+        '6, Use <CropDiv> <CropGap> and <CleanCol> to clean the MSA and evaluate by <TEAid>.\n\n'
+        '7, Click <Cons> to generate consensus sequence and save it by <Save> button.\n\n'
+        '##################################################################################\n\n'
+        'Please cite: \n'
+        'Qian, J., Xue, H., Ou, S., Storer, J., Fürtauer, L., Wildermuth, M. C., Kusch, S., & Panstruga, R.\n'
+        'bioRxiv (2024) https://doi.org/10.1101/2024.06.27.600963\n'
+        'TEtrimmer: A novel tool to automate the manual curation of transposable elements.\n'
+    )
+    # Display ASCII logo with 'Courier' font
+    if os_type == 'Linux':
+        logo_font = ('DejaVu Sans Mono', 10)
+    elif os_type == 'Darwin':  # macOS
+        logo_font = ('Courier', 13)
+    else:
+        logo_font = ('Courier', 10)
+
+    def check_cdd_database():
+        global prepared_cdd_g
+        # check_cdd_index_files returns true if cdd index files are found
+        # if cdd not indexed, then check for unzipped cdd.pn, if not found then check for cdd.tar.gz, if non found then prompt for download.
+        if not check_cdd_index_files(cdd_dir):
+            # Check if cdd.tar.gz or unzipped content inc Cdd.pn is present
+            if os.path.isfile(os.path.join(cdd_dir, 'Cdd.pn')) or os.path.isfile(os.path.join(cdd_dir, 'cdd.tar.gz')):
+                if messagebox.askyesnocancel(
+                        'Confirmation',
+                        'Conserved Domains Database (CDD) database found but not '
+                        'indexed. Do you want to index it? '
+                        '\n Skip if you do not want to detect TE protein '
+                        "domains.",
+                    ):
+                        run_func_in_thread(
+                            prepare_cdd_database, cdd_database_dir=cdd_dir, os_type=os_type
+                        )
+
+                        messagebox.showinfo(
+                            'Information',
+                            'Building CDD profile index. This may take a few minutes.',
+                        )
+            else:
+                if cdd_dir == cdd_dir_default:
+                    if messagebox.askyesnocancel(
+                        'Confirmation',
+                        'Conserved Domains Database (CDD) database is not '
+                        'detected, do you want to download it? '
+                        '\n\n CDD database is only used to detect TE protein '
+                        "domains and doesn't affect other functions.",
+                    ):
+                        run_func_in_thread(
+                            prepare_cdd_database, cdd_database_dir=cdd_dir, os_type=os_type
+                        )
+
+                        messagebox.showinfo(
+                            'Information',
+                            'CDD database is around 5GB, it could take around 15 mins to '
+                            'prepare it. Please be patient. You can do other operations '
+                            'when it is downloading...... Refer to the terminal for more '
+                            'information.',
+                        )
+
+                else:
+                    if messagebox.askokcancel(
+                        'Confirmation',
+                        'Conserved Domains Database (CDD) database is not detected '
+                        'from provided --cdd_dir path.'
+                        'Do you want to download the CDD database by TEtrimmerGUI'
+                        ' again?',
+                    ):
+                        run_func_in_thread(
+                            prepare_cdd_database, cdd_database_dir=cdd_dir, os_type=os_type
+                        )
+
+                        messagebox.showinfo(
+                            'Information',
+                            'CDD database is around 5GB, it could take around 15 mins to '
+                            'prepare it. Please be patient. You can do other operations '
+                            'when it is downloading...... Refer to the terminal for more '
+                            'information.',
+                        )
+        else:
+            prepared_cdd_g = os.path.join(cdd_dir, 'cdd_profile')
+            logging.info(f'CDD database is prepared at {prepared_cdd_g}')
+            messagebox.showinfo("Information", "CDD database is prepared.")
+
+    def clear_frame():
+        for widget in frame.winfo_children():
+            widget.destroy()
+
+    def open_start_page():
+        logging.info("Open start page")
+        clear_frame()  # Clear any existing widgets in the frame
+
+        # Create and pack the logo label
+        logo_label = Label(
+            frame,
+            text=log_text,
+            bg='white',
+            font=logo_font,
+            justify='left',
+            wraplength=1100,
+        )
+        logo_label.pack(pady=10)
+
+        # Create and pack the explanatory text label
+        text_label = Label(
+            frame,
+            text=initial_text,
+            bg='white',
+            font=('Arial', 15),
+            justify='left',
+            wraplength=1100,
+        )
+        text_label.pack(pady=10)
+
+        frame.after(100, check_cdd_database)
+
+    open_start_page()
+
+    #####################################################################################################
+    # Code block: Define GUI functions
+    #####################################################################################################
+
+    show_confirmation = BooleanVar(value=True)
+
+    def numerical_sort_key(filename):
+        numbers = re.findall(r'\d+', filename)
+        return [int(num) for num in numbers]
+
+    def show_progress_bar(parent, height=5, speed=1000):
+        # Create a custom style
+        style = ttk.Style()
+        style.configure('custom.Horizontal.TProgressbar', thickness=height)
+
+        progress = ttk.Progressbar(
+            parent, mode='indeterminate', style='custom.Horizontal.TProgressbar'
+        )
+        progress.pack(side='bottom', fill='x')
+        parent.update_idletasks()  # Ensure the layout is updated
+
+        def update_progress():
+            if progress.winfo_exists():  # Check if the widget exists before updating
+                progress.step(1)
+                parent.after(speed, update_progress)  # Adjust the speed as needed
+
+        progress.start()
+        update_progress()  # Start updating the progress bar
+
+        return progress
+
+    #####################################################################################################
+    # Code block: Define parameter setting canvas
+    #####################################################################################################
+
+    # Set function to allow to modify MSA cleaning parameters
+    def show_settings_dialog():
+        # Used global variables: cons_thre_g, blast_e_value_g, blast_e_value_g, max_msa_lines_g, top_msa_lines_g
+        # top_msa_lines_g, crop_div_thr_g, crop_div_win_g......
+        settings_window = Toplevel(root)
+        settings_window.title('Modify Parameters')
+        if os_type == 'Darwin':
+            settings_window.geometry('550x450')
+        else:
+            settings_window.geometry('600x450')
+
+        # Create a frame to hold the labels and entries
+        frame = Frame(settings_window, bg='white')
+        frame.pack(fill='both', expand=True, padx=10, pady=10)
+
+        # Add labels and entries with grid for alignment
+        Label(
+            frame,
+            text='Cons: Consensus generation Threshold (0-1):',
+            anchor='w',
+            bg='white',
+        ).grid(row=0, column=0, sticky='w', pady=2)
+        cons_thres_entry = Entry(frame, bg='white')
+        cons_thres_entry.insert(0, str(cons_thre_g))
+        cons_thres_entry.grid(row=0, column=1, sticky='w', pady=2)
+
+        Label(frame, text='Blast: BLASTN e-value:', anchor='w', bg='white').grid(
+            row=1, column=0, sticky='w', pady=2
+        )
+        e_value_entry = Entry(frame, bg='white')
+        e_value_entry.insert(0, str(blast_e_value_g))
+        e_value_entry.grid(row=1, column=1, sticky='w', pady=2)
+
+        # Define MSA sequence numbers
+        Label(
+            frame, text='Blast: Max hit number for Blast', anchor='w', bg='white'
+        ).grid(row=2, column=0, sticky='w', pady=2)
+        max_msa_lines_entry = Entry(frame, bg='white')
+        max_msa_lines_entry.insert(0, str(max_msa_lines_g))
+        max_msa_lines_entry.grid(row=2, column=1, sticky='w', pady=2)
+
+        Label(
+            frame, text='Blast: Top long hit number for Blast', anchor='w', bg='white'
+        ).grid(row=3, column=0, sticky='w', pady=2)
+        top_msa_lines_entry = Entry(frame, bg='white')
+        top_msa_lines_entry.insert(0, str(top_msa_lines_g))
+        top_msa_lines_entry.grid(row=3, column=1, sticky='w', pady=2)
+
+        # Define msa cleaning parameters
+        Label(
+            frame,
+            text='CropDiv: Crop End Divergence Threshold (0-1):',
+            anchor='w',
+            bg='white',
+        ).grid(row=4, column=0, sticky='w', pady=2)
+        crop_div_thr_entry = Entry(frame, bg='white')
+        crop_div_thr_entry.insert(0, str(crop_div_thr_g))
+        crop_div_thr_entry.grid(row=4, column=1, sticky='w', pady=2)
+
+        Label(
+            frame,
+            text='CropDiv: Crop End Divergence Window Size:',
+            anchor='w',
+            bg='white',
+        ).grid(row=5, column=0, sticky='w', pady=2)
+        crop_div_win_entry = Entry(frame, bg='white')
+        crop_div_win_entry.insert(0, str(crop_div_win_g))
+        crop_div_win_entry.grid(row=5, column=1, sticky='w', pady=2)
+
+        Label(
+            frame, text='CropGap: Crop End Gap Threshold (0-1):', anchor='w', bg='white'
+        ).grid(row=6, column=0, sticky='w', pady=2)
+        crop_gap_thr_entry = Entry(frame, bg='white')
+        crop_gap_thr_entry.insert(0, str(crop_gap_thr_g))
+        crop_gap_thr_entry.grid(row=6, column=1, sticky='w', pady=2)
+
+        Label(
+            frame, text='CropGap: Crop End Gap Window Size:', anchor='w', bg='white'
+        ).grid(row=7, column=0, sticky='w', pady=2)
+        crop_gap_win_entry = Entry(frame, bg='white')
+        crop_gap_win_entry.insert(0, str(crop_gap_win_g))
+        crop_gap_win_entry.grid(row=7, column=1, sticky='w', pady=2)
+
+        Label(
+            frame,
+            text='CleanCol: Clean Column Threshold (0-1):',
+            anchor='w',
+            bg='white',
+        ).grid(row=8, column=0, sticky='w', pady=2)
+        column_gap_thr_entry = Entry(frame, bg='white')
+        column_gap_thr_entry.insert(0, str(column_gap_thr_g))
+        column_gap_thr_entry.grid(row=8, column=1, sticky='w', pady=2)
+
+        Label(
+            frame,
+            text='CleanCol: Similarity Check Gap Threshold (0-1):',
+            anchor='w',
+            bg='white',
+        ).grid(row=9, column=0, sticky='w', pady=2)
+        simi_check_gap_thr_entry = Entry(frame, bg='white')
+        simi_check_gap_thr_entry.insert(0, str(simi_check_gap_thr_g))
+        simi_check_gap_thr_entry.grid(row=9, column=1, sticky='w', pady=2)
+
+        Label(
+            frame, text='CleanCol: Similarity Threshold (0-1):', anchor='w', bg='white'
+        ).grid(row=10, column=0, sticky='w', pady=2)
+        similarity_thr_entry = Entry(frame, bg='white')
+        similarity_thr_entry.insert(0, str(similarity_thr_g))
+        similarity_thr_entry.grid(row=10, column=1, sticky='w', pady=2)
+
+        Label(
+            frame, text='CleanCol: Min Nucleotide number:', anchor='w', bg='white'
+        ).grid(row=11, column=0, sticky='w', pady=2)
+        min_nucleotide_entry = Entry(frame, bg='white')
+        min_nucleotide_entry.insert(0, str(min_nucleotide_g))
+        min_nucleotide_entry.grid(row=11, column=1, sticky='w', pady=2)
+
+        def save_settings():
+            global crop_div_thr_g, crop_div_win_g, crop_gap_thr_g, crop_gap_win_g
+            global \
+                column_gap_thr_g, \
+                simi_check_gap_thr_g, \
+                similarity_thr_g, \
+                min_nucleotide_g
+            global cons_thre_g, blast_e_value_g, max_msa_lines_g, top_msa_lines_g
+
+            try:
+                crop_div_thr_g = float(crop_div_thr_entry.get())
+                crop_div_win_g = int(crop_div_win_entry.get())
+                crop_gap_thr_g = float(crop_gap_thr_entry.get())
+                crop_gap_win_g = int(crop_gap_win_entry.get())
+                column_gap_thr_g = float(column_gap_thr_entry.get())
+                simi_check_gap_thr_g = float(simi_check_gap_thr_entry.get())
+                similarity_thr_g = float(similarity_thr_entry.get())
+                min_nucleotide_g = int(min_nucleotide_entry.get())
+                cons_thre_g = float(cons_thres_entry.get())
+                blast_e_value_g = float(e_value_entry.get())
+                max_msa_lines_g = int(max_msa_lines_entry.get())
+                top_msa_lines_g = int(top_msa_lines_entry.get())
+
+                settings_window.destroy()
+
+            except ValueError as e:
+                messagebox.showerror(
+                    'Invalid input', f'Please enter valid values. Error: {str(e)}'
+                )
+
+        Button(frame, text='Save', command=save_settings).grid(
+            row=12, columnspan=2, pady=10
+        )
+
+    #####################################################################################################
+    # Code block: Define directory setting window
+    #####################################################################################################
+    def browse_directory(entry):
+        directory = filedialog.askdirectory()
+        if directory:
+            entry.delete(0, END)
+            entry.insert(0, directory)
+
+    def browse_file(entry):
+        file = filedialog.askopenfilename()
+        if file:
+            entry.delete(0, END)
+            entry.insert(0, file)
+
+    def define_paths():
+        paths_window = Toplevel(root)
+        paths_window.title('Define Input and Output Paths')
+        if os_type == 'Darwin':
+            paths_window.geometry('800x300')
+        else:
+            paths_window.geometry('900x350')
+
+        paths_window.columnconfigure(1, weight=1)
+
+        Label(paths_window, text='TEtrimmer Proof Curation Dir:').grid(
+            row=0, column=0, sticky='w', padx=10, pady=5
+        )
+        te_trimmer_entry = Entry(paths_window, width=50)
+        te_trimmer_entry.grid(row=0, column=1, padx=10, pady=5, sticky='ew')
+        Button(
+            paths_window,
+            text='Browse',
+            command=lambda: browse_directory(te_trimmer_entry),
+        ).grid(row=0, column=2, padx=5, pady=5)
+        Label(
+            paths_window,
+            text='Path to the TEtrimmer_for_proof_curation directory.',
+            fg='gray',
+        ).grid(row=1, column=1, sticky='w', padx=10)
+
+        Label(paths_window, text='Output Directory:').grid(
+            row=2, column=0, sticky='w', padx=10, pady=5
+        )
+        output_entry = Entry(paths_window, width=50)
+        output_entry.grid(row=2, column=1, padx=10, pady=5, sticky='ew')
+        Button(
+            paths_window, text='Browse', command=lambda: browse_directory(output_entry)
+        ).grid(row=2, column=2, padx=5, pady=5)
+        Label(
+            paths_window,
+            text='Path where the output files will be saved. Default: Proof Curation Dir',
+            fg='gray',
+        ).grid(row=3, column=1, sticky='w', padx=10)
+
+        Label(paths_window, text='Genome File:').grid(
+            row=4, column=0, sticky='w', padx=10, pady=5
+        )
+        genome_entry = Entry(paths_window, width=50)
+        genome_entry.grid(row=4, column=1, padx=10, pady=5, sticky='ew')
+        Button(
+            paths_window, text='Browse', command=lambda: browse_file(genome_entry)
+        ).grid(row=4, column=2, padx=5, pady=5)
+        Label(paths_window, text='Path to the genome FASTA file.', fg='gray').grid(
+            row=5, column=1, sticky='w', padx=10
+        )
+
+        Label(paths_window, text='Consensus Library:').grid(
+            row=6, column=0, sticky='w', padx=10, pady=5
+        )
+        consensus_entry = Entry(paths_window, width=50)
+        consensus_entry.grid(row=6, column=1, padx=10, pady=5, sticky='ew')
+        Button(
+            paths_window, text='Browse', command=lambda: browse_file(consensus_entry)
+        ).grid(row=6, column=2, padx=5, pady=5)
+        Label(
+            paths_window,
+            text='Path to the any other consensus library file.',
+            fg='gray',
+        ).grid(row=7, column=1, sticky='w', padx=10)
+
+        # Initialize entry fields with current paths if they exist
+        if te_trimmer_proof_curation_dir_g:
+            te_trimmer_entry.insert(0, te_trimmer_proof_curation_dir_g)
+        if output_dir_g:
+            output_entry.insert(0, output_dir_g)
+        if genome_file_g:
+            genome_entry.insert(0, genome_file_g)
+        if consensus_lib_g:
+            consensus_entry.insert(0, consensus_lib_g)
+
+        def save_paths():
+            global \
+                te_trimmer_proof_curation_dir_g, \
+                output_dir_g, \
+                genome_file_g, \
+                consensus_lib_g, \
+                consensus_folder, \
+                others_dir, \
+                other_cons_lib_result_folder
+
+            # Record consensus_lib_g content before path definition
+            consensus_lib_old = consensus_lib_g
+
+            te_trimmer_proof_curation_dir_g = te_trimmer_entry.get()
+            output_dir_g = output_entry.get()
+            genome_file_g = genome_entry.get()
+            consensus_lib_g = consensus_entry.get()
+
+            # Set path to None when they are not defined.
+            if not te_trimmer_proof_curation_dir_g:
+                te_trimmer_proof_curation_dir_g = None
+            if not output_dir_g:
+                output_dir_g = None
+            if not genome_file_g:
+                genome_file_g = None
+            if not consensus_lib_g:
+                consensus_lib_g = None
+
+            output_dir_g, consensus_folder, others_dir, other_cons_lib_result_folder = (
+                define_output_path(output_dir_g)
+            )
+
+            # Only separate other TE consensus library into single files when consensus_lib_g is modified
+            # This can save time.
+            if consensus_lib_old != consensus_lib_g:
+                prepare_other_cons_lib(consensus_lib_g)
+            create_mean_bar()
+            paths_window.destroy()
+
+        Button(paths_window, text='Save', command=save_paths).grid(
+            row=8, columnspan=3, pady=20
+        )
+
+        # Configure grid columns to expand with window
+        paths_window.grid_columnconfigure(1, weight=1)
+
+    #####################################################################################################
+    # Code block: Define undo copy; copy and open file functions
+    #####################################################################################################
+
+    # Define function to allow retrieve copy operation
+    def undo_last_copy():
+        if not copy_history:
+            messagebox.showinfo('Info', 'No actions to undo.')
+            return
+        last_copied_file, target_directory, last_button = copy_history[-1]
+        if not os.path.exists(last_copied_file):
+            messagebox.showerror(
+                'Error', f"File {last_copied_file} doesn't exist. Can't undo."
+            )
+            return
+        if messagebox.askokcancel(
+            'Confirmation', f"Do you want to undo the copy of '{last_copied_file}'?"
+        ):
+            try:
+                os.remove(last_copied_file)
+                copy_history.pop()
+
+                # if os_type == "Darwin":
+                #     last_button.config(fg='black')  # Change button text color under macOS system
+                #     last_button.update_idletasks()  # Update UI immediately
+                # else:
+                #     last_button.config(bg='white')  # Change button color
+                #     last_button.update_idletasks()  # Update UI immediately
+                last_button.config(
+                    fg='black'
+                )  # Change button text color under macOS system
+                last_button.update_idletasks()  # Update UI immediately
+
+                messagebox.showinfo(
+                    'Info', f"Successfully removed '{last_copied_file}'."
+                )
+            except Exception as e:
+                messagebox.showerror(
+                    'Error', f'An error occurred while deleting the file: {str(e)}'
+                )
+
+    # copy_file function is bundled with copy buttons like Consensus
+    def copy_file(filename, button, target_directory, source_dir, parent_win):
+        def _copy_file(event):
+            if target_directory is None or not os.path.isdir(target_directory):
+                messagebox.showerror(
+                    'Error', "Output directory isn't defined!", parent=parent_win
+                )
+                return
+
+            file_path = os.path.join(source_dir, filename)
+            if not show_confirmation.get() or messagebox.askokcancel(
+                'Confirmation',
+                f"Do you want to copy '{filename}' to '{target_directory}'?",
+                parent=parent_win,
+            ):
+                os.makedirs(target_directory, exist_ok=True)
+                try:
+                    shutil.copy(file_path, target_directory)
+                    # if os_type == "Darwin":
+                    #     button.config(fg='red')  # Change button text color under macOS system
+                    #     button.update_idletasks()  # Update UI immediately
+                    # else:
+                    #     button.config(bg='light green')  # Change button color
+                    #     button.update_idletasks()  # Update UI immediately
+                    button.config(fg='red')
+                    button.update_idletasks()
+                    if len(copy_history) >= 100:
+                        copy_history.pop(0)
+                    copy_history.append(
+                        (
+                            os.path.join(target_directory, filename),
+                            target_directory,
+                            button,
+                        )
+                    )
+                except Exception as e:
+                    messagebox.showerror(
+                        'Error',
+                        f'An error occurred while copying the file: {str(e)}',
+                        parent=parent_win,
+                    )
+
+        return _copy_file
+
+    # Set nested function to enable this function containing parameters to be used by button
+    def open_file(filename, button, source_dir, aliview_jar_path=None):
+        def _open_file(event):
+            filepath = os.path.join(source_dir, filename)
+            # if os_type == "Darwin":
+            #     button.config(fg='red')  # Change button text color under macOS system
+            #     button.update_idletasks()  # Update UI immediately
+            # else:
+            #     button.config(bg='yellow')  # Change button color
+            #     button.update_idletasks()  # Update UI immediately
+            button.config(fg='red')
+            button.update_idletasks()
+
+            if os.path.isdir(filepath):
+                open_cluster_folder(filename, source_dir)
+            else:
+                if filename.lower().endswith(('.fa', '.fasta')):
+                    if os_type == "Windows":
+                        subprocess.run(["java", "-jar", aliview_path, filepath])
+                    else:
+                        subprocess.run([aliview_path, filepath])
+                elif filename.lower().endswith('.pdf'):
+                    if os_type == 'Linux':
+                        subprocess.run(['xdg-open', filepath])
+                    elif os_type == 'Darwin':  # macOS
+                        subprocess.run(['open', filepath])
+                    elif os_type == 'Windows':
+                        os.startfile(filepath)
+                    else:
+                        subprocess.run(['xdg-open', filepath])
+                elif filename.lower().endswith(('.txt', '.py', '.csv', '.md', '.bed')):
+                    if os_type == 'Linux':
+                        text_editor = (
+                            'gedit'  # Replace 'gedit' with your preferred text editor
+                        )
+                        subprocess.run([text_editor, filepath])
+                    elif os_type == 'Darwin':  # macOS
+                        subprocess.run(['open', '-a', 'TextEdit', filepath])
+                    elif os_type == 'Windows':
+                        notepad_path = (
+                            'notepad.exe'  # or path to another text editor if preferred
+                        )
+                        subprocess.run([notepad_path, filepath])
+                    else:
+                        text_editor = 'gedit'  # Fallback for other systems
+                        subprocess.run([text_editor, filepath])
+                else:  # Fallback for other file types
+                    if os_type == 'Linux':
+                        subprocess.run(['xdg-open', filepath])
+                    elif os_type == 'Darwin':  # macOS
+                        subprocess.run(['open', filepath])
+                    elif os_type == 'Windows':
+                        os.startfile(filepath)
+                    else:
+                        subprocess.run(['xdg-open', filepath])
+
+        return _open_file
+
+    def show_help():
+        help_window = Toplevel(root)
+        help_window.title('Help')
+        help_window.geometry('900x700')
+
+        help_text_widget = Text(
+            help_window, bg='white', font=('Arial', 15), wrap='word'
+        )
+        help_text_widget.insert('1.0', initial_text)
+        help_text_widget.config(state='disabled')  # Make the Text widget read-only
+        help_text_widget.pack(fill='both', expand=True)
+
+        help_window.update_idletasks()  # Ensure that all widget sizes are calculated
+
+    #####################################################################################################
+    # Code block: Define child canvas, which show files in each cluster
+    #####################################################################################################
+    # Load all clusters
+    def load_cluster_files(
+        start, end, frame, canvas, source_dir=te_trimmer_proof_curation_dir_g
+    ):
+        clear_frame()
+        canvas.yview_moveto(0)  # Reset scrollbar to top
+        if not os.path.exists(source_dir) or not os.listdir(source_dir):
+            label = Label(
+                frame, text='No files found here, try another folder.', bg='white'
+            )
+            label.pack(pady=20)
+            return
+        # Sort files
+        sorted_files = sorted(os.listdir(source_dir), key=numerical_sort_key)
+        for i, filename in enumerate(sorted_files[start:end], start=start):
+            # Add line number into canvas frame
+            line_number = Label(frame, text=str(i + 1), bg='white')
+            line_number.grid(row=i - start, column=0)
+
+            # Add file name button into canvas frame
+            file_button = Button(frame, text=filename, anchor='w', bg='white')
+            file_button.grid(row=i - start, column=1, sticky='ew')
+
+            # Bind with open_file function to open file
+            file_button.bind(
+                '<Double-Button-1>', open_file(filename, file_button, source_dir)
+            )
+
+            # Build a child button_frame inside frame
+            button_frame = Frame(frame, bg='white')
+            button_frame.grid(row=i - start, column=2, sticky='e')
+
+            # If it's a folder in "TE_clustered", add a label with the file count
+            if source_dir.endswith('TE_clustered') and os.path.isdir(
+                os.path.join(source_dir, filename)
+            ):
+                file_count = len(os.listdir(os.path.join(source_dir, filename)))
+                file_count_label = Label(
+                    frame, text=f'({file_count} files)', bg='white'
+                )
+                file_count_label.grid(row=i - start, column=3)
+
+            button_frame.grid_columnconfigure(0, weight=1)
+            button_frame.grid_rowconfigure(0, weight=1)
+            frame.grid_columnconfigure(1, weight=1)
+            frame.grid_columnconfigure(2, weight=0)
+
+    def load_cluster_files_with_destroy(start, end, frame, canvas, path):
+
+        # update current_canvas_content to help search function
+        global current_canvas_content
+        current_canvas_content = 'tetrimmer_out'
+
+        load_cluster_files(start, end, frame, canvas, source_dir=path)
+
+    #####################################################################################################
+    # Code block: Define child canvas, which show files in each cluster
+    #####################################################################################################
+
+    # source_dir is the folder path contains all files need to be loaded
+    # canvas is inside current_win
+    # frame is inside canvas
+    # frame contains child-frames and buttons
+
+    # child_load_files can only load 1000 files maximum
+    def child_load_files(
+        start,
+        end,
+        frame,
+        canvas,
+        source_dir,
+        current_win,
+        scroll_position=None,
+        button_states=None,
+    ):
+        # Used global variables
+        # chrom_size_g
+        # consensus_folder
+        # temp_folder
+        # genome_file
+        # cons_thre_g
+        # others_dir
+
+        if scroll_position is not None:
+            canvas.yview_moveto(scroll_position)  # Set scrollbar to saved position
+        else:
+            canvas.yview_moveto(0)  # Reset scrollbar to top if no position is provided
+
+        if button_states is None:
+            button_states = {}
+
+        if not os.path.exists(source_dir) or not os.listdir(source_dir):
+            label = Label(
+                frame, text='No files found here, try another folder.', bg='white'
+            )
+            label.pack(pady=20)
+            return
+
+        # Sort files
+        sorted_files = sorted(os.listdir(source_dir))
+        for i, filename in enumerate(sorted_files[start:end], start=start):
+            # Add line number into canvas frame
+            line_number = Label(frame, text=str(i + 1), bg='white')
+            line_number.grid(row=i - start, column=0)
+
+            """
+            # Get button states
+        button_defaults = {
+            'file_button': ('white', 'black'),
+            'save_button': ('white', 'black'),
+            'extension_button': ('white', 'black'),
+            'teaid_button': ('white', 'black'),
+            'cons_button': ('white', 'black'),
+            'others_button': ('white', 'black')
+        }
+
+        if filename in button_states:
+            states = button_states[filename]
+            for j, key in enumerate(button_defaults.keys()):
+                if j < len(states):
+                    button_defaults[key] = states[j]
+
+        Button(button_frame, text="Save", bg=button_defaults['save_button'][0], fg=button_defaults['save_button'][1])
+            """
+
+            # Get button states
+            file_button_bg = 'white'
+            save_button_bg = 'white'
+            extension_button_bg = 'white'
+            teaid_button_bg = 'white'
+            crop_end_by_div_button_bg = 'white'
+            crop_end_by_gap_button_bg = 'white'
+            remove_gap_column_button_bg = 'white'
+            cons_button_bg = 'white'
+            others_button_bg = 'white'
+
+            file_button_fg = 'black'
+            save_button_fg = 'black'
+            extension_button_fg = 'black'
+            teaid_button_fg = 'black'
+            crop_end_by_div_button_fg = 'black'
+            crop_end_by_gap_button_fg = 'black'
+            remove_gap_column_button_fg = 'black'
+            cons_button_fg = 'black'
+            others_button_fg = 'black'
+
+            if len(button_states) != 0:
+                if filename in button_states:
+                    states = button_states[filename]
+                    if len(states) >= 1:
+                        file_button_bg = states[0][0]
+                        file_button_fg = states[0][1]
+                    if len(states) >= 2:
+                        save_button_bg = states[1][0]
+                        save_button_fg = states[1][1]
+                    if len(states) >= 3:
+                        extension_button_bg = states[2][0]
+                        extension_button_fg = states[2][1]
+                    if len(states) >= 4:
+                        teaid_button_bg = states[3][0]
+                        teaid_button_fg = states[3][1]
+                    if len(states) >= 5:
+                        crop_end_by_div_button_bg = states[4][0]
+                        crop_end_by_div_button_fg = states[4][1]
+                    if len(states) >= 6:
+                        crop_end_by_gap_button_bg = states[5][0]
+                        crop_end_by_gap_button_fg = states[5][1]
+                    if len(states) >= 7:
+                        remove_gap_column_button_bg = states[6][0]
+                        remove_gap_column_button_fg = states[6][1]
+                    if len(states) >= 8:
+                        cons_button_bg = states[7][0]
+                        cons_button_fg = states[7][1]
+                    if len(states) >= 9:
+                        others_button_bg = states[8][0]
+                        others_button_fg = states[8][1]
+                else:
+                    file_button_bg = 'white'
+                    file_button_fg = 'blue'
+
+            # Add file name button into canvas frame
+            file_button = Button(
+                frame, text=filename, anchor='w', bg=file_button_bg, fg=file_button_fg
+            )
+            file_button.grid(row=i - start, column=1, sticky='ew')
+
+            # Bind with open_file function to open file
+            file_button.bind(
+                '<Double-Button-1>', open_file(filename, file_button, source_dir)
+            )
+
+            # Build a child button_frame inside frame
+            button_frame = Frame(frame, bg='white')
+            button_frame.grid(row=i - start, column=2, sticky='e')
+
+            # Create "Consensus" button inside button_frame
+            copy_button = Button(
+                button_frame, text='Save', bg=save_button_bg, fg=save_button_fg
+            )
+            copy_button.grid(row=0, column=0, padx=1)
+            # Bind "Consensus" button with copy_file function with specific source and destination folder
+            copy_button.bind(
+                '<Button-1>',
+                copy_file(
+                    filename, copy_button, consensus_folder, source_dir, current_win
+                ),
+            )
+
+            # Define "Extension" button
+            more_extend_button = Button(
+                button_frame,
+                text='Extend',
+                bg=extension_button_bg,
+                fg=extension_button_fg,
+            )
+            more_extend_button.grid(row=0, column=1, padx=1)
+            # Bind "Extension" button with extension function
+            more_extend_button.bind(
+                '<Button-1>',
+                extension_function(
+                    filename,
+                    more_extend_button,
+                    source_dir,
+                    temp_folder,
+                    current_win,
+                    chrom_size_g,
+                    frame,
+                    canvas,
+                    genome_file_g,
+                ),
+            )
+
+            # Define "TEAid" button
+            plot_button = Button(
+                button_frame, text='TEAid', bg=teaid_button_bg, fg=teaid_button_fg
+            )
+            plot_button.grid(row=0, column=2, padx=1)
+            # Bind "TEAid" button with teaid_plotter_gui
+            plot_button.bind(
+                '<Button-1>',
+                teaid_plotter_gui(
+                    filename,
+                    plot_button,
+                    source_dir,
+                    temp_folder,
+                    genome_file_g,
+                    canvas,
+                    current_win,
+                    prepared_cdd_g,
+                ),
+            )
+
+            # Define "Crop end by divergence" button
+            crop_end_by_div_button = Button(
+                button_frame,
+                text='CropDiv',
+                bg=crop_end_by_div_button_bg,
+                fg=crop_end_by_div_button_fg,
+            )
+            crop_end_by_div_button.grid(row=0, column=3, padx=1)
+            crop_end_by_div_button.bind(
+                '<Button-1>',
+                crop_end_div_gui(
+                    filename,
+                    crop_end_by_div_button,
+                    source_dir,
+                    source_dir,
+                    current_win,
+                    frame,
+                    canvas,
+                ),
+            )
+
+            # Define "Crop end by gap" button
+            crop_end_by_gap_button = Button(
+                button_frame,
+                text='CropGap',
+                bg=crop_end_by_gap_button_bg,
+                fg=crop_end_by_gap_button_fg,
+            )
+            crop_end_by_gap_button.grid(row=0, column=4, padx=1)
+
+            crop_end_by_gap_button.bind(
+                '<Button-1>',
+                crop_end_gap_gui(
+                    filename,
+                    crop_end_by_gap_button,
+                    source_dir,
+                    source_dir,
+                    current_win,
+                    frame,
+                    canvas,
+                ),
+            )
+
+            # Define "Clean gap column" button
+            clean_gap_column_button = Button(
+                button_frame,
+                text='CleanCol',
+                bg=remove_gap_column_button_bg,
+                fg=remove_gap_column_button_fg,
+            )
+            clean_gap_column_button.grid(row=0, column=5, padx=1)
+
+            clean_gap_column_button.bind(
+                '<Button-1>',
+                remove_gaps_with_similarity_check_gui(
+                    filename,
+                    clean_gap_column_button,
+                    source_dir,
+                    source_dir,
+                    current_win,
+                    frame,
+                    canvas,
+                ),
+            )
+
+            # Define "Cons" button
+            cons_button = Button(
+                button_frame, text='Cons', bg=cons_button_bg, fg=cons_button_fg
+            )
+            cons_button.grid(row=0, column=6, padx=1)
+
+            cons_button.bind(
+                '<Button-1>',
+                generate_cons(
+                    filename,
+                    cons_button,
+                    source_dir,
+                    current_win,
+                    frame,
+                    canvas,
+                    cons_thre=cons_thre_g,
+                    ambiguous='N',
+                ),
+            )
+
+            # Define "Others" button (discard)
+            others_button = Button(
+                button_frame, text='Discard', bg=others_button_bg, fg=others_button_fg
+            )
+            others_button.grid(row=0, column=7, padx=1)
+            # Bind "Others" button with copy_file function with different destination folder
+            others_button.bind(
+                '<Button-1>',
+                copy_file(filename, others_button, others_dir, source_dir, current_win),
+            )
+
+            button_frame.grid_columnconfigure(0, weight=1)
+            button_frame.grid_rowconfigure(0, weight=1)
+            frame.grid_columnconfigure(1, weight=1)
+            frame.grid_columnconfigure(2, weight=0)
+
+    # Build child canvas window and load the files in each cluster
+    def open_cluster_folder(folder_n, source_dir):
+        # Create a new top-level window
+        folder_window = Toplevel()
+        folder_window.title(folder_n)
+        folder_window.geometry('1100x600')
+
+        # Create canvas on the new window
+        folder_canvas = Canvas(folder_window, bg='white')
+        folder_canvas.pack(side='left', fill='both', expand=True)
+
+        # Set scrollbar for the canvas
+        folder_scrollbar = Scrollbar(
+            folder_window, orient='vertical', command=folder_canvas.yview
+        )
+        folder_canvas.configure(yscrollcommand=folder_scrollbar.set)
+        folder_scrollbar.pack(side='right', fill='y')
+
+        # Set scrollbar control
+        folder_window.bind('<MouseWheel>', lambda event: scroll(event, folder_canvas))
+        folder_window.bind('<Button-4>', lambda event: scroll(event, folder_canvas))
+        folder_window.bind('<Button-5>', lambda event: scroll(event, folder_canvas))
+
+        # Create frame for the canvas
+        folder_frame = Frame(folder_canvas, bg='white')
+        folder_canvas_frame = folder_canvas.create_window(
+            (0, 0), window=folder_frame, anchor='nw'
+        )
+
+        # Load file, show maximum 1000 files
+        child_load_files(
+            0,
+            1000,
+            folder_frame,
+            folder_canvas,
+            os.path.join(source_dir, folder_n),
+            folder_window,
+        )
+
+        # Bind events to the new window's canvas and frame
+        folder_canvas.bind(
+            '<Configure>',
+            lambda event: on_configure(event, folder_canvas, folder_canvas_frame),
+        )
+        folder_frame.bind(
+            '<Configure>', lambda event: update_scrollregion(event, folder_canvas)
+        )
+
+        folder_window.mainloop()
+
+    #####################################################################################################
+    # Code block: Define function to load sequences from consensus library
+    #####################################################################################################
+    # source_dir is the folder path contains all files need to be loaded
+    # canvas is inside current_win
+    # frame is inside canvas
+    # frame contains child-frames and buttons
+    def other_cons_load_files(
+        start,
+        end,
+        frame,
+        canvas,
+        source_dir,
+        current_win,
+        save_path=None,
+        scroll_position=None,
+        button_states=None,
+        current_canvas='cons_lib',
+    ):
+        # Update global current_canvas_content variable to enable search function
+        global current_canvas_content
+        current_canvas_content = current_canvas
+
+        clear_frame()
+        if scroll_position is not None:
+            canvas.yview_moveto(scroll_position)  # Set scrollbar to saved position
+        else:
+            canvas.yview_moveto(0)  # Reset scrollbar to top if no position is provided
+
+        if button_states is None:
+            button_states = {}
+
+        if not os.path.exists(source_dir) or not os.listdir(source_dir):
+            label = Label(
+                frame, text='No files found here, try another folder.', bg='white'
+            )
+            label.pack(pady=20)
+            return
+
+        # Sort files
+        sorted_files = sorted(os.listdir(source_dir))
+
+        for i, filename in enumerate(sorted_files[start:end], start=start):
+            # Add line number into canvas frame
+            line_number = Label(frame, text=str(i + 1), bg='white')
+            line_number.grid(row=i - start, column=0)
+
+            # Get button states
+            file_button_bg = 'white'
+            save_button_bg = 'white'
+            blast_button_bg = 'white'
+            extension_button_bg = 'white'
+            teaid_button_bg = 'white'
+            crop_end_by_div_button_bg = 'white'
+            crop_end_by_gap_button_bg = 'white'
+            remove_gap_column_button_bg = 'white'
+            cons_button_bg = 'white'
+
+            file_button_fg = 'black'
+            save_button_fg = 'black'
+            blast_button_fg = 'black'
+            extension_button_fg = 'black'
+            teaid_button_fg = 'black'
+            crop_end_by_div_button_fg = 'black'
+            crop_end_by_gap_button_fg = 'black'
+            remove_gap_column_button_fg = 'black'
+            cons_button_fg = 'black'
+            if len(button_states) != 0:
+                if filename in button_states:
+                    states = button_states[filename]
+                    if len(states) >= 1:
+                        file_button_bg = states[0][0]
+                        file_button_fg = states[0][1]
+                    if len(states) >= 2:
+                        save_button_bg = states[1][0]
+                        save_button_fg = states[1][1]
+                    if len(states) >= 3:
+                        blast_button_bg = states[2][0]
+                        blast_button_fg = states[2][1]
+                    if len(states) >= 4:
+                        extension_button_bg = states[3][0]
+                        extension_button_fg = states[3][1]
+                    if len(states) >= 5:
+                        teaid_button_bg = states[4][0]
+                        teaid_button_fg = states[4][1]
+                    if len(states) >= 6:
+                        crop_end_by_div_button_bg = states[5][0]
+                        crop_end_by_div_button_fg = states[5][1]
+                    if len(states) >= 7:
+                        crop_end_by_gap_button_bg = states[6][0]
+                        crop_end_by_gap_button_fg = states[6][1]
+                    if len(states) >= 8:
+                        remove_gap_column_button_bg = states[7][0]
+                        remove_gap_column_button_fg = states[7][1]
+                    if len(states) >= 9:
+                        cons_button_bg = states[8][0]
+                        cons_button_fg = states[8][1]
+                else:
+                    file_button_bg = 'white'
+                    file_button_fg = 'blue'
+
+            # Add file name button into canvas frame
+            file_button = Button(
+                frame, text=filename, anchor='w', bg=file_button_bg, fg=file_button_fg
+            )
+            file_button.grid(row=i - start, column=1, sticky='ew')
+            # Bind with open_file function to open file
+            file_button.bind(
+                '<Double-Button-1>', open_file(filename, file_button, source_dir)
+            )
+
+            # Build a child button_frame inside frame
+            button_frame = Frame(frame, bg='white')
+            button_frame.grid(row=i - start, column=2, sticky='e')
+
+            # Create "Save" button inside button_frame
+            copy_button = Button(
+                button_frame, text='Save', bg=save_button_bg, fg=save_button_fg
+            )
+            copy_button.grid(row=0, column=0, padx=1)
+            # Bind "Consensus" button with copy_file function with specific source and destination folder
+            copy_button.bind(
+                '<Button-1>',
+                copy_file(filename, copy_button, save_path, source_dir, current_win),
+            )
+
+            # Define "Blast" button
+            blast_button = Button(
+                button_frame, text='Blast', bg=blast_button_bg, fg=blast_button_fg
+            )
+            blast_button.grid(row=0, column=1, padx=1)
+            # Bind blast button with blast functions
+            blast_button.bind(
+                '<Button-1>',
+                blast_gui(
+                    filename,
+                    blast_button,
+                    source_dir,
+                    other_cons_lib_folder,
+                    current_win,
+                    frame,
+                    canvas,
+                    genome_file_g,
+                    e_value=blast_e_value_g,
+                    update_child_canvas=False,
+                    file_start=start,
+                    file_end=end,
+                    save_path=save_path,
+                ),
+            )
+
+            # Define "Extension" button
+            more_extend_button = Button(
+                button_frame,
+                text='Extend',
+                bg=extension_button_bg,
+                fg=extension_button_fg,
+            )
+            more_extend_button.grid(row=0, column=2, padx=1)
+            # Bind "Extension" button with extension function
+            more_extend_button.bind(
+                '<Button-1>',
+                extension_function(
+                    filename,
+                    more_extend_button,
+                    source_dir,
+                    temp_folder,
+                    current_win,
+                    chrom_size_g,
+                    frame,
+                    canvas,
+                    genome_file_g,
+                    update_child_canvas=False,
+                    file_start=start,
+                    file_end=end,
+                    save_path=save_path,
+                ),
+            )
+
+            # Define "TEAid" button
+            plot_button = Button(
+                button_frame, text='TEAid', bg=teaid_button_bg, fg=teaid_button_fg
+            )
+            plot_button.grid(row=0, column=3, padx=1)
+            # Bind "TEAid" button with teaid_plotter_gui
+            plot_button.bind(
+                '<Button-1>',
+                teaid_plotter_gui(
+                    filename,
+                    plot_button,
+                    source_dir,
+                    temp_folder,
+                    genome_file_g,
+                    canvas,
+                    current_win,
+                    prepared_cdd_g,
+                ),
+            )
+
+            # Define "Crop end by divergence" button
+            crop_end_by_div_button = Button(
+                button_frame,
+                text='CropDiv',
+                bg=crop_end_by_div_button_bg,
+                fg=crop_end_by_div_button_fg,
+            )
+            crop_end_by_div_button.grid(row=0, column=4, padx=1)
+            crop_end_by_div_button.bind(
+                '<Button-1>',
+                crop_end_div_gui(
+                    filename,
+                    crop_end_by_div_button,
+                    source_dir,
+                    source_dir,
+                    current_win,
+                    frame,
+                    canvas,
+                    update_child_canvas=False,
+                    file_start=start,
+                    file_end=end,
+                    save_path=save_path,
+                ),
+            )
+
+            # Define "Crop end by gap" button
+            crop_end_by_gap_button = Button(
+                button_frame,
+                text='CropGap',
+                bg=crop_end_by_gap_button_bg,
+                fg=crop_end_by_gap_button_fg,
+            )
+            crop_end_by_gap_button.grid(row=0, column=5, padx=1)
+            crop_end_by_gap_button.bind(
+                '<Button-1>',
+                crop_end_gap_gui(
+                    filename,
+                    crop_end_by_gap_button,
+                    source_dir,
+                    source_dir,
+                    current_win,
+                    frame,
+                    canvas,
+                    update_child_canvas=False,
+                    file_start=start,
+                    file_end=end,
+                    save_path=save_path,
+                ),
+            )
+
+            # Define "Clean gap column" button
+            clean_gap_column_button = Button(
+                button_frame,
+                text='CleanCol',
+                bg=remove_gap_column_button_bg,
+                fg=remove_gap_column_button_fg,
+            )
+            clean_gap_column_button.grid(row=0, column=6, padx=1)
+            clean_gap_column_button.bind(
+                '<Button-1>',
+                remove_gaps_with_similarity_check_gui(
+                    filename,
+                    clean_gap_column_button,
+                    source_dir,
+                    source_dir,
+                    current_win,
+                    frame,
+                    canvas,
+                    update_child_canvas=False,
+                    file_start=start,
+                    file_end=end,
+                    save_path=save_path,
+                ),
+            )
+
+            # Define "Cons" button
+            cons_button = Button(
+                button_frame, text='Cons', bg=cons_button_bg, fg=cons_button_fg
+            )
+            cons_button.grid(row=0, column=7, padx=1)
+
+            cons_button.bind(
+                '<Button-1>',
+                generate_cons(
+                    filename,
+                    cons_button,
+                    source_dir,
+                    current_win,
+                    frame,
+                    canvas,
+                    cons_thre=cons_thre_g,
+                    ambiguous='N',
+                    update_child_canvas=False,
+                    file_start=start,
+                    file_end=end,
+                    save_path=save_path,
+                ),
+            )
+
+            button_frame.grid_columnconfigure(0, weight=1)
+            button_frame.grid_rowconfigure(0, weight=1)
+            frame.grid_columnconfigure(1, weight=1)
+            frame.grid_columnconfigure(2, weight=0)
+
+    #####################################################################################################
+    # Code block: Define search function and canvas
+    #####################################################################################################
+    def open_search_window():
+        search_window = Toplevel(root)
+        search_window.title('Search Files')
+        search_window.geometry('800x600')
+
+        search_frame = Frame(search_window)
+        search_frame.pack(fill='x', padx=10, pady=5)
+
+        search_entry = Entry(search_frame, width=40)
+        search_entry.pack(side='left', padx=5)
+
+        search_button = Button(
+            search_frame,
+            text='Search',
+            command=lambda: perform_search_in_window(
+                search_entry.get(), result_frame, result_canvas
+            ),
+        )
+        search_button.pack(side='left', padx=5)
+
+        # Create canvas for displaying search results
+        result_canvas = Canvas(search_window, bg='white')
+        result_canvas.pack(side='left', fill='both', expand=True)
+
+        result_scrollbar = Scrollbar(
+            search_window, orient='vertical', command=result_canvas.yview
+        )
+        result_canvas.configure(yscrollcommand=result_scrollbar.set)
+        result_scrollbar.pack(side='right', fill='y')
+
+        search_window.bind('<MouseWheel>', lambda event: scroll(event, result_canvas))
+        search_window.bind('<Button-4>', lambda event: scroll(event, result_canvas))
+        search_window.bind('<Button-5>', lambda event: scroll(event, result_canvas))
+
+        result_canvas.yview_moveto(0)  # Reset scrollbar to top
+
+        result_frame = Frame(result_canvas, bg='white')
+        result_canvas.create_window((0, 0), window=result_frame, anchor='nw')
+
+        result_frame.bind(
+            '<Configure>',
+            lambda e: result_canvas.configure(scrollregion=result_canvas.bbox('all')),
+        )
+
+        search_window.mainloop()
+
+    def perform_search_in_window(pattern, frame, canvas):
+        # te_trimmer_proof_curation_dir, current_canvas_content, other_cons_lib_single_file_folder are global variables
+        if pattern:
+            if current_canvas_content == 'tetrimmer_out':
+                search_results = search_files_with_pattern(
+                    pattern, te_trimmer_proof_curation_dir_g, current_canvas_content
+                )
+            else:
+                search_results = search_files_with_pattern(
+                    pattern, other_cons_lib_single_file_folder, current_canvas_content
+                )
+            display_search_results_in_window(search_results, frame)
+            canvas.yview_moveto(0)  # Reset scrollbar to top
+
+    def display_search_results_in_window(search_results, frame):
+        for widget in frame.winfo_children():
+            widget.destroy()
+
+        if not search_results:
+            label = Label(
+                frame, text='No files found matching the pattern.', bg='white'
+            )
+            label.pack(pady=20)
+            return
+
+        for i, result in enumerate(search_results):
+            line_number = Label(frame, text=str(i + 1), bg='white')
+            line_number.grid(row=i, column=0)
+
+            file_label = Label(frame, text=result, anchor='w', bg='white')
+            file_label.grid(row=i, column=1, sticky='ew')
+
+    #####################################################################################################
+    # Code block: Add menu bar for the mather canvas
+    #####################################################################################################
+    def create_mean_bar():
+        # The used global variables include: "root", "te_trimmer_proof_curation_dir",
+        # Create mother menu
+        menubar = Menu(root)
+
+        menubar.delete(0, 'end')  # Clear the existing menu bar
+
+        # Show menu on the window
+        root.configure(menu=menubar)
+
+        annotation_folders = [
+            'Clustered_proof_curation',
+            'TE_low_copy',
+            'TE_skipped',
+            'Consensus_lib',
+        ]
+
+        # Create sub-menu
+        for i, annotation in enumerate(annotation_folders):
+            annotationMenu = Menu(menubar, tearoff=0)
+            if i == 0:
+                menubar.add_cascade(label='TEtrimmer_clustered', menu=annotationMenu)
+            elif i == 1:
+                menubar.add_cascade(label='TEtrimmer_low_copy', menu=annotationMenu)
+            elif i == 2:
+                menubar.add_cascade(label='TEtrimmer_skipped', menu=annotationMenu)
+            else:
+                menubar.add_cascade(label=annotation, menu=annotationMenu)
+
+            annotation_path = None
+            # Check which menu button is selected
+            if (
+                i <= 2 and te_trimmer_proof_curation_dir_g is not None
+            ):  # Means "TE_clustered", "TE_low_copy", "TE_skipped"
+                annotation_path = os.path.join(
+                    te_trimmer_proof_curation_dir_g, annotation
+                )
+            elif i == 3:  # Means "Consensus_lib"
+                annotation_path = other_cons_lib_single_file_folder
+
+            # Give hits when folder isn't found
+            if annotation_path is None or not os.path.exists(annotation_path):
+                if i == 0:
+                    annotationMenu.add_command(
+                        label="TEtrimmer proof curation folder not detected! Define by 'Setting' menu",
+                        command=partial(
+                            messagebox.showerror,
+                            'Error',
+                            "Please use the correct input directory by 'Setting' menu."
+                            ' three folder should be contained in your input path, '
+                            "including 'Clustered_proof_curation', "
+                            "'TE_skipped', and 'TE_low_copy'",
+                        ),
+                    )
+                elif i == 1:
+                    annotationMenu.add_command(label='No low copy TEs')
+                elif i == 2:
+                    annotationMenu.add_command(label='No skipped TEs')
+
+                elif annotation == 'Consensus_lib':
+                    annotationMenu.add_command(
+                        label="TE consensus sequences not found. Define by 'Setting' menu",
+                        command=partial(
+                            messagebox.showerror,
+                            'Error',
+                            "Please use 'Setting' to define the "
+                            'TE consensus library path you want to check',
+                        ),
+                    )
+                continue
+
+            # Sort files inside each folder
+            sorted_files_annotation = sorted(os.listdir(annotation_path))
+
+            # Give No files found when the folder is empty
+            if not sorted_files_annotation:
+                annotationMenu.add_command(label='No file is found')
+            else:
+                # Show maximum 150 files on the window
+                if i == 0:  # Means "TE_clustered"
+                    for j in range(0, len(sorted_files_annotation), 150):
+                        end = min(j + 150, len(sorted_files_annotation))
+
+                        annotationMenu.add_command(
+                            label=f'{j + 1}-{end}',
+                            command=partial(
+                                load_cluster_files_with_destroy,
+                                j,
+                                end,
+                                frame,
+                                canvas,
+                                annotation_path,
+                            ),
+                        )
+                elif i == 1 or i == 2:  # Means "TE_low_copy", "TE_skipped"
+                    for j in range(0, len(sorted_files_annotation), 100):
+                        end = min(j + 100, len(sorted_files_annotation))
+
+                        # Add 1000 to the end when checking the last page to enable to show added files by fresh canvas
+                        # Use other_cons_load_file for "TE_low_copy" and "TE_skipped". Because they have the same file
+                        # structure.
+                        # current_canvas could be "cons_lib" (default) or "tetrimmer_out".
+                        if end == len(sorted_files_annotation):
+                            annotationMenu.add_command(
+                                label=f'{j + 1}-{end}',
+                                command=partial(
+                                    other_cons_load_files,
+                                    j,
+                                    end + 1000,
+                                    frame,
+                                    canvas,
+                                    annotation_path,
+                                    canvas,
+                                    save_path=consensus_folder,
+                                    current_canvas='tetrimmer_out',
+                                ),
+                            )
+                        else:
+                            annotationMenu.add_command(
+                                label=f'{j + 1}-{end}',
+                                command=partial(
+                                    other_cons_load_files,
+                                    j,
+                                    end,
+                                    frame,
+                                    canvas,
+                                    annotation_path,
+                                    canvas,
+                                    save_path=consensus_folder,
+                                    current_canvas='tetrimmer_out',
+                                ),
+                            )
+                elif i == 3:  # Means "Consensus_lib"
+
+                    for j in range(0, len(sorted_files_annotation), 100):
+                        end = min(j + 100, len(sorted_files_annotation))
+
+                        if end == len(sorted_files_annotation):
+                            annotationMenu.add_command(
+                                label=f'{j + 1}-{end}',
+                                command=partial(
+                                    other_cons_load_files,
+                                    j,
+                                    end + 1000,
+                                    frame,
+                                    canvas,
+                                    annotation_path,
+                                    canvas,
+                                    save_path=other_cons_lib_result_folder,
+                                ),
+                            )
+                        else:
+                            annotationMenu.add_command(
+                                label=f'{j + 1}-{end}',
+                                command=partial(
+                                    other_cons_load_files,
+                                    j,
+                                    end,
+                                    frame,
+                                    canvas,
+                                    annotation_path,
+                                    canvas,
+                                    save_path=other_cons_lib_result_folder,
+                                ),
+                            )
+
+        # Add confirm menu button
+        settings_menu = Menu(menubar, tearoff=0)
+        # Set confirm_menu child menu
+        # Initialize the BooleanVar to store "Show Confirmation Window" status
+        settings_menu.add_checkbutton(
+            label="Show Confirmation Window When Click 'Save'",
+            onvalue=True,
+            offvalue=False,
+            variable=show_confirmation,
+        )
+        settings_menu.add_command(
+            label='Modify Function Parameters', command=show_settings_dialog
+        )
+        settings_menu.add_command(
+            label='Define input and output path', command=define_paths
+        )
+        menubar.add_cascade(label='Setting', menu=settings_menu)
+
+        # Add Undo button
+        undo_menu = Menu(menubar, tearoff=0)
+        # Add Undo child menu
+        undo_menu.add_command(label='undo last save action', command=undo_last_copy)
+        menubar.add_cascade(label='Undo', menu=undo_menu)
+
+        # Add the Search button to the menu
+        search_menu = Menu(menubar, tearoff=0)
+        search_menu.add_command(
+            label='Search Files', command=lambda: open_search_window()
+        )
+        menubar.add_cascade(label='Search', menu=search_menu)
+
+        # Add the Help button to the menu
+        help_menu = Menu(menubar, tearoff=0)
+        help_menu.add_command(label='Show instruction', command=show_help)
+        menubar.add_cascade(label='Help', menu=help_menu)
+
+    create_mean_bar()
+
+    # Add double confirmation on window close
+    def on_closing():
+        if messagebox.askokcancel('Quit', 'Do you really want to quit?'):
+            # Remove all files in the temp_folder
+            try:
+                logging.info('TEtrimmer is cleaning temporary files')
+                shutil.rmtree(temp_folder)
+                logging.info('All temporary files are cleaned')
+
+                if is_gzipped and genome_file.endswith('.gz'):
+                    logging.info(f'Removing the decompressed genome file: {decompressed_genome_file}')
+                    # Remove the unzipped copy of the genome_file if it exists
+                    os.remove(decompressed_genome_file)
+
+            except Exception:
+                pass
+            root.destroy()
+
+    root.protocol('WM_DELETE_WINDOW', on_closing)
+
+    root.mainloop()
+
+
+if __name__ == '__main__':
+    proof_curation()
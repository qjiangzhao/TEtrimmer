# Standard library imports
import concurrent.futures
import json
import logging
import os
import shutil
import traceback
import pandas as pd
import warnings
from datetime import datetime, timedelta

import click
<<<<<<< HEAD
from Bio import BiopythonDeprecationWarning
=======
#import concurrent.futures

import json
>>>>>>> f1095a95

#from .._version import __version__

<<<<<<< HEAD
import analyze
from functions import (
    cd_hit_est,
    decompress_gzip,
    eliminate_curatedlib_by_repeatmasker,
    repeatmasker,
    check_tools,
    init_logging,
    get_genome_length
)
=======
from parallel_pipe import ChattyParallelProcessor
from pyhmmer_manager import pyhmmer_manager

from blast_and_orfs_to_database import run_blast_search, sequence_params

import warnings
from Bio import BiopythonDeprecationWarning
>>>>>>> f1095a95

# Suppress all deprecation warnings
warnings.filterwarnings('ignore', category=BiopythonDeprecationWarning)

#####################################################################################################
# Code block: Import JSON species_config file and define the default parameters
#####################################################################################################

# Load species-specific default values from the JSON config file
config_path = os.path.join(os.path.dirname(os.path.abspath(__file__)), 'config.json')
# Load the JSON configuration file
with open(config_path, 'r') as config_file:
    preset_config = json.load(config_file)

#####################################################################################################
# Code block: Main functions of TEtrimmer
#####################################################################################################


@click.command(
    context_settings={'max_content_width': 120},
    help=f"""\b
               ##########################################################################################
               \b
                ████████\\ ████████\\ ██\\			   ██\\
                \\__██  __|██  _____|██ |			  \\__|
                   ██ |   ██ |	██████\\	██████\\  ██\\ ██████\\████\\  ██████\\████\\   ██████\\   ██████\\
                   ██ |   █████\\  \\_██  _|  ██  __██\\ ██ |██  _██  _██\\ ██  _██  _██\\ ██  __██\\ ██  __██\\
<<<<<<< HEAD
                   ██ |   ██  __|   ██ |    ██ |  \\__|██ |██ / ██ / ██ |██ / ██ / ██ |████████ |██ |  \\__|
                   ██ |   ██ |      ██ |██\\ ██ |      ██ |██ | ██ | ██ |██ | ██ | ██ |██   ____|██ |
                   ██ |   ████████\\ \\████  |██ |      ██ |██ | ██ | ██ |██ | ██ | ██ |\\███████\\ ██ |
                   \\__|   \\________| \\____/ \\__|      \\__|\\__| \\__| \\__|\\__| \\__| \\__| \\_______|\\__|


                Version: 1.5.4

                Github: https://github.com/qjiangzhao/TEtrimmer

                Developers:

                Jiangzhao Qian;      RWTH Aachen University;                Email: jqian@bio1.rwth-aachen.de

                Hang Xue;            University of California, Berkeley;    Email: hang_xue@berkeley.edu

                Stefan Kusch;        Research Center Juelich;               Email: s.kusch@fz-juelich.de

                Funding source:
                Ralph Panstruga Lab; RWTH Aachen University;                Email: panstruga@bio1.rwth-aachen.de
                Website: https://www.bio1.rwth-aachen.de/PlantMolCellBiology/index.html

                ##########################################################################################
=======
                   ██ |   ██  __|   ██ |	██ |  \\__|██ |██ / ██ / ██ |██ / ██ / ██ |████████ |██ |  \\__|
                   ██ |   ██ |	  ██ |██\\ ██ |	  ██ |██ | ██ | ██ |██ | ██ | ██ |██   ____|██ |
                   ██ |   ████████\\ \\████  |██ |	  ██ |██ | ██ | ██ |██ | ██ | ██ |\\███████\\ ██ |
                   \\__|   \\________| \\____/ \\__|	  \\__|\\__| \\__| \\__|\\__| \\__| \\__| \\_______|\\__|
        
                  
                Version: v1.4.1 (27/June/2024) 

                Github: https://github.com/qjiangzhao/TEtrimmer

                Developers:																									   
                Jiangzhao Qian;	  RWTH Aachen University;				Email: jqian@bio1.rwth-aachen.de						  
                Hang Xue;			University of California, Berkeley;	Email: hang_xue@berkeley.edu								
                Stefan Kusch;		Research Center Juelich;			   Email: s.kusch@fz-juelich.de

                Funding source:																										
                Ralph Panstruga Lab; RWTH Aachen University;				Email: panstruga@bio1.rwth-aachen.de			
                Website: https://www.bio1.rwth-aachen.de/PlantMolCellBiology/index.html																			

                ##########################################################################################			  
>>>>>>> f1095a95

                python ./path_to_TEtrimmer_folder/TEtrimmer.py -i <TE_consensus_file> -g <genome_file>

                TEtrimmer is designed to automate the manual curation of transposable elements (TEs).

                Two mandatory arguments are required, including
                <genome file>, the genome FASTA file, and
                <TE consensus file> from TE discovery software like RepeatModeler, EDTA, or REPET.
                TEtrimmer can do BLAST, sequence extension, multiple sequence alignment (MSA), MSA clustering,
                MSA cleaning, TE boundaries definition, and MSA visualization.
<<<<<<< HEAD
""",
)
@click.option(
    '--input_file',
    '-i',
    required=True,
    type=str,
    help='Path to TE consensus library file (FASTA format). Use the output from RepeatModeler, EDTA, REPET, et al.',
)
@click.option(
    '--genome_file',
    '-g',
    required=True,
    type=str,
    help='Path to genome FASTA file (FASTA format).',
)
@click.option(
    '--output_dir',
    '-o',
    default=os.getcwd(),
    type=str,
    help='Path to output directory. Default: current working directory.',
)
@click.option(
    '--preset',
    '-s',
    default='conserved',
    type=click.Choice(preset_config.keys()),
    help='Choose one preset config (conserved or divergent).',
)
# @click.option('--engine', '-e', default='blast', type=click.Choice(["blast", "mmseqs"]),
#             help='Select the similar sequence search engine. "blast" or "mmseqs". Default: blast')
@click.option(
    '--num_threads',
    '-t',
    default=1,
    type=int,
    help='Thread number used for TEtrimmer. Default: 1',
)
@click.option(
    '--classify_unknown',
    default=False,
    is_flag=True,
    help='Use RepeatClassifier to classify the consensus sequence if the input sequence is not classified or '
    'is unknown or the processed sequence length by TEtrimmer is 2000 bp longer or shorter '
    'than the query sequence.',
)
@click.option(
    '--classify_all',
    default=False,
    is_flag=True,
    help='Use RepeatClassifier to classify every consensus sequence. WARNING: This may take a long time.',
)
@click.option(
    '--continue_analysis',
    '-ca',
    default=False,
    is_flag=True,
    help='Continue from previous unfinished TEtrimmer run and would use the same output directory.',
)
@click.option(
    '--dedup',
    default=False,
    is_flag=True,
    help='Remove duplicate sequences in the input file.',
)
@click.option(
    '--curatedlib',
    default=None,
    type=str,
    help='Path to manually curated high-quality TE consensus library file. TEtrimmer eliminates TE consensus '
    'sequence from "--input_file" if the sequence shares more than 95% identity with sequences from '
    '"--curatedlib".',
)
@click.option(
    '--genome_anno',
    '-ga',
    default=False,
    is_flag=True,
    help='Perform genome TE annotation using RepeatMasker with the TEtrimmer curated TE libraries.',
)
@click.option(
    '--hmm',
    default=False,
    is_flag=True,
    help='Generate HMM files for each processed consensus sequence.',
)
@click.option(
    '--debug',
    default=False,
    is_flag=True,
    help='debug mode. This will keep all raw files. WARNING: Many files will be generated.',
)
@click.option(
    '--fast_mode',
    default=False,
    is_flag=True,
    help='Reduce running time at the cost of lower accuracy and specificity.',
)
@click.option(
    '--pfam_dir',
    '-pd',
    default=None,
    type=str,
    help='Pfam database directory. TEtrimmer checks the existence of Pfam database in the provided path and '
    'downloads it automatically when it is not found. By default, Pfam will be downloaded to TEtrimmer source code folder. '
    'For "singularity" user, please use this option to define a local path, TEtrimmer will download the '
    'database to the provided path if Pfam database is not found. If the automatic download fails, you can'
    'download Pfam database by yourself.',
)
@click.option(
    '--cons_thr',
    type=float,
    help='Threshold used to generate final consensus sequences from MSAs. Default: 0.8',
)
@click.option(
    '--mini_orf',
    type=int,
    help='Define the minimum ORF length to be predicted by TEtrimmer. Default: 200',
)
@click.option(
    '--max_msa_lines',
    type=int,
    help='Set the maximum number of sequences to be included in a multiple sequence alignment. Default: 100',
)
@click.option(
    '--top_msa_lines',
    type=int,
    help='If the sequence number of multiple sequence alignment (MSA) is greater than <max_msa_lines>, '
    'TEtrimmer will first sort sequences by length and choose <top_msa_lines> number of sequences. '
    'Then, TEtrimmer will randomly select sequences from all remaining BLAST hits until <max_msa_lines>'
    'sequences are found for the multiple sequence alignment. Default: 100',
)
@click.option(
    '--min_seq_num',
    type=int,
    help='The minimum blast hit number required for the input sequence. We do not recommend decreasing this number. '
    'Default: 10',
)
@click.option(
    '--min_blast_len',
    type=int,
    help='The minimum sequence length for blast hits to be included for further analysis. Default: 150',
)
@click.option(
    '--max_cluster_num',
    default=5,
    type=int,
    help='The maximum number of clusters assigned in each multiple sequence alignment. '
    'Each multiple sequence alignment can be grouped into different clusters based on alignment patterns '
    'WARNING: using a larger number will potentially result in more accurate consensus results but will '
    'also increase the running time. Default: 5',
)
@click.option(
    '--ext_thr',
    type=float,
    help='The threshold to call “N” at a position. For example, if the most conserved nucleotide in a MSA column'
    'has proportion smaller than <ext_thr>, a “N” will be called at this position. Used with <ext_check_win>. '
    'The lower the value of <ext_thr>, the more likely to get longer the extensions on both ends. '
    'You can try reducing <ext_thr> if TEtrimmer fails to find full-length TEs. Default: 0.7',
)
@click.option(
    '--ext_check_win',
    type=int,
    help='the check windows size during defining start and end of the consensus sequence based on the multiple '
    'sequence alignment. Used with <ext_thr>. If <ext_check_win> bp at the end of multiple sequence alignment '
    'has “N” present (ie. positions have similarity proportion smaller than <ext_thr>), the extension will stop, '
    'which defines the edge of the consensus sequence. Default: 150',
)
@click.option(
    '--ext_step',
    type=int,
    help='the number of nucleotides to be added to the left and right ends of the multiple sequence alignment in each '
    'extension step. TE_Trimmer will iteratively add <ext_step> nucleotides until finding the TE boundary or '
    'reaching <max_ext>. Default: 1000',
)
@click.option(
    '--max_ext',
    type=int,
    help='The maximum extension in nucleotides at both ends of the multiple sequence alignment. Default: 7000',
)
@click.option(
    '--gap_thr',
    type=float,
    help='If a single column in the multiple sequence alignment has a gap proportion larger than <gap_thr> '
    'and the proportion of the most common nucleotide in this column is less than <gap_nul_thr>, '
    'this column will be removed from the consensus. Default: 0.4',
)
@click.option(
    '--gap_nul_thr',
    type=float,
    help='The nucleotide proportion threshold for keeping the column of the multiple sequence alignment. '
    'Used with the <gap_thr> option. i.e. if this column has <40% gap and the portion of T (or any other) nucleotide '
    'is >70% in this particular column, this column will be kept. Default: 0.7',
)
@click.option(
    '--crop_end_div_thr',
    type=float,
    help='The crop end by divergence function will convert each nucleotide in the multiple sequence '
    'alignment into a proportion value. This function will iteratively choose a sliding window from '
    'each end of each sequence of the MSA and sum up the proportion numbers in this window. '
    'The cropping will continue until the sum of proportions is larger than <--crop_end_div_thr>. '
    'Cropped nucleotides will be converted to -. Default: 0.7',
)
@click.option(
    '--crop_end_div_win',
    type=int,
    help='Window size used for the end-cropping process. Used with the <--crop_end_div_thr> option. Default: 40',
)
@click.option(
    '--crop_end_gap_thr',
    type=float,
    help='The crop end by gap function will iteratively choose a sliding window from each end of each sequence '
    'of the MSA and calculate the gap proportion in this window. The cropping will continue until the sum '
    'of gap proportions is smaller than <--crop_end_gap_thr>. Cropped nucleotides will be converted to -. '
    'Default: 0.1',
)
@click.option(
    '--crop_end_gap_win',
    type=int,
    help='Define window size used to crop end by gap. Used with the <--crop_end_gap_thr> option. Default: 250',
)
@click.option(
    '--ltr_start_patterns',
    type=str,
    default = 'TG',
    help='LTR elements always start with a conserved sequence pattern. TEtrimmer searches the '
    'beginning of the consensus sequence for these patterns. If the pattern is not found, '
    'TEtrimmer will extend the search of <--ltr_start_patterns> from -15 to +15 nucleotides of the '
    'beginning of the consensus sequence and redefine the start of the consensus sequence '
    'if the pattern is found. Note: The user can provide multiple LTR start patterns in a '
    'comma-separated list, like: TG,TA,TC (no spaces; the order of patterns determines '
    'the priority for the search). Default: TG',
)
@click.option(
    '--ltr_end_patterns',
    type=str,
    default = 'CA',
    help='LTR elements always end with a conserved sequence pattern. TEtrimmer searches the '
    'end of the consensus sequence for these patterns. If the pattern is not found, '
    'TEtrimmer will extend the search of <--ltr_end_patterns> from -15 to +15 nucleotides of the '
    'end of the consensus sequence and redefine the end of the consensus sequence '
    'if the pattern is found. Note: The user can provide multiple LTR end patterns in a '
    'comma-separated list, like: CA,TA,GA (no spaces; the order of patterns determines '
    'the priority for the search). Default: CA',
)
@click.option(
    '--helitron_start_patterns',
    type=str,
    default = 'ATC',
    help='Helitron elements could start with a conserved sequence pattern. TEtrimmer searches the '
    'beginning of the consensus sequence for these patterns. If the pattern is not found, '
    'TEtrimmer will extend the search of <--helitron_start_patterns> from -15 to +15 nucleotides of the '
    'beginning of the consensus sequence and redefine the start of the consensus sequence '
    'if the pattern is found. Note: The user can provide multiple Helitron start patterns in a '
    'comma-separated list, like: ATC,ATT (no spaces; the order of patterns determines '
    'the priority for the search). If the identified pattern begins with the nucleotide "A", '
    'this "A" will be removed from the final consensus sequence. Default: ATC',
)
@click.option(
    '--helitron_end_patterns',
    type=str,
    default = 'CTAAT，CTAGT，CTGAT，CTGGT',
    help='LTR elements always end with a conserved sequence pattern. TEtrimmer searches the '
    'end of the consensus sequence for these patterns. If the pattern is not found, '
    'TEtrimmer will extend the search of <--helitron_end_patterns> from -15 to +15 nucleotides of the '
    'end of the consensus sequence and redefine the end of the consensus sequence '
    'if the pattern is found. Note: The user can provide multiple Helitron end patterns in a '
    'comma-separated list, like: CTAAT，CTAGT，CTGAT (no spaces; the order of patterns determines '
    'the priority for the search). If the identified pattern end with the nucleotide "T", '
    'this "T" will be removed from the final consensus sequence.Default:CTAAT，CTAGT，CTGAT，CTGGT (CTRRT)',
)
@click.option(
    '--poly_patterns',
    type=str,
    default = 'A',
    help="The 3' end of LINE and SINE elements often contains characteristic sequences such as poly(A), "
         "poly(T), or short tandem repeats. TEtrimmer identifies the presence of those feature sequences "
         "to help to define the 3' end boundary of LINE or SINE elements. "
         "You can provide multiple end patterns in a comma-separate list, like: A,T,TA (No space; the order of "
         "patterns determines the priority for the search). Default: A"
)
@click.option(
    '--poly_len',
    type=int,
    help='Define the minimum length requirement of the poly pattern from the parameter --poly_patterns. Default: 10'
)
@click.option(
    '--define_perfect',
    type=int,
    default = 30,
    help='Define the minimum copy number that the output TE consensus sequence can be evaluated as "Perfect". Default: 30'
)
@click.option(
    '--logfile',
    '-l',
    default=None,
    type=str,
    help='Path to log file.'
)
@click.option(
    '--loglevel',
    '-ll',
    default='INFO',
    type=str,
    help='Log level. [DEBUG, INFO, WARNING, ERROR, CRITICAL]',
)
@click.version_option("1.5.4", prog_name='TEtrimmer')
def main(
    input_file,
    genome_file,
    output_dir,
    continue_analysis,
    pfam_dir,
    min_blast_len,
    num_threads,
    max_msa_lines,
    top_msa_lines,
    min_seq_num,
    max_cluster_num,
    cons_thr,
    ext_thr,
    ext_step,
    max_ext,
    gap_thr,
    gap_nul_thr,
    crop_end_div_thr,
    crop_end_div_win,
    crop_end_gap_thr,
    crop_end_gap_win,
    ltr_start_patterns,
    ltr_end_patterns,
    helitron_start_patterns,
    helitron_end_patterns,
    mini_orf,
    preset,
    ext_check_win,
    dedup,
    genome_anno,
    hmm,
    debug,
    fast_mode,
    classify_unknown,
    classify_all,
    curatedlib,
    poly_patterns,
    poly_len,
    define_perfect,
    logfile,
    loglevel,
):
=======

""")
@click.option('--input_file', '-i', required=True, type=str,
              help='Path to TE consensus library file (FASTA format). Use the output from RepeatModeler, EDTA, REPET, et al.')
@click.option('--genome_file', '-g', required=True, type=str,
              help='Path to genome FASTA file (FASTA format).')
@click.option('--output_dir', '-o', default=os.getcwd(), type=str,
              help='Path to output directory. Default: current working directory.')
@click.option('--preset', '-s', default='conserved', type=click.Choice(preset_config.keys()),
              help='Choose one preset config (conserved or divergent). Default: conserved')
#@click.option('--engine', '-e', default='blast', type=click.Choice(["blast", "mmseqs"]),
#			 help='Select the similar sequence search engine. "blast" or "mmseqs". Default: blast')
@click.option('--num_threads', '-t', default=10, type=int,
              help='Thread number used for TEtrimmer. Default: 10')
@click.option('--classify_unknown', default=False, is_flag=True,
              help='Use RepeatClassifier to classify the consensus sequence if the input sequence is not classified or '
                   'is unknown or the query TE sequence is extended more than 3000 bp.')
@click.option('--classify_all', default=False, is_flag=True,
              help='Use RepeatClassifier to classify every consensus sequence. WARNING: This may take a long time.')
@click.option('--continue_analysis', '-ca', default=False, is_flag=True,
              help='Continue from previous unfinished TEtrimmer run and would use the same output directory.')
@click.option('--dedup', default=False, is_flag=True,
              help='Remove duplicate sequences in the input file.')
@click.option('--curatedlib', default=None, type=str,
              help='Path to manually curated high-quality TE consensus library file. TEtrimmer eliminates TE consensus '
                   'sequence from "--input_file" if the sequence shares more than 95% identity and coverage with sequences from '
                   '"--curatedlib".')
@click.option('--genome_anno', '-ga', default=False, is_flag=True,
              help='Perform genome TE annotation using RepeatMasker with the TEtrimmer curated TE library.')
@click.option('--hmm', default=False, is_flag=True,
              help='Generate HMM files for each processed consensus sequence.')
@click.option('--debug', default=False, is_flag=True,
              help='Turn on debug mode. This will keep all raw files. WARNING: Many files will be generated.')
#@click.option('--fast_mode', default=False, is_flag=True,
#			  help='Reduce running time at the cost of lower accuracy and specificity.')
#@click.option('--plot_query', default=False, is_flag=True,
#			  help='Generate TE_Aid plot for each query sequence before TEtrimmer analysis.')
#@click.option('--plot_skip', default=False, is_flag=True,
#			  help='Generate TE_Aid plot for skipped elements.')
@click.option('--pfam_dir', '-pd', default=None, type=str,
              help='Pfam database directory. TEtrimmer checks the existence of Pfam database in the provided path and '
                   'downloads it automatically when it is not found. By default, Pfam will be downloaded to TEtrimmer source code folder. '
                   'For "singularity" user, please use this option to define a local path, TEtrimmer will download the '
                   'database to the provided path if Pfam database is not found. If the automatic download fails, you can'
                   'download Pfam database by yourself.')
@click.option('--cons_thr', type=float,
              help='Threshold used to generate final consensus sequences from MSAs. Default: 0.7')
@click.option('--mini_orf', type=int,
              help='Define the minimum ORF length to be predicted by TEtrimmer. Default: 200')
@click.option('--max_msa_lines', type=int,
              help='Set the maximum number of sequences from the BLASTN search to be included in a multiple sequence alignment. Default: 100')
@click.option('--top_msa_lines', type=int,
              help='If the sequence number of multiple sequence alignment (MSA) is greater than <max_msa_lines>, ' 
                    'TEtrimmer will first sort sequences by length and choose <top_msa_lines> number of sequences. ' 
                    'Then, TEtrimmer will randomly select sequences from all remaining BLAST hits until <max_msa_lines>' 
                    'sequences are found for the multiple sequence alignment. Default: 100')
@click.option('--min_seq_num', type=int,
              help='The minimum blast hit number required for the input sequence. We do not recommend decreasing this number. '
                   'Default: 10')
@click.option('--min_blast_len', type=int,
              help='The minimum sequence length for blast hits to be included for further analysis. Default: 150')
@click.option('--max_cluster_num', default=5, type=int,
              help='The maximum number of clusters assigned in each multiple sequence alignment. '
                   'Each multiple sequence alignment can be grouped into different clusters based on alignment patterns '
                   'WARNING: using a larger number will potentially result in more accurate consensus results but will '
                   'also increase the running time. Default: 5')
@click.option('--ext_thr', type=float,
              help='The threshold to call “N” at a MSA column position. For example, if the most conserved nucleotide in a MSA column' 
                    'has proportion smaller than <ext_thr>, a “N” will be called at this position. Used with <ext_check_win>. ' 
                    'The lower the value of <ext_thr>, the more likely to get longer the extensions on both ends. '
                    'You can try reducing <ext_thr> if TEtrimmer fails to find full-length TEs. Default: 0.7')
@click.option('--ext_check_win', type=int,
              help='the check windows size during defining start and end of the consensus sequence based on the multiple '
                    'sequence alignment. Used with <ext_thr>. If <ext_check_win> bp at the end of multiple sequence alignment ' 
                    'has “N” present (ie. positions have similarity proportion smaller than <ext_thr>), the extension will stop, '
                    'which defines the edge of the consensus sequence. Default: 150')
@click.option('--ext_step', type=int,
              help='the number of nucleotides to be added to the left and right ends of the multiple sequence alignment in each '
                    'extension step. TE_Trimmer will iteratively add <ext_step> nucleotides until finding the TE boundary or '
                    'reaching <max_ext>. Default: 1000')
@click.option('--max_ext', type=int,
              help='The maximum extension in nucleotides at each ends of the multiple sequence alignment. Default: 7000')
@click.option('--gap_thr', type=float,
              help='If a single column in the multiple sequence alignment has a gap proportion larger than <gap_thr> '
                    'and the proportion of the most common nucleotide in this column is less than <gap_nul_thr>, '
                    'this column will be removed from the consensus. Default: 0.4')
@click.option('--gap_nul_thr', type=float,
              help='The nucleotide proportion threshold for keeping the column of the multiple sequence alignment. '
                    'Used with the <gap_thr> option. i.e. if this column has <40% gap and the portion of T (or any other) nucleotide ' 
                    'is >70% in this particular column, this column will be kept. Default: 0.7')
@click.option('--crop_end_div_thr', type=float,
              help='The crop end by divergence function will convert each nucleotide in the multiple sequence '
                   'alignment into a proportion value. This function will iteratively choose a sliding window from '
                   'each end of each sequence of the MSA and sum up the proportion numbers in this window. '
                   'The cropping will continue until the average of proportions is larger than <--crop_end_div_thr>. '
                   'Cropped nucleotides will be converted to -. Default: 0.7')
@click.option('--crop_end_div_win', type=int,
              help='Window size used for the end-cropping process. Used with the <--crop_end_div_thr> option. Default: 40')
@click.option('--crop_end_gap_thr', type=float,
              help='The crop end by gap function will iteratively choose a sliding window from each end of each sequence '
                   'of the MSA and calculate the gap proportion in this window. The cropping will continue until the '
                   'gap proportions is smaller than <--crop_end_gap_thr>. Cropped nucleotides will be converted to -. '
                   'Default: 0.1')
@click.option('--crop_end_gap_win', type=int,
              help='Define window size used to crop end by gap. Used with the <--crop_end_gap_thr> option. Default: 250')
@click.option('--start_patterns', type=str, default = 'TG',
              help='LTR elements always start with a conserved sequence pattern. TEtrimmer searches the '
                   'beginning of the consensus sequence for these patterns. If the pattern is not found, '
                   'TEtrimmer will extend the search of <--start_patterns> to up to 15 nucleotides from the '
                   'beginning of the consensus sequence and redefine the start of the consensus sequence '
                   'if the pattern is found. Note: The user can provide multiple LTR start patterns in a '
                   'comma-separated list, like: TG,TA,TC (no spaces; the order of patterns determines '
                   'the priority for the search). Default: TG')
@click.option('--end_patterns', type=str, default = 'CA',
              help='LTR elements always end with a conserved sequence pattern. TEtrimmer searches the '
                   'end of the consensus sequence for these patterns. If the pattern is not found, '
                   'TEtrimmer will extend the search of <--end_patterns> to up to 15 nucleotides from the '
                   'end of the consensus sequence and redefine the end of the consensus sequence '
                   'if the pattern is found. Note: The user can provide multiple LTR end patterns in a '
                   'comma-separated list, like: CA,TA,GA (no spaces; the order of patterns determines '
                   'the priority for the search). Default: CA')
@click.option('--poly_patterns', type=str, default = 'A',
              help="The 3' end of LINE and SINE elements often contains characteristic sequences such as poly(A), "
                   "poly(T), or short tandem repeats. TEtrimmer identifies the presence of those feature sequences "
                   "to help to define the 3' end boundary of LINE or SINE elements. "
                   "You can provide multiple end patterns in a comma-separate list, like: A,T,TA (No space; the order of "
                   "patterns determines the priority for the search). Default: A")
@click.option('--poly_len', type=int,
              help='Define the minimum length requirement of the poly pattern from the parameter --poly_patterns. Default: 10')
@click.option('--define_perfect', type=int, default = 30,
              help='Define the minimum copy number that the output TE consensus sequence can be evaluated as "Perfect". Default: 30')
def main(input_file, genome_file, output_dir, continue_analysis, pfam_dir, min_blast_len, num_threads, max_msa_lines,
         top_msa_lines, min_seq_num, max_cluster_num, cons_thr, ext_thr, ext_step,
         max_ext, gap_thr, gap_nul_thr, crop_end_div_thr, crop_end_div_win, crop_end_gap_thr, crop_end_gap_win,
         start_patterns, end_patterns, mini_orf, preset, ext_check_win, dedup, genome_anno, hmm,
         debug, classify_unknown, classify_all, curatedlib, poly_patterns, poly_len, define_perfect):

>>>>>>> f1095a95
    perfect_seq_num = define_perfect

    # Add this to click options if mmseq2 has been fully tested
    engine = 'blast'

    # Check for required programs.
    required_tools = [
        'bedtools',
        'samtools',
        'cd-hit-est',
        'ps2pdf',
        'polydot',
        'mafft',
        'iqtree',
        'getorf',
        'hmmsearch',
        'pfam_scan.pl',
        'RepeatMasker',
        'RepeatModeler'
    ]
    optional_tools = ['blastn', 'makeblastdb', 'mmseqs']

    if engine == 'blast':
        required_tools.append('blastn')
        required_tools.append('makeblastdb')
        optional_tools = ['mmseqs']
    elif engine == 'mmseqs':
        required_tools.append('mmseqs')
        optional_tools = ['blastn','makeblastdb']

    check_tools(required_tools=required_tools)

    # Set the log file path
    if not logfile:
        # Create output directory if it does not exist
        os.makedirs(output_dir, exist_ok=True)
        # Set the log file path
        logfile = os.path.join(output_dir, 'TEtrimmer.log')

    # Initialize the logging system
    init_logging(loglevel=loglevel, logfile=logfile)

    # Set plot_query, plot_skip, and fast_mode to true
    plot_query = True
    plot_skip = True
    fast_mode = True
    start_time = datetime.now()
    logging.info(f'TEtrimmer started at {start_time.strftime("%Y-%m-%d %H:%M:%S")}.\n')

    #####################################################################################################
    # Code block: File ends
    #####################################################################################################
    # _fm.bed: final multiple sequence alignment.
    # _u.bed: uniqueness.
    # f.bed: When blast hit more than 100, TEtrimmer will only select the top 100 long for MSA
    # _bcl.fa bed clean. Use awk to remove letters that aren't A G C T a g c t in the fasta file
    # _bcln.fa bed clean and use name column as fasta header
    # _n.bed use bed file name column as fasta header
    # _n.fa use bed file name column as fasta header
    # _aln.fa alignment. File after alignment
    # _cl.fa clean. Convert nucleotide with very proportion in MSA into gap
    # _gs.fa gap similarity. Remove gaps in MSA with similarity check
    # _se.fa start end. Selected MSA based on given start and end position
    # _ce.fa crop end for both left and right sides. MSA after crop end by similarity
    # _cel.fa crop end left. Only crop left side of the MSA
    # _cer.fa crop end right. Only crop right side of the MSA
    # _bc.fa boundary crop.
    # _co.fa consensus. Consensus sequence file
    # _orf.txt ORF prediction file
    # _me.fa merged. Merged fasta file
    # _me.pdf merged. Merged pdf file
    # _proof_anno_me.fa proof curation merged
    # .b blast
    # _orfm.txt ORF modified
    # _orfmt.txt ORF modified table
    # _pf.txt PFAM
    # _pfm.txt PFAM modified
    # _gr.fa gap remove. Remove sequences that contain too many gaps from MSA.
    # ps.pdf pdf file converted from ps format
    # su.pdf scale up pdf file
    # _rc.fa reverse complement fasta file
    # cd.fa cd-hit-est output file
    # fasta_rc reverse complementary fasta file
    # _nm.fa fasta header name modified
    #_ob100.fa out boundary 100 bp

    #####################################################################################################
    # Code block: Change permissions of Aliview and TE_Aid
    #####################################################################################################

    # Change TE_Aid permission
    TE_aid_path = os.path.join(
        os.path.dirname(os.path.abspath(__file__)), 'TE-Aid-master'
    )
    # Change permissions of the directory and all its content to 755
    # 755 in octal corresponds to rwxr-xr-x
    change_permission = analyze.change_permissions_recursive(TE_aid_path, 0o775)
    if not change_permission:
        pass

    #####################################################################################################
    # Code block: Define the default options according to the given species
    #####################################################################################################

    # Define the default values for the parameters
    default_values = preset_config.get(preset, {})

    # Update the given parameters with default values where user input is None
    if cons_thr is None:
        cons_thr = default_values.get('cons_thr')

    if max_msa_lines is None:
        max_msa_lines = default_values.get('max_msa_lines')

    if top_msa_lines is None:
        top_msa_lines = default_values.get('top_msa_lines')

    if min_seq_num is None:
        min_seq_num = default_values.get('min_seq_num')
        if min_seq_num < 10:
            min_seq_num = 10

    if min_blast_len is None:
        min_blast_len = default_values.get('min_blast_len')

    if ext_thr is None:
        ext_thr = default_values.get('ext_thr')

    if ext_step is None:
        ext_step = default_values.get('ext_step')

    if max_ext is None:
        max_ext = default_values.get('max_ext')

    if gap_thr is None:
        gap_thr = default_values.get('gap_thr')

    if gap_nul_thr is None:
        gap_nul_thr = default_values.get('gap_nul_thr')

    if crop_end_div_thr is None:
        crop_end_div_thr = default_values.get('crop_end_div_thr')

    if crop_end_div_win is None:
        crop_end_div_win = default_values.get('crop_end_div_win')

    if crop_end_gap_thr is None:
        crop_end_gap_thr = default_values.get('crop_end_gap_thr')

    if crop_end_gap_win is None:
        crop_end_gap_win = default_values.get('crop_end_gap_win')

    if poly_len is None:
        poly_len = default_values.get("poly_len")

    if mini_orf is None:
        mini_orf = default_values.get('mini_orf')

    if ext_check_win is None:
        ext_check_win = default_values.get('ext_check_win')

    # Log all used parameters
    parameters = {
        "input_file": input_file,
        "genome_file": genome_file,
        "output_dir": output_dir,
        "continue_analysis": continue_analysis,
        "pfam_dir": pfam_dir,
        "min_blast_len": min_blast_len,
        "num_threads": num_threads,
        "max_msa_lines": max_msa_lines,
        "top_msa_lines": top_msa_lines,
        "min_seq_num": min_seq_num,
        "max_cluster_num": max_cluster_num,
        "cons_thr": cons_thr,
        "ext_thr": ext_thr,
        "ext_step": ext_step,
        "max_ext": max_ext,
        "gap_thr": gap_thr,
        "gap_nul_thr": gap_nul_thr,
        "crop_end_div_thr": crop_end_div_thr,
        "crop_end_div_win": crop_end_div_win,
        "crop_end_gap_thr": crop_end_gap_thr,
        "crop_end_gap_win": crop_end_gap_win,
        "ltr_start_patterns": ltr_start_patterns,
        "ltr_end_patterns": ltr_end_patterns,
        "helitron_start_patterns":helitron_start_patterns,
        "helitron_end_patterns":helitron_end_patterns,
        "mini_orf": mini_orf,
        "preset": preset,
        "ext_check_win": ext_check_win,
        "dedup": dedup,
        "genome_anno": genome_anno,
        "hmm": hmm,
        "debug": debug,
        "fast_mode": fast_mode,
        "classify_unknown": classify_unknown,
        "classify_all": classify_all,
        "curatedlib": curatedlib,
        "poly_patterns": poly_patterns,
        "poly_len": poly_len,
        "define_perfect": define_perfect,
        "logfile": logfile,
        "loglevel": loglevel,
    }

    logging.info("TEtrimmer parameters:")
    for key, value in parameters.items():
        logging.info(f"  {key}: {value}")

    #####################################################################################################
    # Code block: Define input file, output directory, genome
    #####################################################################################################
    # If genome_file is gzipped make a copy of the genome file and unzip it
    # Check if the genome file is gzipped
    is_gzipped = genome_file.endswith('.gz')

    if is_gzipped:
        decompressed_genome_file = decompress_gzip(genome_file)
    else:
        decompressed_genome_file = genome_file

    try:
        (
            bin_py_path,
            output_dir,
            single_file_dir,
            MSA_dir,
            classification_dir,
            hmm_dir,
            proof_curation_dir,
            low_copy_dir,
            perfect_proof,
            good_proof,
            intermediate_proof,
            need_check_proof,
            progress_file,
            pfam_dir,
            final_con_file,
            final_con_file_no_low_copy,
            final_unknown_con_file,
            final_classified_con_file,
            error_files,
            input_file,
            decompressed_genome_file,
            skipped_dir,
            cluster_proof_anno_dir,
        ) = analyze.create_dir(
            continue_analysis,
            hmm,
            pfam_dir,
            output_dir,
            input_file,
            decompressed_genome_file,
            plot_skip,
        )
    except Exception:
        return

    #####################################################################################################
    # Code block: Remove duplications in input file if required, generate single FASTA file and check BLAST database
    #####################################################################################################

    # Generate single files when continue_analysis is false
    if not continue_analysis:
        # When --curatedlib is not None, check if the provided file exist.
        if curatedlib is not None:
            if os.path.isfile(curatedlib):
                logging.info(
                    f'User specified curated TE consensus library found: {curatedlib}'
                )

                # Define path to store curatedlib analysis. Store it to classification_dir
                curatedlib_dir = os.path.join(
                    classification_dir, 'Filter_input_file_based_on_curatedlib'
                )
                os.makedirs(curatedlib_dir, exist_ok=True)
                curatedlib_check = eliminate_curatedlib_by_repeatmasker(
                    curatedlib, input_file, curatedlib_dir
                )

                if curatedlib_check:
                    input_file = curatedlib_check

            else:
                logging.error(
                    f'User specified curated TE consensus library not found: {curatedlib}'
                )
                raise FileNotFoundError(
                    f'User specified curated TE consensus library not found: {curatedlib}'
                )

        # Do CD-HIT-EST merge if merge is true and continue_analysis is false
        if dedup:
            logging.info(
                'TEtrimmer is removing input sequences duplications with CD-HIT-EST, this might take some time.'
            )

            # Define the output file
            merge_output = os.path.join(output_dir, f'{input_file}_cd_hit.fa')

            # Remove duplicates
            try:

                cd_hit_est(
                    input_file,
                    merge_output,
                    identity_thr=0.9,
                    aL=0.95,
                    aS=0.95,
                    s=0.9,
                    thread=num_threads,
                )

                # Convert input_file to merged input_file
                input_file = merge_output
                logging.info(
                    f'Finished merging input sequences with CD-HIT-EST.\nOutput file: {merge_output}'
                )

            except Exception as e:
                # Log the error
                logging.error(f'An error occurred: {e}')
                logging.warning(
                    'TEtrimmer cannot perform the de-duplication step by CD-HIT-EST and will use the '
                    'input sequences directly. This may cause a significantly longer running time but '
                    'will not affect the final result.'
                )

                logging.warning(
                    'You can also run CD-HIT-EST separately to remove redundant sequences:\n'
                    'cd-hit-est -i <input_file> -o <output_file> -T <thread number> -c 0.9 '
                    '-aL 0.9 -aS 0.9 -s 0.9 -l 30'
                )

        # Separate FASTA into single files; if FASTA headers contain "/", " " or ":" convert to "_"
        # Call this function to separate to single FASTA files and create objects from input file
<<<<<<< HEAD
        seq_list, single_fasta_n = analyze.separate_sequences(
            input_file, single_file_dir, continue_analysis=False
        )

        logging.info(f'{single_fasta_n} TE sequences are detected from the input file')
=======
        seq_list, single_fasta_n = analyze.separate_sequences(input_file, single_file_dir, continue_analysis=False)

        click.echo(f"{single_fasta_n} sequences are detected from the input file")
>>>>>>> f1095a95

        # Check if BLAST database and genome length files are available, otherwise create these in the
        # same dir as the genome or the output directory specified by the user
        # Set idx_dir to None, the genome blast database files will be stored in the same directory with the
        # genome file. This is required because the TE-Aid package needs those files
        (
            mmseqs_database_dir,
            database_dir,
            database_name,
            length_file,
            fai_file,
        ) = analyze.check_database(
            decompressed_genome_file, idx_dir=None, search_type=engine
        )

        blast_database_path = os.path.join(database_dir, database_name)

        # Initial call to print 0% progress
        analyze.printProgressBar(
            0,
            single_fasta_n,
            prefix='Progress:',
            suffix='Complete',
            length=50
        )

    else:
        # Check if it can perform continue analysis
        if not os.listdir(single_file_dir):
            logging.error(
                'TEtrimmer cannot continue analysis. Please make sure the output directory is '
                'the same as in the previous interrupted run.'
            )
            exit(1)

        else:
            logging.info('TEtrimmer will continue analysis based on previous results.')

            (
                mmseqs_database_dir,
                database_dir,
                database_name,
                length_file,
                fai_file,
            ) = analyze.check_database(
                decompressed_genome_file, idx_dir=None, search_type=engine
            )

            blast_database_path = os.path.join(database_dir, database_name)

            # Create seq_list, which contains sequence objects using the single FASTA files.
            seq_list, single_fasta_n = analyze.separate_sequences(
                input_file, single_file_dir, continue_analysis=True
            )

            # Check which sequences have already been processed
            complete_sequences, skipped_count, low_copy_count, classified_pro = (
                analyze.check_progress_file(progress_file)
            )

            # Filter out already complete sequences
            seq_list = [seq for seq in seq_list if seq.name not in complete_sequences]
            logging.warning(
                f'{single_fasta_n - len(seq_list)} sequences have been processed previously.'
            )

    #####################################################################################################
    # Code block: Calculate genome length
    #####################################################################################################
    try:
        genome_length = get_genome_length(decompressed_genome_file)
    
    except Exception as e:
        with open(error_files, 'a') as f:
            # Get the traceback content as a string
            tb_content = traceback.format_exc()
            f.write('\nFailed to calculate genome length file.\n')
            f.write(tb_content + '\n\n')
        logging.warning(
            'This does not affect the final TE consensus sequences '
            'Failed to calculate genome length. This will only affect one column of the Summary.txt'
        )
        genome_length = None

    #####################################################################################################
    # Code block: Enable multiple threads
    #####################################################################################################

    analyze_sequence_params = [
<<<<<<< HEAD
        (
            seq,
            decompressed_genome_file,
            MSA_dir,
            min_blast_len,
            min_seq_num,
            max_msa_lines,
            top_msa_lines,
            max_cluster_num,
            cons_thr,
            ext_thr,
            ext_step,
            classification_dir,
            max_ext,
            gap_thr,
            gap_nul_thr,
            crop_end_div_thr,
            crop_end_div_win,
            crop_end_gap_thr,
            crop_end_gap_win,
            ltr_start_patterns,
            ltr_end_patterns,
            helitron_start_patterns,
            helitron_end_patterns,
            output_dir,
            pfam_dir,
            mini_orf,
            single_fasta_n,
            hmm,
            hmm_dir,
            ext_check_win,
            debug,
            progress_file,
            classify_unknown,
            classify_all,
            final_con_file,
            final_con_file_no_low_copy,
            final_unknown_con_file,
            final_classified_con_file,
            low_copy_dir,
            fast_mode,
            error_files,
            plot_skip,
            skipped_dir,
            plot_query,
            engine,
            proof_curation_dir,
            poly_patterns, 
            poly_len,
            perfect_seq_num,
            database_dir,
            blast_database_path,
            mmseqs_database_dir,
            loglevel,
            logfile
        )
        for seq in seq_list
    ]

    # Using a ProcessPoolExecutor to run the function in parallel
    with concurrent.futures.ProcessPoolExecutor(max_workers=num_threads) as executor:
        executor.map(analyze.analyze_sequence_helper, analyze_sequence_params)
=======
        [seq, genome_file, MSA_dir, min_blast_len, min_seq_num, max_msa_lines,
         top_msa_lines, max_cluster_num, cons_thr, ext_thr, ext_step, classification_dir,
         max_ext, gap_thr, gap_nul_thr, crop_end_div_thr, crop_end_div_win, crop_end_gap_thr, crop_end_gap_win,
         start_patterns, end_patterns, output_dir, pfam_dir, mini_orf, single_fasta_n, hmm, hmm_dir,
         ext_check_win, debug, progress_file, classify_unknown, classify_all,
         final_con_file, final_con_file_no_low_copy, final_unknown_con_file, final_classified_con_file, low_copy_dir,
         fast_mode, error_files, plot_skip, skipped_dir, plot_query, engine, proof_curation_dir, poly_patterns, poly_len,
         perfect_seq_num] for seq in seq_list]

    '''
    In progress testing on a different checkpointing approach
    
    analyze_objects = [sequence_params(seq, genome_file, MSA_dir, min_blast_len, min_seq_num, max_msa_lines,
         top_msa_lines, max_cluster_num, cons_thr, ext_thr, ext_step, classification_dir,
         max_ext, gap_thr, gap_nul_thr, crop_end_div_thr, crop_end_div_win, crop_end_gap_thr, crop_end_gap_win,
         start_patterns, end_patterns, output_dir, pfam_dir, mini_orf, single_fasta_n, hmm, hmm_dir,
         ext_check_win, debug, progress_file, classify_unknown, classify_all,
         final_con_file, final_con_file_no_low_copy, final_unknown_con_file, final_classified_con_file, low_copy_dir,
         fast_mode, error_files, plot_skip, skipped_dir, plot_query, engine, proof_curation_dir, poly_patterns, poly_len,
         perfect_seq_num) for seq in seq_list]
    
    
    run_blast_search(analyze_objects, genome_file, "trimmer_blastdb.db")
    '''



    # Using a ProcessPoolExecutor to run the function in parallel
    #with concurrent.futures.ProcessPoolExecutor(max_workers=num_threads) as executor:
    #	executor.map(analyze.analyze_sequence_helper, analyze_sequence_params)
    # multiprocessing
    # with mp.Pool(processes=10) as p:
    # p.starmap(analyze_sequence, analyze_sequence_params)
>>>>>>> f1095a95

    '''
    It's worth considering here - run BLAST as the first step and see which sequences actually need processing, proceed to process only those.
    '''

    #find pfam files
    pfam_database = os.path.join(pfam_dir, "Pfam-A.hmm")
    pfam_dat_file = os.path.join(pfam_dir, "Pfam-A.hmm.dat")

    #Load the pyhmmer manager
    pyhm = pyhmmer_manager(pfam_database, pfam_dat_file)
    pyhm.prepare()

    run_fnc = {"HMMscan":pyhm.run}

    paraproc = ChattyParallelProcessor(num_workers = num_threads, task_func_dict = run_fnc, worker_task = analyze.analyze_sequence_helper, args = analyze_sequence_params)

    #ChattyParallelProcessor(num_workers=20, task_func_dict = tfd, worker_task=worker_task, args = long_args)
    try:
        paraproc.run()
    except KeyboardInterrupt:
        paraproc.shutdown()

    #input_orfs = analyzer_object.input_orf_pfam_obj.output_orf_file_name_modified
    #output_pfam_search = analyzer_object.input_orf_pfam_obj.output_pfam_file_modified

    #These should be passed back to the analyzer_architecht and then
    #the architecht should be added to a new list to replace the old.
    #analyzer_object.pfam_output, analyzer_object.domains_detected = pyhm.run(input_orfs, output_pfam_search)

    #####################################################################################################
    # Code block: Check if all sequences are finished
    #####################################################################################################

    # At the end of the program, check if all sequences have been processed
    completed_sequence, skipped_count, low_copy_count, classified_pro = (
        analyze.check_progress_file(progress_file)
    )

    # Calculate the total count
    processed_count = len(completed_sequence)

    if processed_count == single_fasta_n:
        logging.info(
            f'All sequences have been analysed!\n'
            f'In the analysed sequences {skipped_count} are skipped. Note: not all skipped sequences can have '
            f"TE Aid plot in the 'TEtrimmer_for_proof_curation' folder.\n"
            f'In the analysed sequences {low_copy_count} are identified as low copy TE.\n'
        )

    else:
        remaining = single_fasta_n - processed_count
        logging.warning(
            f'\n\n{remaining} sequences have not been analysed.\n'
            f'In the analysed sequences {skipped_count} are skipped. Note: not all skipped sequences can have '
            f"TE Aid plot in the 'TEtrimmer_for_proof_curation' folder.\n"
            f'In the analysed sequences {low_copy_count} are identified as low copy TE.\n'
        )
        logging.warning(
            "You might find the reasons why some sequences were not analysed from the 'error_file.txt' in the "
            "'Multiple_sequence_alignment' directory."
        )

    #####################################################################################################
    # Code block: Finish classifying unknown consensus sequences and write sequences to consensus file
    #####################################################################################################

    # Final RepeatMasker classification is not necessary, skip in case of errors
    try:
        if 0.3 <= classified_pro < 0.99:
            logging.info(
                'TEtrimmer is doing the final classification. It uses the classified TE to classify '
                'Unknown elements.'
            )
            analyze.repeatmasker_classification(
                final_unknown_con_file,
                final_classified_con_file,
                classification_dir,
                num_threads,
                progress_file,
                final_con_file,
                proof_curation_dir,
                perfect_proof,
                good_proof,
                intermediate_proof,
                need_check_proof,
                low_copy_dir,
                hmm,
                hmm_dir,
            )
        elif classified_pro >= 0.99:
            logging.warning(
                "More than 99% TE are classified, TEtrimmer won't classify 'Unknown' TE by classified TE.\n"
            )
        elif classified_pro < 0.3:
            logging.warning(
                "Less than 30% TE are classified, TEtrimmer won't classify 'Unknown' TE by classified TE.\n"
            )

    except Exception as e:
        with open(error_files, 'a') as f:
            # Get the traceback content as a string
            tb_content = traceback.format_exc()
            f.write('\nFinal RepeatMasker classification is wrong.\n')
            f.write(tb_content + '\n\n')
<<<<<<< HEAD
        logging.error(f'The final classification module failed with error {e}')
        logging.warning(
            'This does not affect the final TE consensus sequences '
            "You can choose to ignore this error. For traceback content, please refer to 'error_file.txt' "
            "in the 'Multiple_sequence_alignment' directory.\n"
        )
=======
        prcyan(f"\nThe final classification module failed with error {e}")
        prgre("\nThis does not affect the final TE consensus sequences "
              "You can choose to ignore this error. For traceback content, please refer to 'error_file.txt' "
              "in the 'Multiple_sequence_alignment' directory.\n")
>>>>>>> f1095a95

    #####################################################################################################
    # Code block: Delete the empty folder inside Classification_dir
    #####################################################################################################

    try:
        # Delete the empty folder inside Classification_dir. For some reason, thr RepeatClassifier folder can't be
        # totally deleted within a short time. Delete all the empty folder here
        for foldername in os.listdir(classification_dir):
            folder_path = os.path.join(classification_dir, foldername)

            # Check if it is a directory
            if os.path.isdir(folder_path):
                # Check if the directory is empty
                if not os.listdir(folder_path):
                    os.rmdir(folder_path)
    except Exception:
        # This won't affect the final result, pass it when any error happens
        pass

    #####################################################################################################
    # Code block: Read sequence information from the Summary.txt file
    #####################################################################################################
    try:
        # Read progress file
        progress_df = pd.read_csv(progress_file)

        # Create a dictionary with sequence names as keys
        summary_sequence_info = {}

        # Sequence_info directory will contain detailed information for each sequence
        for _index, row in progress_df.iterrows():
            sequence_name = row['output_name']
            evaluation = (
                row['evaluation'] if pd.notna(row['evaluation']) else 'Unknown'
            )  # Default value for NaN
            te_type = (
                row['output_TE_type'] if pd.notna(row['output_TE_type']) else 'Unknown'
            )
            length = (
                row['output_length'] if pd.notna(row['output_length']) else 0
            )  # Default value for NaN

            output_genome_cov_len = (
                row['output_genome_cov_len'] if pd.notna(row['output_genome_cov_len']) else 0
            )

            output_te_type = (
                row['output_TE_type'] if pd.notna(row['output_TE_type']) else 0
            )

            summary_sequence_info[sequence_name] = {
                'evaluation': evaluation,
                'te_type': te_type,
                'length': length,
                'output_genome_cov_len': output_genome_cov_len,
                'output_TE_type' : output_te_type,
                'cluster' : 'NaN',  # Define cluster key, which will be used to write cluster number back to the summary
                'cluster_identity' : 'NaN'
            }

    except Exception as e:

        with open(error_files, 'a') as f:
            # Get the traceback content as a string
            tb_content = traceback.format_exc()
            f.write('\nFinal read Summary.txt file error.\n')
            f.write(tb_content + '\n')
        logging.error(
            f'The final reading Summary.txt file failed.\n Error: {e} \n {tb_content}\n'
        )
        exit(1)
    #####################################################################################################
    # Code block: Merge consensus_file to remove output duplications
    #####################################################################################################

    final_merge_success = True
    # Define merged file
    cd_hit_est_final_merged = os.path.join(
        output_dir, 'TEtrimmer_consensus_merged.fasta'
    )

    try:
        logging.info(
            'TEtrimmer is removing sequence duplications. This might take long time when many sequences'
            'are included into the final consensus library. Please be patient!'
        )
        analyze.merge_cons(
            classification_dir,
            final_con_file,
            summary_sequence_info,
            cd_hit_est_final_merged,
            num_threads,
        )  # Do first round of CD-HIT-EST

    except Exception as e:
        final_merge_success = False
        with open(error_files, 'a') as f:
            # Get the traceback content as a string
            tb_content = traceback.format_exc()
            f.write('\nFinal CD-HIT-EST deduplication error.\n')
            f.write(tb_content + '\n')
        logging.error(
            'The final CD-HIT-EST merge step cannot be performed. Final TE consensus library redundancy can '
            f'be higher but the sensitivity is not affected. You can remove duplicated sequence by yourself.\n Error: {e}'
        )
        logging.warning(
            "You can choose to ignore CD-HIT-EST error. For traceback output, please refer to 'error_file.txt' "
            "in the 'Multiple_sequence_alignment' directory.\n"
        )
        exit(1)

    #####################################################################################################
    # Code block: Cluster proof curation files
    #####################################################################################################

    try:
        logging.info(
            'TEtrimmer is clustering TE consensus library. This can potentially take long time when many '
            'sequences exist in the consensus library. Please be patient!'
        )
        multi_dotplot_dir = os.path.join(
            classification_dir, 'Multiple_sequence_dotplot'
        )
        os.makedirs(multi_dotplot_dir, exist_ok=True)
<<<<<<< HEAD
        summary_sequence_info = analyze.cluster_proof_anno_file(
            multi_dotplot_dir,
            final_con_file_no_low_copy,
            continue_analysis,
            cluster_proof_anno_dir,
            num_threads,
            summary_sequence_info,
            perfect_proof,
            good_proof,
            intermediate_proof,
            need_check_proof,
            genome_length
        )
=======
        analyze.cluster_proof_anno_file(
            multi_dotplot_dir, final_con_file_no_low_copy, continue_analysis, cluster_proof_anno_dir, num_threads,
            sequence_info, perfect_proof, good_proof, intermediate_proof, need_check_proof)

>>>>>>> f1095a95
        # clear remove_files_with_start_pattern folder
        if not debug and os.path.exists(multi_dotplot_dir):
            shutil.rmtree(multi_dotplot_dir)

    except Exception as e:
        with open(error_files, 'a') as f:
            # Get the traceback content as a string
            tb_content = traceback.format_exc()
            f.write('\nFinal clustering of proof curation files failed.\n')
            f.write(tb_content + '\n\n')
        logging.error(f'Final clustering of proof curation files failed with error: {e}')
        logging.error('\n' + tb_content + '')
        logging.warning(
            'This does not affect the final TE consensus sequences. But this can heavily complicate the '
            "TE proof curation. If you don't plan to do proof curation, you can choose to ignore "
            'this error.\n'
        )

    #####################################################################################################
    # Code block: Write summary_sequence_info cluster information into the Summary.txt file
    #####################################################################################################

    try:
        # Don’t automatically treat certain strings (like NaN, NULL, N/A, NA) as missing values — just read them as literal text
        progress_df = pd.read_csv(progress_file, keep_default_na=False)

        cluster_map = {
            name: info.get('cluster')
            for name, info in summary_sequence_info.items()
            if info.get('cluster') is not None
        }

        cluster_identity_map = {
            name: info.get('cluster_identity')
            for name, info in summary_sequence_info.items()
            if info.get('cluster_identity') is not None
        }

        # Only overwrite where the mapping has a non-null value
        new_clusters = progress_df['output_name'].map(cluster_map)
        progress_df['cluster'] = new_clusters.fillna(progress_df['cluster'])

        new_clusters_identity = progress_df['output_name'].map(cluster_identity_map)
        progress_df['cluster_identity'] = new_clusters_identity.fillna(progress_df['cluster'])

        progress_df.to_csv(progress_file, index=False)

    except Exception as e:

        with open(error_files, 'a') as f:
            # Get the traceback content as a string
            tb_content = traceback.format_exc()
            f.write('\nFinal write cluster number to Summary.txt file error.\n')
            f.write(tb_content + '\n')
        logging.warning(
            f'Final write cluster number to Summary.txt file failed.\n Error: {e} \n {tb_content}\n'
        )

    #####################################################################################################
    # Code block: Whole-genome TE annotation
    #####################################################################################################

    try:
        # If 90% of the query sequences have been processed, RepeatMasker is allowed to perform whole genome annotation
        # if processed_count >= single_fasta_n * 0.9:

        # Run RepeatMasker
        if genome_anno:
            logging.info(
                'TEtrimmer is performing whole-genome TE annotation by RepeatMasker. This could take a '
                'long time. \nThe final TE consensus library has been completed. You can use it now.'
            )

            if final_merge_success and os.path.exists(cd_hit_est_final_merged):
                repeatmakser_lib = cd_hit_est_final_merged
            else:
                repeatmakser_lib = final_con_file

            # make a new folder for RepeatMasker output
            repeatmasker_dir = os.path.join(output_dir, 'RepeatMasker_result')
            if not os.path.exists(repeatmasker_dir):
                os.mkdir(repeatmasker_dir)
            genome_anno_result = repeatmasker(
                decompressed_genome_file,
                repeatmakser_lib,
                repeatmasker_dir,
                thread=num_threads,
            )
            if genome_anno_result:
                logging.info('\nFinished whole genome TE annotation by RepeatMasker\n')

    except Exception as e:
        logging.error(
            f'Whole-genome TE annotation by RepeatMasker failed with error: {e}'
        )
        with open(error_files, 'a') as f:
            # Get the traceback content as a string
            tb_content = traceback.format_exc()
            f.write('\nGenome TE annotation error.\n')
            f.write(tb_content + '\n\n')

    #####################################################################################################
    # Code block: End
    #####################################################################################################

    # Remove the decompressed genome file if it was created
    if is_gzipped and os.path.isfile(decompressed_genome_file):
        logging.info(
            f'Removing the decompressed genome file: {decompressed_genome_file}'
        )
        os.remove(decompressed_genome_file)

    end_time = datetime.now()
    duration = end_time - start_time

    # Remove microseconds from the duration
    duration_without_microseconds = timedelta(
        days=duration.days, seconds=duration.seconds
    )

    # if not debug:
    # Remove all single files after all sequences have been processed
    # shutil.rmtree(single_file_dir)

    analyze.printProgressBar(
        processed_count,
        single_fasta_n,
        prefix='Progress:',
        suffix='Complete',
        length=50,
        final=True,
    )
    logging.info(
        f'TEtrimmer analysis finished at {start_time.strftime("%Y-%m-%d %H:%M:%S")}.'
    )
    logging.info(f'TEtrimmer runtime was {duration_without_microseconds}.')


# The following is necessary to make the script executable, i.e., python myscript.py.
if __name__ == '__main__':
    main()
<|MERGE_RESOLUTION|>--- conflicted
+++ resolved
@@ -1,1556 +1,1356 @@
-# Standard library imports
-import concurrent.futures
-import json
-import logging
-import os
-import shutil
-import traceback
-import pandas as pd
-import warnings
-from datetime import datetime, timedelta
-
-import click
-<<<<<<< HEAD
-from Bio import BiopythonDeprecationWarning
-=======
-#import concurrent.futures
-
-import json
->>>>>>> f1095a95
-
-#from .._version import __version__
-
-<<<<<<< HEAD
-import analyze
-from functions import (
-    cd_hit_est,
-    decompress_gzip,
-    eliminate_curatedlib_by_repeatmasker,
-    repeatmasker,
-    check_tools,
-    init_logging,
-    get_genome_length
-)
-=======
-from parallel_pipe import ChattyParallelProcessor
-from pyhmmer_manager import pyhmmer_manager
-
-from blast_and_orfs_to_database import run_blast_search, sequence_params
-
-import warnings
-from Bio import BiopythonDeprecationWarning
->>>>>>> f1095a95
-
-# Suppress all deprecation warnings
-warnings.filterwarnings('ignore', category=BiopythonDeprecationWarning)
-
-#####################################################################################################
-# Code block: Import JSON species_config file and define the default parameters
-#####################################################################################################
-
-# Load species-specific default values from the JSON config file
-config_path = os.path.join(os.path.dirname(os.path.abspath(__file__)), 'config.json')
-# Load the JSON configuration file
-with open(config_path, 'r') as config_file:
-    preset_config = json.load(config_file)
-
-#####################################################################################################
-# Code block: Main functions of TEtrimmer
-#####################################################################################################
-
-
-@click.command(
-    context_settings={'max_content_width': 120},
-    help=f"""\b
-               ##########################################################################################
-               \b
-                ████████\\ ████████\\ ██\\			   ██\\
-                \\__██  __|██  _____|██ |			  \\__|
-                   ██ |   ██ |	██████\\	██████\\  ██\\ ██████\\████\\  ██████\\████\\   ██████\\   ██████\\
-                   ██ |   █████\\  \\_██  _|  ██  __██\\ ██ |██  _██  _██\\ ██  _██  _██\\ ██  __██\\ ██  __██\\
-<<<<<<< HEAD
-                   ██ |   ██  __|   ██ |    ██ |  \\__|██ |██ / ██ / ██ |██ / ██ / ██ |████████ |██ |  \\__|
-                   ██ |   ██ |      ██ |██\\ ██ |      ██ |██ | ██ | ██ |██ | ██ | ██ |██   ____|██ |
-                   ██ |   ████████\\ \\████  |██ |      ██ |██ | ██ | ██ |██ | ██ | ██ |\\███████\\ ██ |
-                   \\__|   \\________| \\____/ \\__|      \\__|\\__| \\__| \\__|\\__| \\__| \\__| \\_______|\\__|
-
-
-                Version: 1.5.4
-
-                Github: https://github.com/qjiangzhao/TEtrimmer
-
-                Developers:
-
-                Jiangzhao Qian;      RWTH Aachen University;                Email: jqian@bio1.rwth-aachen.de
-
-                Hang Xue;            University of California, Berkeley;    Email: hang_xue@berkeley.edu
-
-                Stefan Kusch;        Research Center Juelich;               Email: s.kusch@fz-juelich.de
-
-                Funding source:
-                Ralph Panstruga Lab; RWTH Aachen University;                Email: panstruga@bio1.rwth-aachen.de
-                Website: https://www.bio1.rwth-aachen.de/PlantMolCellBiology/index.html
-
-                ##########################################################################################
-=======
-                   ██ |   ██  __|   ██ |	██ |  \\__|██ |██ / ██ / ██ |██ / ██ / ██ |████████ |██ |  \\__|
-                   ██ |   ██ |	  ██ |██\\ ██ |	  ██ |██ | ██ | ██ |██ | ██ | ██ |██   ____|██ |
-                   ██ |   ████████\\ \\████  |██ |	  ██ |██ | ██ | ██ |██ | ██ | ██ |\\███████\\ ██ |
-                   \\__|   \\________| \\____/ \\__|	  \\__|\\__| \\__| \\__|\\__| \\__| \\__| \\_______|\\__|
-        
-                  
-                Version: v1.4.1 (27/June/2024) 
-
-                Github: https://github.com/qjiangzhao/TEtrimmer
-
-                Developers:																									   
-                Jiangzhao Qian;	  RWTH Aachen University;				Email: jqian@bio1.rwth-aachen.de						  
-                Hang Xue;			University of California, Berkeley;	Email: hang_xue@berkeley.edu								
-                Stefan Kusch;		Research Center Juelich;			   Email: s.kusch@fz-juelich.de
-
-                Funding source:																										
-                Ralph Panstruga Lab; RWTH Aachen University;				Email: panstruga@bio1.rwth-aachen.de			
-                Website: https://www.bio1.rwth-aachen.de/PlantMolCellBiology/index.html																			
-
-                ##########################################################################################			  
->>>>>>> f1095a95
-
-                python ./path_to_TEtrimmer_folder/TEtrimmer.py -i <TE_consensus_file> -g <genome_file>
-
-                TEtrimmer is designed to automate the manual curation of transposable elements (TEs).
-
-                Two mandatory arguments are required, including
-                <genome file>, the genome FASTA file, and
-                <TE consensus file> from TE discovery software like RepeatModeler, EDTA, or REPET.
-                TEtrimmer can do BLAST, sequence extension, multiple sequence alignment (MSA), MSA clustering,
-                MSA cleaning, TE boundaries definition, and MSA visualization.
-<<<<<<< HEAD
-""",
-)
-@click.option(
-    '--input_file',
-    '-i',
-    required=True,
-    type=str,
-    help='Path to TE consensus library file (FASTA format). Use the output from RepeatModeler, EDTA, REPET, et al.',
-)
-@click.option(
-    '--genome_file',
-    '-g',
-    required=True,
-    type=str,
-    help='Path to genome FASTA file (FASTA format).',
-)
-@click.option(
-    '--output_dir',
-    '-o',
-    default=os.getcwd(),
-    type=str,
-    help='Path to output directory. Default: current working directory.',
-)
-@click.option(
-    '--preset',
-    '-s',
-    default='conserved',
-    type=click.Choice(preset_config.keys()),
-    help='Choose one preset config (conserved or divergent).',
-)
-# @click.option('--engine', '-e', default='blast', type=click.Choice(["blast", "mmseqs"]),
-#             help='Select the similar sequence search engine. "blast" or "mmseqs". Default: blast')
-@click.option(
-    '--num_threads',
-    '-t',
-    default=1,
-    type=int,
-    help='Thread number used for TEtrimmer. Default: 1',
-)
-@click.option(
-    '--classify_unknown',
-    default=False,
-    is_flag=True,
-    help='Use RepeatClassifier to classify the consensus sequence if the input sequence is not classified or '
-    'is unknown or the processed sequence length by TEtrimmer is 2000 bp longer or shorter '
-    'than the query sequence.',
-)
-@click.option(
-    '--classify_all',
-    default=False,
-    is_flag=True,
-    help='Use RepeatClassifier to classify every consensus sequence. WARNING: This may take a long time.',
-)
-@click.option(
-    '--continue_analysis',
-    '-ca',
-    default=False,
-    is_flag=True,
-    help='Continue from previous unfinished TEtrimmer run and would use the same output directory.',
-)
-@click.option(
-    '--dedup',
-    default=False,
-    is_flag=True,
-    help='Remove duplicate sequences in the input file.',
-)
-@click.option(
-    '--curatedlib',
-    default=None,
-    type=str,
-    help='Path to manually curated high-quality TE consensus library file. TEtrimmer eliminates TE consensus '
-    'sequence from "--input_file" if the sequence shares more than 95% identity with sequences from '
-    '"--curatedlib".',
-)
-@click.option(
-    '--genome_anno',
-    '-ga',
-    default=False,
-    is_flag=True,
-    help='Perform genome TE annotation using RepeatMasker with the TEtrimmer curated TE libraries.',
-)
-@click.option(
-    '--hmm',
-    default=False,
-    is_flag=True,
-    help='Generate HMM files for each processed consensus sequence.',
-)
-@click.option(
-    '--debug',
-    default=False,
-    is_flag=True,
-    help='debug mode. This will keep all raw files. WARNING: Many files will be generated.',
-)
-@click.option(
-    '--fast_mode',
-    default=False,
-    is_flag=True,
-    help='Reduce running time at the cost of lower accuracy and specificity.',
-)
-@click.option(
-    '--pfam_dir',
-    '-pd',
-    default=None,
-    type=str,
-    help='Pfam database directory. TEtrimmer checks the existence of Pfam database in the provided path and '
-    'downloads it automatically when it is not found. By default, Pfam will be downloaded to TEtrimmer source code folder. '
-    'For "singularity" user, please use this option to define a local path, TEtrimmer will download the '
-    'database to the provided path if Pfam database is not found. If the automatic download fails, you can'
-    'download Pfam database by yourself.',
-)
-@click.option(
-    '--cons_thr',
-    type=float,
-    help='Threshold used to generate final consensus sequences from MSAs. Default: 0.8',
-)
-@click.option(
-    '--mini_orf',
-    type=int,
-    help='Define the minimum ORF length to be predicted by TEtrimmer. Default: 200',
-)
-@click.option(
-    '--max_msa_lines',
-    type=int,
-    help='Set the maximum number of sequences to be included in a multiple sequence alignment. Default: 100',
-)
-@click.option(
-    '--top_msa_lines',
-    type=int,
-    help='If the sequence number of multiple sequence alignment (MSA) is greater than <max_msa_lines>, '
-    'TEtrimmer will first sort sequences by length and choose <top_msa_lines> number of sequences. '
-    'Then, TEtrimmer will randomly select sequences from all remaining BLAST hits until <max_msa_lines>'
-    'sequences are found for the multiple sequence alignment. Default: 100',
-)
-@click.option(
-    '--min_seq_num',
-    type=int,
-    help='The minimum blast hit number required for the input sequence. We do not recommend decreasing this number. '
-    'Default: 10',
-)
-@click.option(
-    '--min_blast_len',
-    type=int,
-    help='The minimum sequence length for blast hits to be included for further analysis. Default: 150',
-)
-@click.option(
-    '--max_cluster_num',
-    default=5,
-    type=int,
-    help='The maximum number of clusters assigned in each multiple sequence alignment. '
-    'Each multiple sequence alignment can be grouped into different clusters based on alignment patterns '
-    'WARNING: using a larger number will potentially result in more accurate consensus results but will '
-    'also increase the running time. Default: 5',
-)
-@click.option(
-    '--ext_thr',
-    type=float,
-    help='The threshold to call “N” at a position. For example, if the most conserved nucleotide in a MSA column'
-    'has proportion smaller than <ext_thr>, a “N” will be called at this position. Used with <ext_check_win>. '
-    'The lower the value of <ext_thr>, the more likely to get longer the extensions on both ends. '
-    'You can try reducing <ext_thr> if TEtrimmer fails to find full-length TEs. Default: 0.7',
-)
-@click.option(
-    '--ext_check_win',
-    type=int,
-    help='the check windows size during defining start and end of the consensus sequence based on the multiple '
-    'sequence alignment. Used with <ext_thr>. If <ext_check_win> bp at the end of multiple sequence alignment '
-    'has “N” present (ie. positions have similarity proportion smaller than <ext_thr>), the extension will stop, '
-    'which defines the edge of the consensus sequence. Default: 150',
-)
-@click.option(
-    '--ext_step',
-    type=int,
-    help='the number of nucleotides to be added to the left and right ends of the multiple sequence alignment in each '
-    'extension step. TE_Trimmer will iteratively add <ext_step> nucleotides until finding the TE boundary or '
-    'reaching <max_ext>. Default: 1000',
-)
-@click.option(
-    '--max_ext',
-    type=int,
-    help='The maximum extension in nucleotides at both ends of the multiple sequence alignment. Default: 7000',
-)
-@click.option(
-    '--gap_thr',
-    type=float,
-    help='If a single column in the multiple sequence alignment has a gap proportion larger than <gap_thr> '
-    'and the proportion of the most common nucleotide in this column is less than <gap_nul_thr>, '
-    'this column will be removed from the consensus. Default: 0.4',
-)
-@click.option(
-    '--gap_nul_thr',
-    type=float,
-    help='The nucleotide proportion threshold for keeping the column of the multiple sequence alignment. '
-    'Used with the <gap_thr> option. i.e. if this column has <40% gap and the portion of T (or any other) nucleotide '
-    'is >70% in this particular column, this column will be kept. Default: 0.7',
-)
-@click.option(
-    '--crop_end_div_thr',
-    type=float,
-    help='The crop end by divergence function will convert each nucleotide in the multiple sequence '
-    'alignment into a proportion value. This function will iteratively choose a sliding window from '
-    'each end of each sequence of the MSA and sum up the proportion numbers in this window. '
-    'The cropping will continue until the sum of proportions is larger than <--crop_end_div_thr>. '
-    'Cropped nucleotides will be converted to -. Default: 0.7',
-)
-@click.option(
-    '--crop_end_div_win',
-    type=int,
-    help='Window size used for the end-cropping process. Used with the <--crop_end_div_thr> option. Default: 40',
-)
-@click.option(
-    '--crop_end_gap_thr',
-    type=float,
-    help='The crop end by gap function will iteratively choose a sliding window from each end of each sequence '
-    'of the MSA and calculate the gap proportion in this window. The cropping will continue until the sum '
-    'of gap proportions is smaller than <--crop_end_gap_thr>. Cropped nucleotides will be converted to -. '
-    'Default: 0.1',
-)
-@click.option(
-    '--crop_end_gap_win',
-    type=int,
-    help='Define window size used to crop end by gap. Used with the <--crop_end_gap_thr> option. Default: 250',
-)
-@click.option(
-    '--ltr_start_patterns',
-    type=str,
-    default = 'TG',
-    help='LTR elements always start with a conserved sequence pattern. TEtrimmer searches the '
-    'beginning of the consensus sequence for these patterns. If the pattern is not found, '
-    'TEtrimmer will extend the search of <--ltr_start_patterns> from -15 to +15 nucleotides of the '
-    'beginning of the consensus sequence and redefine the start of the consensus sequence '
-    'if the pattern is found. Note: The user can provide multiple LTR start patterns in a '
-    'comma-separated list, like: TG,TA,TC (no spaces; the order of patterns determines '
-    'the priority for the search). Default: TG',
-)
-@click.option(
-    '--ltr_end_patterns',
-    type=str,
-    default = 'CA',
-    help='LTR elements always end with a conserved sequence pattern. TEtrimmer searches the '
-    'end of the consensus sequence for these patterns. If the pattern is not found, '
-    'TEtrimmer will extend the search of <--ltr_end_patterns> from -15 to +15 nucleotides of the '
-    'end of the consensus sequence and redefine the end of the consensus sequence '
-    'if the pattern is found. Note: The user can provide multiple LTR end patterns in a '
-    'comma-separated list, like: CA,TA,GA (no spaces; the order of patterns determines '
-    'the priority for the search). Default: CA',
-)
-@click.option(
-    '--helitron_start_patterns',
-    type=str,
-    default = 'ATC',
-    help='Helitron elements could start with a conserved sequence pattern. TEtrimmer searches the '
-    'beginning of the consensus sequence for these patterns. If the pattern is not found, '
-    'TEtrimmer will extend the search of <--helitron_start_patterns> from -15 to +15 nucleotides of the '
-    'beginning of the consensus sequence and redefine the start of the consensus sequence '
-    'if the pattern is found. Note: The user can provide multiple Helitron start patterns in a '
-    'comma-separated list, like: ATC,ATT (no spaces; the order of patterns determines '
-    'the priority for the search). If the identified pattern begins with the nucleotide "A", '
-    'this "A" will be removed from the final consensus sequence. Default: ATC',
-)
-@click.option(
-    '--helitron_end_patterns',
-    type=str,
-    default = 'CTAAT，CTAGT，CTGAT，CTGGT',
-    help='LTR elements always end with a conserved sequence pattern. TEtrimmer searches the '
-    'end of the consensus sequence for these patterns. If the pattern is not found, '
-    'TEtrimmer will extend the search of <--helitron_end_patterns> from -15 to +15 nucleotides of the '
-    'end of the consensus sequence and redefine the end of the consensus sequence '
-    'if the pattern is found. Note: The user can provide multiple Helitron end patterns in a '
-    'comma-separated list, like: CTAAT，CTAGT，CTGAT (no spaces; the order of patterns determines '
-    'the priority for the search). If the identified pattern end with the nucleotide "T", '
-    'this "T" will be removed from the final consensus sequence.Default:CTAAT，CTAGT，CTGAT，CTGGT (CTRRT)',
-)
-@click.option(
-    '--poly_patterns',
-    type=str,
-    default = 'A',
-    help="The 3' end of LINE and SINE elements often contains characteristic sequences such as poly(A), "
-         "poly(T), or short tandem repeats. TEtrimmer identifies the presence of those feature sequences "
-         "to help to define the 3' end boundary of LINE or SINE elements. "
-         "You can provide multiple end patterns in a comma-separate list, like: A,T,TA (No space; the order of "
-         "patterns determines the priority for the search). Default: A"
-)
-@click.option(
-    '--poly_len',
-    type=int,
-    help='Define the minimum length requirement of the poly pattern from the parameter --poly_patterns. Default: 10'
-)
-@click.option(
-    '--define_perfect',
-    type=int,
-    default = 30,
-    help='Define the minimum copy number that the output TE consensus sequence can be evaluated as "Perfect". Default: 30'
-)
-@click.option(
-    '--logfile',
-    '-l',
-    default=None,
-    type=str,
-    help='Path to log file.'
-)
-@click.option(
-    '--loglevel',
-    '-ll',
-    default='INFO',
-    type=str,
-    help='Log level. [DEBUG, INFO, WARNING, ERROR, CRITICAL]',
-)
-@click.version_option("1.5.4", prog_name='TEtrimmer')
-def main(
-    input_file,
-    genome_file,
-    output_dir,
-    continue_analysis,
-    pfam_dir,
-    min_blast_len,
-    num_threads,
-    max_msa_lines,
-    top_msa_lines,
-    min_seq_num,
-    max_cluster_num,
-    cons_thr,
-    ext_thr,
-    ext_step,
-    max_ext,
-    gap_thr,
-    gap_nul_thr,
-    crop_end_div_thr,
-    crop_end_div_win,
-    crop_end_gap_thr,
-    crop_end_gap_win,
-    ltr_start_patterns,
-    ltr_end_patterns,
-    helitron_start_patterns,
-    helitron_end_patterns,
-    mini_orf,
-    preset,
-    ext_check_win,
-    dedup,
-    genome_anno,
-    hmm,
-    debug,
-    fast_mode,
-    classify_unknown,
-    classify_all,
-    curatedlib,
-    poly_patterns,
-    poly_len,
-    define_perfect,
-    logfile,
-    loglevel,
-):
-=======
-
-""")
-@click.option('--input_file', '-i', required=True, type=str,
-              help='Path to TE consensus library file (FASTA format). Use the output from RepeatModeler, EDTA, REPET, et al.')
-@click.option('--genome_file', '-g', required=True, type=str,
-              help='Path to genome FASTA file (FASTA format).')
-@click.option('--output_dir', '-o', default=os.getcwd(), type=str,
-              help='Path to output directory. Default: current working directory.')
-@click.option('--preset', '-s', default='conserved', type=click.Choice(preset_config.keys()),
-              help='Choose one preset config (conserved or divergent). Default: conserved')
-#@click.option('--engine', '-e', default='blast', type=click.Choice(["blast", "mmseqs"]),
-#			 help='Select the similar sequence search engine. "blast" or "mmseqs". Default: blast')
-@click.option('--num_threads', '-t', default=10, type=int,
-              help='Thread number used for TEtrimmer. Default: 10')
-@click.option('--classify_unknown', default=False, is_flag=True,
-              help='Use RepeatClassifier to classify the consensus sequence if the input sequence is not classified or '
-                   'is unknown or the query TE sequence is extended more than 3000 bp.')
-@click.option('--classify_all', default=False, is_flag=True,
-              help='Use RepeatClassifier to classify every consensus sequence. WARNING: This may take a long time.')
-@click.option('--continue_analysis', '-ca', default=False, is_flag=True,
-              help='Continue from previous unfinished TEtrimmer run and would use the same output directory.')
-@click.option('--dedup', default=False, is_flag=True,
-              help='Remove duplicate sequences in the input file.')
-@click.option('--curatedlib', default=None, type=str,
-              help='Path to manually curated high-quality TE consensus library file. TEtrimmer eliminates TE consensus '
-                   'sequence from "--input_file" if the sequence shares more than 95% identity and coverage with sequences from '
-                   '"--curatedlib".')
-@click.option('--genome_anno', '-ga', default=False, is_flag=True,
-              help='Perform genome TE annotation using RepeatMasker with the TEtrimmer curated TE library.')
-@click.option('--hmm', default=False, is_flag=True,
-              help='Generate HMM files for each processed consensus sequence.')
-@click.option('--debug', default=False, is_flag=True,
-              help='Turn on debug mode. This will keep all raw files. WARNING: Many files will be generated.')
-#@click.option('--fast_mode', default=False, is_flag=True,
-#			  help='Reduce running time at the cost of lower accuracy and specificity.')
-#@click.option('--plot_query', default=False, is_flag=True,
-#			  help='Generate TE_Aid plot for each query sequence before TEtrimmer analysis.')
-#@click.option('--plot_skip', default=False, is_flag=True,
-#			  help='Generate TE_Aid plot for skipped elements.')
-@click.option('--pfam_dir', '-pd', default=None, type=str,
-              help='Pfam database directory. TEtrimmer checks the existence of Pfam database in the provided path and '
-                   'downloads it automatically when it is not found. By default, Pfam will be downloaded to TEtrimmer source code folder. '
-                   'For "singularity" user, please use this option to define a local path, TEtrimmer will download the '
-                   'database to the provided path if Pfam database is not found. If the automatic download fails, you can'
-                   'download Pfam database by yourself.')
-@click.option('--cons_thr', type=float,
-              help='Threshold used to generate final consensus sequences from MSAs. Default: 0.7')
-@click.option('--mini_orf', type=int,
-              help='Define the minimum ORF length to be predicted by TEtrimmer. Default: 200')
-@click.option('--max_msa_lines', type=int,
-              help='Set the maximum number of sequences from the BLASTN search to be included in a multiple sequence alignment. Default: 100')
-@click.option('--top_msa_lines', type=int,
-              help='If the sequence number of multiple sequence alignment (MSA) is greater than <max_msa_lines>, ' 
-                    'TEtrimmer will first sort sequences by length and choose <top_msa_lines> number of sequences. ' 
-                    'Then, TEtrimmer will randomly select sequences from all remaining BLAST hits until <max_msa_lines>' 
-                    'sequences are found for the multiple sequence alignment. Default: 100')
-@click.option('--min_seq_num', type=int,
-              help='The minimum blast hit number required for the input sequence. We do not recommend decreasing this number. '
-                   'Default: 10')
-@click.option('--min_blast_len', type=int,
-              help='The minimum sequence length for blast hits to be included for further analysis. Default: 150')
-@click.option('--max_cluster_num', default=5, type=int,
-              help='The maximum number of clusters assigned in each multiple sequence alignment. '
-                   'Each multiple sequence alignment can be grouped into different clusters based on alignment patterns '
-                   'WARNING: using a larger number will potentially result in more accurate consensus results but will '
-                   'also increase the running time. Default: 5')
-@click.option('--ext_thr', type=float,
-              help='The threshold to call “N” at a MSA column position. For example, if the most conserved nucleotide in a MSA column' 
-                    'has proportion smaller than <ext_thr>, a “N” will be called at this position. Used with <ext_check_win>. ' 
-                    'The lower the value of <ext_thr>, the more likely to get longer the extensions on both ends. '
-                    'You can try reducing <ext_thr> if TEtrimmer fails to find full-length TEs. Default: 0.7')
-@click.option('--ext_check_win', type=int,
-              help='the check windows size during defining start and end of the consensus sequence based on the multiple '
-                    'sequence alignment. Used with <ext_thr>. If <ext_check_win> bp at the end of multiple sequence alignment ' 
-                    'has “N” present (ie. positions have similarity proportion smaller than <ext_thr>), the extension will stop, '
-                    'which defines the edge of the consensus sequence. Default: 150')
-@click.option('--ext_step', type=int,
-              help='the number of nucleotides to be added to the left and right ends of the multiple sequence alignment in each '
-                    'extension step. TE_Trimmer will iteratively add <ext_step> nucleotides until finding the TE boundary or '
-                    'reaching <max_ext>. Default: 1000')
-@click.option('--max_ext', type=int,
-              help='The maximum extension in nucleotides at each ends of the multiple sequence alignment. Default: 7000')
-@click.option('--gap_thr', type=float,
-              help='If a single column in the multiple sequence alignment has a gap proportion larger than <gap_thr> '
-                    'and the proportion of the most common nucleotide in this column is less than <gap_nul_thr>, '
-                    'this column will be removed from the consensus. Default: 0.4')
-@click.option('--gap_nul_thr', type=float,
-              help='The nucleotide proportion threshold for keeping the column of the multiple sequence alignment. '
-                    'Used with the <gap_thr> option. i.e. if this column has <40% gap and the portion of T (or any other) nucleotide ' 
-                    'is >70% in this particular column, this column will be kept. Default: 0.7')
-@click.option('--crop_end_div_thr', type=float,
-              help='The crop end by divergence function will convert each nucleotide in the multiple sequence '
-                   'alignment into a proportion value. This function will iteratively choose a sliding window from '
-                   'each end of each sequence of the MSA and sum up the proportion numbers in this window. '
-                   'The cropping will continue until the average of proportions is larger than <--crop_end_div_thr>. '
-                   'Cropped nucleotides will be converted to -. Default: 0.7')
-@click.option('--crop_end_div_win', type=int,
-              help='Window size used for the end-cropping process. Used with the <--crop_end_div_thr> option. Default: 40')
-@click.option('--crop_end_gap_thr', type=float,
-              help='The crop end by gap function will iteratively choose a sliding window from each end of each sequence '
-                   'of the MSA and calculate the gap proportion in this window. The cropping will continue until the '
-                   'gap proportions is smaller than <--crop_end_gap_thr>. Cropped nucleotides will be converted to -. '
-                   'Default: 0.1')
-@click.option('--crop_end_gap_win', type=int,
-              help='Define window size used to crop end by gap. Used with the <--crop_end_gap_thr> option. Default: 250')
-@click.option('--start_patterns', type=str, default = 'TG',
-              help='LTR elements always start with a conserved sequence pattern. TEtrimmer searches the '
-                   'beginning of the consensus sequence for these patterns. If the pattern is not found, '
-                   'TEtrimmer will extend the search of <--start_patterns> to up to 15 nucleotides from the '
-                   'beginning of the consensus sequence and redefine the start of the consensus sequence '
-                   'if the pattern is found. Note: The user can provide multiple LTR start patterns in a '
-                   'comma-separated list, like: TG,TA,TC (no spaces; the order of patterns determines '
-                   'the priority for the search). Default: TG')
-@click.option('--end_patterns', type=str, default = 'CA',
-              help='LTR elements always end with a conserved sequence pattern. TEtrimmer searches the '
-                   'end of the consensus sequence for these patterns. If the pattern is not found, '
-                   'TEtrimmer will extend the search of <--end_patterns> to up to 15 nucleotides from the '
-                   'end of the consensus sequence and redefine the end of the consensus sequence '
-                   'if the pattern is found. Note: The user can provide multiple LTR end patterns in a '
-                   'comma-separated list, like: CA,TA,GA (no spaces; the order of patterns determines '
-                   'the priority for the search). Default: CA')
-@click.option('--poly_patterns', type=str, default = 'A',
-              help="The 3' end of LINE and SINE elements often contains characteristic sequences such as poly(A), "
-                   "poly(T), or short tandem repeats. TEtrimmer identifies the presence of those feature sequences "
-                   "to help to define the 3' end boundary of LINE or SINE elements. "
-                   "You can provide multiple end patterns in a comma-separate list, like: A,T,TA (No space; the order of "
-                   "patterns determines the priority for the search). Default: A")
-@click.option('--poly_len', type=int,
-              help='Define the minimum length requirement of the poly pattern from the parameter --poly_patterns. Default: 10')
-@click.option('--define_perfect', type=int, default = 30,
-              help='Define the minimum copy number that the output TE consensus sequence can be evaluated as "Perfect". Default: 30')
-def main(input_file, genome_file, output_dir, continue_analysis, pfam_dir, min_blast_len, num_threads, max_msa_lines,
-         top_msa_lines, min_seq_num, max_cluster_num, cons_thr, ext_thr, ext_step,
-         max_ext, gap_thr, gap_nul_thr, crop_end_div_thr, crop_end_div_win, crop_end_gap_thr, crop_end_gap_win,
-         start_patterns, end_patterns, mini_orf, preset, ext_check_win, dedup, genome_anno, hmm,
-         debug, classify_unknown, classify_all, curatedlib, poly_patterns, poly_len, define_perfect):
-
->>>>>>> f1095a95
-    perfect_seq_num = define_perfect
-
-    # Add this to click options if mmseq2 has been fully tested
-    engine = 'blast'
-
-    # Check for required programs.
-    required_tools = [
-        'bedtools',
-        'samtools',
-        'cd-hit-est',
-        'ps2pdf',
-        'polydot',
-        'mafft',
-        'iqtree',
-        'getorf',
-        'hmmsearch',
-        'pfam_scan.pl',
-        'RepeatMasker',
-        'RepeatModeler'
-    ]
-    optional_tools = ['blastn', 'makeblastdb', 'mmseqs']
-
-    if engine == 'blast':
-        required_tools.append('blastn')
-        required_tools.append('makeblastdb')
-        optional_tools = ['mmseqs']
-    elif engine == 'mmseqs':
-        required_tools.append('mmseqs')
-        optional_tools = ['blastn','makeblastdb']
-
-    check_tools(required_tools=required_tools)
-
-    # Set the log file path
-    if not logfile:
-        # Create output directory if it does not exist
-        os.makedirs(output_dir, exist_ok=True)
-        # Set the log file path
-        logfile = os.path.join(output_dir, 'TEtrimmer.log')
-
-    # Initialize the logging system
-    init_logging(loglevel=loglevel, logfile=logfile)
-
-    # Set plot_query, plot_skip, and fast_mode to true
-    plot_query = True
-    plot_skip = True
-    fast_mode = True
-    start_time = datetime.now()
-    logging.info(f'TEtrimmer started at {start_time.strftime("%Y-%m-%d %H:%M:%S")}.\n')
-
-    #####################################################################################################
-    # Code block: File ends
-    #####################################################################################################
-    # _fm.bed: final multiple sequence alignment.
-    # _u.bed: uniqueness.
-    # f.bed: When blast hit more than 100, TEtrimmer will only select the top 100 long for MSA
-    # _bcl.fa bed clean. Use awk to remove letters that aren't A G C T a g c t in the fasta file
-    # _bcln.fa bed clean and use name column as fasta header
-    # _n.bed use bed file name column as fasta header
-    # _n.fa use bed file name column as fasta header
-    # _aln.fa alignment. File after alignment
-    # _cl.fa clean. Convert nucleotide with very proportion in MSA into gap
-    # _gs.fa gap similarity. Remove gaps in MSA with similarity check
-    # _se.fa start end. Selected MSA based on given start and end position
-    # _ce.fa crop end for both left and right sides. MSA after crop end by similarity
-    # _cel.fa crop end left. Only crop left side of the MSA
-    # _cer.fa crop end right. Only crop right side of the MSA
-    # _bc.fa boundary crop.
-    # _co.fa consensus. Consensus sequence file
-    # _orf.txt ORF prediction file
-    # _me.fa merged. Merged fasta file
-    # _me.pdf merged. Merged pdf file
-    # _proof_anno_me.fa proof curation merged
-    # .b blast
-    # _orfm.txt ORF modified
-    # _orfmt.txt ORF modified table
-    # _pf.txt PFAM
-    # _pfm.txt PFAM modified
-    # _gr.fa gap remove. Remove sequences that contain too many gaps from MSA.
-    # ps.pdf pdf file converted from ps format
-    # su.pdf scale up pdf file
-    # _rc.fa reverse complement fasta file
-    # cd.fa cd-hit-est output file
-    # fasta_rc reverse complementary fasta file
-    # _nm.fa fasta header name modified
-    #_ob100.fa out boundary 100 bp
-
-    #####################################################################################################
-    # Code block: Change permissions of Aliview and TE_Aid
-    #####################################################################################################
-
-    # Change TE_Aid permission
-    TE_aid_path = os.path.join(
-        os.path.dirname(os.path.abspath(__file__)), 'TE-Aid-master'
-    )
-    # Change permissions of the directory and all its content to 755
-    # 755 in octal corresponds to rwxr-xr-x
-    change_permission = analyze.change_permissions_recursive(TE_aid_path, 0o775)
-    if not change_permission:
-        pass
-
-    #####################################################################################################
-    # Code block: Define the default options according to the given species
-    #####################################################################################################
-
-    # Define the default values for the parameters
-    default_values = preset_config.get(preset, {})
-
-    # Update the given parameters with default values where user input is None
-    if cons_thr is None:
-        cons_thr = default_values.get('cons_thr')
-
-    if max_msa_lines is None:
-        max_msa_lines = default_values.get('max_msa_lines')
-
-    if top_msa_lines is None:
-        top_msa_lines = default_values.get('top_msa_lines')
-
-    if min_seq_num is None:
-        min_seq_num = default_values.get('min_seq_num')
-        if min_seq_num < 10:
-            min_seq_num = 10
-
-    if min_blast_len is None:
-        min_blast_len = default_values.get('min_blast_len')
-
-    if ext_thr is None:
-        ext_thr = default_values.get('ext_thr')
-
-    if ext_step is None:
-        ext_step = default_values.get('ext_step')
-
-    if max_ext is None:
-        max_ext = default_values.get('max_ext')
-
-    if gap_thr is None:
-        gap_thr = default_values.get('gap_thr')
-
-    if gap_nul_thr is None:
-        gap_nul_thr = default_values.get('gap_nul_thr')
-
-    if crop_end_div_thr is None:
-        crop_end_div_thr = default_values.get('crop_end_div_thr')
-
-    if crop_end_div_win is None:
-        crop_end_div_win = default_values.get('crop_end_div_win')
-
-    if crop_end_gap_thr is None:
-        crop_end_gap_thr = default_values.get('crop_end_gap_thr')
-
-    if crop_end_gap_win is None:
-        crop_end_gap_win = default_values.get('crop_end_gap_win')
-
-    if poly_len is None:
-        poly_len = default_values.get("poly_len")
-
-    if mini_orf is None:
-        mini_orf = default_values.get('mini_orf')
-
-    if ext_check_win is None:
-        ext_check_win = default_values.get('ext_check_win')
-
-    # Log all used parameters
-    parameters = {
-        "input_file": input_file,
-        "genome_file": genome_file,
-        "output_dir": output_dir,
-        "continue_analysis": continue_analysis,
-        "pfam_dir": pfam_dir,
-        "min_blast_len": min_blast_len,
-        "num_threads": num_threads,
-        "max_msa_lines": max_msa_lines,
-        "top_msa_lines": top_msa_lines,
-        "min_seq_num": min_seq_num,
-        "max_cluster_num": max_cluster_num,
-        "cons_thr": cons_thr,
-        "ext_thr": ext_thr,
-        "ext_step": ext_step,
-        "max_ext": max_ext,
-        "gap_thr": gap_thr,
-        "gap_nul_thr": gap_nul_thr,
-        "crop_end_div_thr": crop_end_div_thr,
-        "crop_end_div_win": crop_end_div_win,
-        "crop_end_gap_thr": crop_end_gap_thr,
-        "crop_end_gap_win": crop_end_gap_win,
-        "ltr_start_patterns": ltr_start_patterns,
-        "ltr_end_patterns": ltr_end_patterns,
-        "helitron_start_patterns":helitron_start_patterns,
-        "helitron_end_patterns":helitron_end_patterns,
-        "mini_orf": mini_orf,
-        "preset": preset,
-        "ext_check_win": ext_check_win,
-        "dedup": dedup,
-        "genome_anno": genome_anno,
-        "hmm": hmm,
-        "debug": debug,
-        "fast_mode": fast_mode,
-        "classify_unknown": classify_unknown,
-        "classify_all": classify_all,
-        "curatedlib": curatedlib,
-        "poly_patterns": poly_patterns,
-        "poly_len": poly_len,
-        "define_perfect": define_perfect,
-        "logfile": logfile,
-        "loglevel": loglevel,
-    }
-
-    logging.info("TEtrimmer parameters:")
-    for key, value in parameters.items():
-        logging.info(f"  {key}: {value}")
-
-    #####################################################################################################
-    # Code block: Define input file, output directory, genome
-    #####################################################################################################
-    # If genome_file is gzipped make a copy of the genome file and unzip it
-    # Check if the genome file is gzipped
-    is_gzipped = genome_file.endswith('.gz')
-
-    if is_gzipped:
-        decompressed_genome_file = decompress_gzip(genome_file)
-    else:
-        decompressed_genome_file = genome_file
-
-    try:
-        (
-            bin_py_path,
-            output_dir,
-            single_file_dir,
-            MSA_dir,
-            classification_dir,
-            hmm_dir,
-            proof_curation_dir,
-            low_copy_dir,
-            perfect_proof,
-            good_proof,
-            intermediate_proof,
-            need_check_proof,
-            progress_file,
-            pfam_dir,
-            final_con_file,
-            final_con_file_no_low_copy,
-            final_unknown_con_file,
-            final_classified_con_file,
-            error_files,
-            input_file,
-            decompressed_genome_file,
-            skipped_dir,
-            cluster_proof_anno_dir,
-        ) = analyze.create_dir(
-            continue_analysis,
-            hmm,
-            pfam_dir,
-            output_dir,
-            input_file,
-            decompressed_genome_file,
-            plot_skip,
-        )
-    except Exception:
-        return
-
-    #####################################################################################################
-    # Code block: Remove duplications in input file if required, generate single FASTA file and check BLAST database
-    #####################################################################################################
-
-    # Generate single files when continue_analysis is false
-    if not continue_analysis:
-        # When --curatedlib is not None, check if the provided file exist.
-        if curatedlib is not None:
-            if os.path.isfile(curatedlib):
-                logging.info(
-                    f'User specified curated TE consensus library found: {curatedlib}'
-                )
-
-                # Define path to store curatedlib analysis. Store it to classification_dir
-                curatedlib_dir = os.path.join(
-                    classification_dir, 'Filter_input_file_based_on_curatedlib'
-                )
-                os.makedirs(curatedlib_dir, exist_ok=True)
-                curatedlib_check = eliminate_curatedlib_by_repeatmasker(
-                    curatedlib, input_file, curatedlib_dir
-                )
-
-                if curatedlib_check:
-                    input_file = curatedlib_check
-
-            else:
-                logging.error(
-                    f'User specified curated TE consensus library not found: {curatedlib}'
-                )
-                raise FileNotFoundError(
-                    f'User specified curated TE consensus library not found: {curatedlib}'
-                )
-
-        # Do CD-HIT-EST merge if merge is true and continue_analysis is false
-        if dedup:
-            logging.info(
-                'TEtrimmer is removing input sequences duplications with CD-HIT-EST, this might take some time.'
-            )
-
-            # Define the output file
-            merge_output = os.path.join(output_dir, f'{input_file}_cd_hit.fa')
-
-            # Remove duplicates
-            try:
-
-                cd_hit_est(
-                    input_file,
-                    merge_output,
-                    identity_thr=0.9,
-                    aL=0.95,
-                    aS=0.95,
-                    s=0.9,
-                    thread=num_threads,
-                )
-
-                # Convert input_file to merged input_file
-                input_file = merge_output
-                logging.info(
-                    f'Finished merging input sequences with CD-HIT-EST.\nOutput file: {merge_output}'
-                )
-
-            except Exception as e:
-                # Log the error
-                logging.error(f'An error occurred: {e}')
-                logging.warning(
-                    'TEtrimmer cannot perform the de-duplication step by CD-HIT-EST and will use the '
-                    'input sequences directly. This may cause a significantly longer running time but '
-                    'will not affect the final result.'
-                )
-
-                logging.warning(
-                    'You can also run CD-HIT-EST separately to remove redundant sequences:\n'
-                    'cd-hit-est -i <input_file> -o <output_file> -T <thread number> -c 0.9 '
-                    '-aL 0.9 -aS 0.9 -s 0.9 -l 30'
-                )
-
-        # Separate FASTA into single files; if FASTA headers contain "/", " " or ":" convert to "_"
-        # Call this function to separate to single FASTA files and create objects from input file
-<<<<<<< HEAD
-        seq_list, single_fasta_n = analyze.separate_sequences(
-            input_file, single_file_dir, continue_analysis=False
-        )
-
-        logging.info(f'{single_fasta_n} TE sequences are detected from the input file')
-=======
-        seq_list, single_fasta_n = analyze.separate_sequences(input_file, single_file_dir, continue_analysis=False)
-
-        click.echo(f"{single_fasta_n} sequences are detected from the input file")
->>>>>>> f1095a95
-
-        # Check if BLAST database and genome length files are available, otherwise create these in the
-        # same dir as the genome or the output directory specified by the user
-        # Set idx_dir to None, the genome blast database files will be stored in the same directory with the
-        # genome file. This is required because the TE-Aid package needs those files
-        (
-            mmseqs_database_dir,
-            database_dir,
-            database_name,
-            length_file,
-            fai_file,
-        ) = analyze.check_database(
-            decompressed_genome_file, idx_dir=None, search_type=engine
-        )
-
-        blast_database_path = os.path.join(database_dir, database_name)
-
-        # Initial call to print 0% progress
-        analyze.printProgressBar(
-            0,
-            single_fasta_n,
-            prefix='Progress:',
-            suffix='Complete',
-            length=50
-        )
-
-    else:
-        # Check if it can perform continue analysis
-        if not os.listdir(single_file_dir):
-            logging.error(
-                'TEtrimmer cannot continue analysis. Please make sure the output directory is '
-                'the same as in the previous interrupted run.'
-            )
-            exit(1)
-
-        else:
-            logging.info('TEtrimmer will continue analysis based on previous results.')
-
-            (
-                mmseqs_database_dir,
-                database_dir,
-                database_name,
-                length_file,
-                fai_file,
-            ) = analyze.check_database(
-                decompressed_genome_file, idx_dir=None, search_type=engine
-            )
-
-            blast_database_path = os.path.join(database_dir, database_name)
-
-            # Create seq_list, which contains sequence objects using the single FASTA files.
-            seq_list, single_fasta_n = analyze.separate_sequences(
-                input_file, single_file_dir, continue_analysis=True
-            )
-
-            # Check which sequences have already been processed
-            complete_sequences, skipped_count, low_copy_count, classified_pro = (
-                analyze.check_progress_file(progress_file)
-            )
-
-            # Filter out already complete sequences
-            seq_list = [seq for seq in seq_list if seq.name not in complete_sequences]
-            logging.warning(
-                f'{single_fasta_n - len(seq_list)} sequences have been processed previously.'
-            )
-
-    #####################################################################################################
-    # Code block: Calculate genome length
-    #####################################################################################################
-    try:
-        genome_length = get_genome_length(decompressed_genome_file)
-    
-    except Exception as e:
-        with open(error_files, 'a') as f:
-            # Get the traceback content as a string
-            tb_content = traceback.format_exc()
-            f.write('\nFailed to calculate genome length file.\n')
-            f.write(tb_content + '\n\n')
-        logging.warning(
-            'This does not affect the final TE consensus sequences '
-            'Failed to calculate genome length. This will only affect one column of the Summary.txt'
-        )
-        genome_length = None
-
-    #####################################################################################################
-    # Code block: Enable multiple threads
-    #####################################################################################################
-
-    analyze_sequence_params = [
-<<<<<<< HEAD
-        (
-            seq,
-            decompressed_genome_file,
-            MSA_dir,
-            min_blast_len,
-            min_seq_num,
-            max_msa_lines,
-            top_msa_lines,
-            max_cluster_num,
-            cons_thr,
-            ext_thr,
-            ext_step,
-            classification_dir,
-            max_ext,
-            gap_thr,
-            gap_nul_thr,
-            crop_end_div_thr,
-            crop_end_div_win,
-            crop_end_gap_thr,
-            crop_end_gap_win,
-            ltr_start_patterns,
-            ltr_end_patterns,
-            helitron_start_patterns,
-            helitron_end_patterns,
-            output_dir,
-            pfam_dir,
-            mini_orf,
-            single_fasta_n,
-            hmm,
-            hmm_dir,
-            ext_check_win,
-            debug,
-            progress_file,
-            classify_unknown,
-            classify_all,
-            final_con_file,
-            final_con_file_no_low_copy,
-            final_unknown_con_file,
-            final_classified_con_file,
-            low_copy_dir,
-            fast_mode,
-            error_files,
-            plot_skip,
-            skipped_dir,
-            plot_query,
-            engine,
-            proof_curation_dir,
-            poly_patterns, 
-            poly_len,
-            perfect_seq_num,
-            database_dir,
-            blast_database_path,
-            mmseqs_database_dir,
-            loglevel,
-            logfile
-        )
-        for seq in seq_list
-    ]
-
-    # Using a ProcessPoolExecutor to run the function in parallel
-    with concurrent.futures.ProcessPoolExecutor(max_workers=num_threads) as executor:
-        executor.map(analyze.analyze_sequence_helper, analyze_sequence_params)
-=======
-        [seq, genome_file, MSA_dir, min_blast_len, min_seq_num, max_msa_lines,
-         top_msa_lines, max_cluster_num, cons_thr, ext_thr, ext_step, classification_dir,
-         max_ext, gap_thr, gap_nul_thr, crop_end_div_thr, crop_end_div_win, crop_end_gap_thr, crop_end_gap_win,
-         start_patterns, end_patterns, output_dir, pfam_dir, mini_orf, single_fasta_n, hmm, hmm_dir,
-         ext_check_win, debug, progress_file, classify_unknown, classify_all,
-         final_con_file, final_con_file_no_low_copy, final_unknown_con_file, final_classified_con_file, low_copy_dir,
-         fast_mode, error_files, plot_skip, skipped_dir, plot_query, engine, proof_curation_dir, poly_patterns, poly_len,
-         perfect_seq_num] for seq in seq_list]
-
-    '''
-    In progress testing on a different checkpointing approach
-    
-    analyze_objects = [sequence_params(seq, genome_file, MSA_dir, min_blast_len, min_seq_num, max_msa_lines,
-         top_msa_lines, max_cluster_num, cons_thr, ext_thr, ext_step, classification_dir,
-         max_ext, gap_thr, gap_nul_thr, crop_end_div_thr, crop_end_div_win, crop_end_gap_thr, crop_end_gap_win,
-         start_patterns, end_patterns, output_dir, pfam_dir, mini_orf, single_fasta_n, hmm, hmm_dir,
-         ext_check_win, debug, progress_file, classify_unknown, classify_all,
-         final_con_file, final_con_file_no_low_copy, final_unknown_con_file, final_classified_con_file, low_copy_dir,
-         fast_mode, error_files, plot_skip, skipped_dir, plot_query, engine, proof_curation_dir, poly_patterns, poly_len,
-         perfect_seq_num) for seq in seq_list]
-    
-    
-    run_blast_search(analyze_objects, genome_file, "trimmer_blastdb.db")
-    '''
-
-
-
-    # Using a ProcessPoolExecutor to run the function in parallel
-    #with concurrent.futures.ProcessPoolExecutor(max_workers=num_threads) as executor:
-    #	executor.map(analyze.analyze_sequence_helper, analyze_sequence_params)
-    # multiprocessing
-    # with mp.Pool(processes=10) as p:
-    # p.starmap(analyze_sequence, analyze_sequence_params)
->>>>>>> f1095a95
-
-    '''
-    It's worth considering here - run BLAST as the first step and see which sequences actually need processing, proceed to process only those.
-    '''
-
-    #find pfam files
-    pfam_database = os.path.join(pfam_dir, "Pfam-A.hmm")
-    pfam_dat_file = os.path.join(pfam_dir, "Pfam-A.hmm.dat")
-
-    #Load the pyhmmer manager
-    pyhm = pyhmmer_manager(pfam_database, pfam_dat_file)
-    pyhm.prepare()
-
-    run_fnc = {"HMMscan":pyhm.run}
-
-    paraproc = ChattyParallelProcessor(num_workers = num_threads, task_func_dict = run_fnc, worker_task = analyze.analyze_sequence_helper, args = analyze_sequence_params)
-
-    #ChattyParallelProcessor(num_workers=20, task_func_dict = tfd, worker_task=worker_task, args = long_args)
-    try:
-        paraproc.run()
-    except KeyboardInterrupt:
-        paraproc.shutdown()
-
-    #input_orfs = analyzer_object.input_orf_pfam_obj.output_orf_file_name_modified
-    #output_pfam_search = analyzer_object.input_orf_pfam_obj.output_pfam_file_modified
-
-    #These should be passed back to the analyzer_architecht and then
-    #the architecht should be added to a new list to replace the old.
-    #analyzer_object.pfam_output, analyzer_object.domains_detected = pyhm.run(input_orfs, output_pfam_search)
-
-    #####################################################################################################
-    # Code block: Check if all sequences are finished
-    #####################################################################################################
-
-    # At the end of the program, check if all sequences have been processed
-    completed_sequence, skipped_count, low_copy_count, classified_pro = (
-        analyze.check_progress_file(progress_file)
-    )
-
-    # Calculate the total count
-    processed_count = len(completed_sequence)
-
-    if processed_count == single_fasta_n:
-        logging.info(
-            f'All sequences have been analysed!\n'
-            f'In the analysed sequences {skipped_count} are skipped. Note: not all skipped sequences can have '
-            f"TE Aid plot in the 'TEtrimmer_for_proof_curation' folder.\n"
-            f'In the analysed sequences {low_copy_count} are identified as low copy TE.\n'
-        )
-
-    else:
-        remaining = single_fasta_n - processed_count
-        logging.warning(
-            f'\n\n{remaining} sequences have not been analysed.\n'
-            f'In the analysed sequences {skipped_count} are skipped. Note: not all skipped sequences can have '
-            f"TE Aid plot in the 'TEtrimmer_for_proof_curation' folder.\n"
-            f'In the analysed sequences {low_copy_count} are identified as low copy TE.\n'
-        )
-        logging.warning(
-            "You might find the reasons why some sequences were not analysed from the 'error_file.txt' in the "
-            "'Multiple_sequence_alignment' directory."
-        )
-
-    #####################################################################################################
-    # Code block: Finish classifying unknown consensus sequences and write sequences to consensus file
-    #####################################################################################################
-
-    # Final RepeatMasker classification is not necessary, skip in case of errors
-    try:
-        if 0.3 <= classified_pro < 0.99:
-            logging.info(
-                'TEtrimmer is doing the final classification. It uses the classified TE to classify '
-                'Unknown elements.'
-            )
-            analyze.repeatmasker_classification(
-                final_unknown_con_file,
-                final_classified_con_file,
-                classification_dir,
-                num_threads,
-                progress_file,
-                final_con_file,
-                proof_curation_dir,
-                perfect_proof,
-                good_proof,
-                intermediate_proof,
-                need_check_proof,
-                low_copy_dir,
-                hmm,
-                hmm_dir,
-            )
-        elif classified_pro >= 0.99:
-            logging.warning(
-                "More than 99% TE are classified, TEtrimmer won't classify 'Unknown' TE by classified TE.\n"
-            )
-        elif classified_pro < 0.3:
-            logging.warning(
-                "Less than 30% TE are classified, TEtrimmer won't classify 'Unknown' TE by classified TE.\n"
-            )
-
-    except Exception as e:
-        with open(error_files, 'a') as f:
-            # Get the traceback content as a string
-            tb_content = traceback.format_exc()
-            f.write('\nFinal RepeatMasker classification is wrong.\n')
-            f.write(tb_content + '\n\n')
-<<<<<<< HEAD
-        logging.error(f'The final classification module failed with error {e}')
-        logging.warning(
-            'This does not affect the final TE consensus sequences '
-            "You can choose to ignore this error. For traceback content, please refer to 'error_file.txt' "
-            "in the 'Multiple_sequence_alignment' directory.\n"
-        )
-=======
-        prcyan(f"\nThe final classification module failed with error {e}")
-        prgre("\nThis does not affect the final TE consensus sequences "
-              "You can choose to ignore this error. For traceback content, please refer to 'error_file.txt' "
-              "in the 'Multiple_sequence_alignment' directory.\n")
->>>>>>> f1095a95
-
-    #####################################################################################################
-    # Code block: Delete the empty folder inside Classification_dir
-    #####################################################################################################
-
-    try:
-        # Delete the empty folder inside Classification_dir. For some reason, thr RepeatClassifier folder can't be
-        # totally deleted within a short time. Delete all the empty folder here
-        for foldername in os.listdir(classification_dir):
-            folder_path = os.path.join(classification_dir, foldername)
-
-            # Check if it is a directory
-            if os.path.isdir(folder_path):
-                # Check if the directory is empty
-                if not os.listdir(folder_path):
-                    os.rmdir(folder_path)
-    except Exception:
-        # This won't affect the final result, pass it when any error happens
-        pass
-
-    #####################################################################################################
-    # Code block: Read sequence information from the Summary.txt file
-    #####################################################################################################
-    try:
-        # Read progress file
-        progress_df = pd.read_csv(progress_file)
-
-        # Create a dictionary with sequence names as keys
-        summary_sequence_info = {}
-
-        # Sequence_info directory will contain detailed information for each sequence
-        for _index, row in progress_df.iterrows():
-            sequence_name = row['output_name']
-            evaluation = (
-                row['evaluation'] if pd.notna(row['evaluation']) else 'Unknown'
-            )  # Default value for NaN
-            te_type = (
-                row['output_TE_type'] if pd.notna(row['output_TE_type']) else 'Unknown'
-            )
-            length = (
-                row['output_length'] if pd.notna(row['output_length']) else 0
-            )  # Default value for NaN
-
-            output_genome_cov_len = (
-                row['output_genome_cov_len'] if pd.notna(row['output_genome_cov_len']) else 0
-            )
-
-            output_te_type = (
-                row['output_TE_type'] if pd.notna(row['output_TE_type']) else 0
-            )
-
-            summary_sequence_info[sequence_name] = {
-                'evaluation': evaluation,
-                'te_type': te_type,
-                'length': length,
-                'output_genome_cov_len': output_genome_cov_len,
-                'output_TE_type' : output_te_type,
-                'cluster' : 'NaN',  # Define cluster key, which will be used to write cluster number back to the summary
-                'cluster_identity' : 'NaN'
-            }
-
-    except Exception as e:
-
-        with open(error_files, 'a') as f:
-            # Get the traceback content as a string
-            tb_content = traceback.format_exc()
-            f.write('\nFinal read Summary.txt file error.\n')
-            f.write(tb_content + '\n')
-        logging.error(
-            f'The final reading Summary.txt file failed.\n Error: {e} \n {tb_content}\n'
-        )
-        exit(1)
-    #####################################################################################################
-    # Code block: Merge consensus_file to remove output duplications
-    #####################################################################################################
-
-    final_merge_success = True
-    # Define merged file
-    cd_hit_est_final_merged = os.path.join(
-        output_dir, 'TEtrimmer_consensus_merged.fasta'
-    )
-
-    try:
-        logging.info(
-            'TEtrimmer is removing sequence duplications. This might take long time when many sequences'
-            'are included into the final consensus library. Please be patient!'
-        )
-        analyze.merge_cons(
-            classification_dir,
-            final_con_file,
-            summary_sequence_info,
-            cd_hit_est_final_merged,
-            num_threads,
-        )  # Do first round of CD-HIT-EST
-
-    except Exception as e:
-        final_merge_success = False
-        with open(error_files, 'a') as f:
-            # Get the traceback content as a string
-            tb_content = traceback.format_exc()
-            f.write('\nFinal CD-HIT-EST deduplication error.\n')
-            f.write(tb_content + '\n')
-        logging.error(
-            'The final CD-HIT-EST merge step cannot be performed. Final TE consensus library redundancy can '
-            f'be higher but the sensitivity is not affected. You can remove duplicated sequence by yourself.\n Error: {e}'
-        )
-        logging.warning(
-            "You can choose to ignore CD-HIT-EST error. For traceback output, please refer to 'error_file.txt' "
-            "in the 'Multiple_sequence_alignment' directory.\n"
-        )
-        exit(1)
-
-    #####################################################################################################
-    # Code block: Cluster proof curation files
-    #####################################################################################################
-
-    try:
-        logging.info(
-            'TEtrimmer is clustering TE consensus library. This can potentially take long time when many '
-            'sequences exist in the consensus library. Please be patient!'
-        )
-        multi_dotplot_dir = os.path.join(
-            classification_dir, 'Multiple_sequence_dotplot'
-        )
-        os.makedirs(multi_dotplot_dir, exist_ok=True)
-<<<<<<< HEAD
-        summary_sequence_info = analyze.cluster_proof_anno_file(
-            multi_dotplot_dir,
-            final_con_file_no_low_copy,
-            continue_analysis,
-            cluster_proof_anno_dir,
-            num_threads,
-            summary_sequence_info,
-            perfect_proof,
-            good_proof,
-            intermediate_proof,
-            need_check_proof,
-            genome_length
-        )
-=======
-        analyze.cluster_proof_anno_file(
-            multi_dotplot_dir, final_con_file_no_low_copy, continue_analysis, cluster_proof_anno_dir, num_threads,
-            sequence_info, perfect_proof, good_proof, intermediate_proof, need_check_proof)
-
->>>>>>> f1095a95
-        # clear remove_files_with_start_pattern folder
-        if not debug and os.path.exists(multi_dotplot_dir):
-            shutil.rmtree(multi_dotplot_dir)
-
-    except Exception as e:
-        with open(error_files, 'a') as f:
-            # Get the traceback content as a string
-            tb_content = traceback.format_exc()
-            f.write('\nFinal clustering of proof curation files failed.\n')
-            f.write(tb_content + '\n\n')
-        logging.error(f'Final clustering of proof curation files failed with error: {e}')
-        logging.error('\n' + tb_content + '')
-        logging.warning(
-            'This does not affect the final TE consensus sequences. But this can heavily complicate the '
-            "TE proof curation. If you don't plan to do proof curation, you can choose to ignore "
-            'this error.\n'
-        )
-
-    #####################################################################################################
-    # Code block: Write summary_sequence_info cluster information into the Summary.txt file
-    #####################################################################################################
-
-    try:
-        # Don’t automatically treat certain strings (like NaN, NULL, N/A, NA) as missing values — just read them as literal text
-        progress_df = pd.read_csv(progress_file, keep_default_na=False)
-
-        cluster_map = {
-            name: info.get('cluster')
-            for name, info in summary_sequence_info.items()
-            if info.get('cluster') is not None
-        }
-
-        cluster_identity_map = {
-            name: info.get('cluster_identity')
-            for name, info in summary_sequence_info.items()
-            if info.get('cluster_identity') is not None
-        }
-
-        # Only overwrite where the mapping has a non-null value
-        new_clusters = progress_df['output_name'].map(cluster_map)
-        progress_df['cluster'] = new_clusters.fillna(progress_df['cluster'])
-
-        new_clusters_identity = progress_df['output_name'].map(cluster_identity_map)
-        progress_df['cluster_identity'] = new_clusters_identity.fillna(progress_df['cluster'])
-
-        progress_df.to_csv(progress_file, index=False)
-
-    except Exception as e:
-
-        with open(error_files, 'a') as f:
-            # Get the traceback content as a string
-            tb_content = traceback.format_exc()
-            f.write('\nFinal write cluster number to Summary.txt file error.\n')
-            f.write(tb_content + '\n')
-        logging.warning(
-            f'Final write cluster number to Summary.txt file failed.\n Error: {e} \n {tb_content}\n'
-        )
-
-    #####################################################################################################
-    # Code block: Whole-genome TE annotation
-    #####################################################################################################
-
-    try:
-        # If 90% of the query sequences have been processed, RepeatMasker is allowed to perform whole genome annotation
-        # if processed_count >= single_fasta_n * 0.9:
-
-        # Run RepeatMasker
-        if genome_anno:
-            logging.info(
-                'TEtrimmer is performing whole-genome TE annotation by RepeatMasker. This could take a '
-                'long time. \nThe final TE consensus library has been completed. You can use it now.'
-            )
-
-            if final_merge_success and os.path.exists(cd_hit_est_final_merged):
-                repeatmakser_lib = cd_hit_est_final_merged
-            else:
-                repeatmakser_lib = final_con_file
-
-            # make a new folder for RepeatMasker output
-            repeatmasker_dir = os.path.join(output_dir, 'RepeatMasker_result')
-            if not os.path.exists(repeatmasker_dir):
-                os.mkdir(repeatmasker_dir)
-            genome_anno_result = repeatmasker(
-                decompressed_genome_file,
-                repeatmakser_lib,
-                repeatmasker_dir,
-                thread=num_threads,
-            )
-            if genome_anno_result:
-                logging.info('\nFinished whole genome TE annotation by RepeatMasker\n')
-
-    except Exception as e:
-        logging.error(
-            f'Whole-genome TE annotation by RepeatMasker failed with error: {e}'
-        )
-        with open(error_files, 'a') as f:
-            # Get the traceback content as a string
-            tb_content = traceback.format_exc()
-            f.write('\nGenome TE annotation error.\n')
-            f.write(tb_content + '\n\n')
-
-    #####################################################################################################
-    # Code block: End
-    #####################################################################################################
-
-    # Remove the decompressed genome file if it was created
-    if is_gzipped and os.path.isfile(decompressed_genome_file):
-        logging.info(
-            f'Removing the decompressed genome file: {decompressed_genome_file}'
-        )
-        os.remove(decompressed_genome_file)
-
-    end_time = datetime.now()
-    duration = end_time - start_time
-
-    # Remove microseconds from the duration
-    duration_without_microseconds = timedelta(
-        days=duration.days, seconds=duration.seconds
-    )
-
-    # if not debug:
-    # Remove all single files after all sequences have been processed
-    # shutil.rmtree(single_file_dir)
-
-    analyze.printProgressBar(
-        processed_count,
-        single_fasta_n,
-        prefix='Progress:',
-        suffix='Complete',
-        length=50,
-        final=True,
-    )
-    logging.info(
-        f'TEtrimmer analysis finished at {start_time.strftime("%Y-%m-%d %H:%M:%S")}.'
-    )
-    logging.info(f'TEtrimmer runtime was {duration_without_microseconds}.')
-
-
-# The following is necessary to make the script executable, i.e., python myscript.py.
-if __name__ == '__main__':
-    main()
+# --- BEGIN HOTFIX: redirect old parallel_pipe imports to the new module ---
+import sys, importlib, types, shutil
+from pathlib import Path
+
+# Best-effort: clear stale bytecode before imports (prevents old module from being loaded from cache)
+try:
+    for p in Path(__file__).parent.glob('**/__pycache__'):
+        shutil.rmtree(p, ignore_errors=True)
+except Exception:
+    pass
+
+# Compatibility shim: if anything imports tetrimmer.parallel_pipe_old,
+# give it the symbols from tetrimmer.parallel_pipe instead.
+try:
+    pp = importlib.import_module('tetrimmer.parallel_pipe')
+    shim = types.ModuleType('tetrimmer.parallel_pipe_old')
+    for name in dir(pp):
+        setattr(shim, name, getattr(pp, name))
+    sys.modules['tetrimmer.parallel_pipe_old'] = shim
+except Exception:
+    # If this fails, we keep going; normal imports will raise if truly missing.
+    pass
+# --- END HOTFIX ---
+
+
+
+# Standard library imports
+import concurrent.futures
+import json
+import logging
+import os
+import shutil
+import traceback
+import pandas as pd
+import warnings
+from datetime import datetime, timedelta
+
+import click
+from Bio import BiopythonDeprecationWarning
+
+#from .._version import __version__
+
+import analyze
+from functions import (
+    cd_hit_est,
+    decompress_gzip,
+    eliminate_curatedlib_by_repeatmasker,
+    repeatmasker,
+    check_tools,
+    init_logging,
+    get_genome_length
+)
+
+from parallel_pipe import ChattyParallelProcessor
+from pyhmmer_manager import pyhmmer_manager
+
+# Suppress all deprecation warnings
+warnings.filterwarnings('ignore', category=BiopythonDeprecationWarning)
+
+#####################################################################################################
+# Code block: Import JSON species_config file and define the default parameters
+#####################################################################################################
+
+# Load species-specific default values from the JSON config file
+config_path = os.path.join(os.path.dirname(os.path.abspath(__file__)), 'config.json')
+# Load the JSON configuration file
+with open(config_path, 'r') as config_file:
+    preset_config = json.load(config_file)
+
+#####################################################################################################
+# Code block: Main functions of TEtrimmer
+#####################################################################################################
+
+
+@click.command(
+    context_settings={'max_content_width': 120},
+    help=f"""\b
+               ##########################################################################################
+               \b
+                ████████\\ ████████\\ ██\\               ██\\
+                \\__██  __|██  _____|██ |              \\__|
+                   ██ |   ██ |    ██████\\    ██████\\  ██\\ ██████\\████\\  ██████\\████\\   ██████\\   ██████\\
+                   ██ |   █████\\  \\_██  _|  ██  __██\\ ██ |██  _██  _██\\ ██  _██  _██\\ ██  __██\\ ██  __██\\
+                   ██ |   ██  __|   ██ |    ██ |  \\__|██ |██ / ██ / ██ |██ / ██ / ██ |████████ |██ |  \\__|
+                   ██ |   ██ |      ██ |██\\ ██ |      ██ |██ | ██ | ██ |██ | ██ | ██ |██   ____|██ |
+                   ██ |   ████████\\ \\████  |██ |      ██ |██ | ██ | ██ |██ | ██ | ██ |\\███████\\ ██ |
+                   \\__|   \\________| \\____/ \\__|      \\__|\\__| \\__| \\__|\\__| \\__| \\__| \\_______|\\__|
+
+
+                Version: 1.5.4
+
+                Github: https://github.com/qjiangzhao/TEtrimmer
+
+                Developers:
+
+                Jiangzhao Qian;      RWTH Aachen University;                Email: jqian@bio1.rwth-aachen.de
+
+                Hang Xue;            University of California, Berkeley;    Email: hang_xue@berkeley.edu
+
+                Stefan Kusch;        Research Center Juelich;               Email: s.kusch@fz-juelich.de
+
+                Funding source:
+                Ralph Panstruga Lab; RWTH Aachen University;                Email: panstruga@bio1.rwth-aachen.de
+                Website: https://www.bio1.rwth-aachen.de/PlantMolCellBiology/index.html
+
+                ##########################################################################################
+
+                python ./path_to_TEtrimmer_folder/TEtrimmer.py -i <TE_consensus_file> -g <genome_file>
+
+                TEtrimmer is designed to automate the manual curation of transposable elements (TEs).
+
+                Two mandatory arguments are required, including
+                <genome file>, the genome FASTA file, and
+                <TE consensus file> from TE discovery software like RepeatModeler, EDTA, or REPET.
+                TEtrimmer can do BLAST, sequence extension, multiple sequence alignment (MSA), MSA clustering,
+                MSA cleaning, TE boundaries definition, and MSA visualization.
+""",
+)
+@click.option(
+    '--input_file',
+    '-i',
+    required=True,
+    type=str,
+    help='Path to TE consensus library file (FASTA format). Use the output from RepeatModeler, EDTA, REPET, et al.',
+)
+@click.option(
+    '--genome_file',
+    '-g',
+    required=True,
+    type=str,
+    help='Path to genome FASTA file (FASTA format).',
+)
+@click.option(
+    '--output_dir',
+    '-o',
+    default=os.getcwd(),
+    type=str,
+    help='Path to output directory. Default: current working directory.',
+)
+@click.option(
+    '--preset',
+    '-s',
+    default='conserved',
+    type=click.Choice(preset_config.keys()),
+    help='Choose one preset config (conserved or divergent).',
+)
+# @click.option('--engine', '-e', default='blast', type=click.Choice(["blast", "mmseqs"]),
+#             help='Select the similar sequence search engine. "blast" or "mmseqs". Default: blast')
+@click.option(
+    '--num_threads',
+    '-t',
+    default=1,
+    type=int,
+    help='Thread number used for TEtrimmer. Default: 1',
+)
+@click.option(
+    '--classify_unknown',
+    default=False,
+    is_flag=True,
+    help='Use RepeatClassifier to classify the consensus sequence if the input sequence is not classified or '
+    'is unknown or the processed sequence length by TEtrimmer is 2000 bp longer or shorter '
+    'than the query sequence.',
+)
+@click.option(
+    '--classify_all',
+    default=False,
+    is_flag=True,
+    help='Use RepeatClassifier to classify every consensus sequence. WARNING: This may take a long time.',
+)
+@click.option(
+    '--continue_analysis',
+    '-ca',
+    default=False,
+    is_flag=True,
+    help='Continue from previous unfinished TEtrimmer run and would use the same output directory.',
+)
+@click.option(
+    '--dedup',
+    default=False,
+    is_flag=True,
+    help='Remove duplicate sequences in the input file.',
+)
+@click.option(
+    '--curatedlib',
+    default=None,
+    type=str,
+    help='Path to manually curated high-quality TE consensus library file. TEtrimmer eliminates TE consensus '
+    'sequence from "--input_file" if the sequence shares more than 95% identity with sequences from '
+    '"--curatedlib".',
+)
+@click.option(
+    '--genome_anno',
+    '-ga',
+    default=False,
+    is_flag=True,
+    help='Perform genome TE annotation using RepeatMasker with the TEtrimmer curated TE libraries.',
+)
+@click.option(
+    '--hmm',
+    default=False,
+    is_flag=True,
+    help='Generate HMM files for each processed consensus sequence.',
+)
+@click.option(
+    '--debug',
+    default=False,
+    is_flag=True,
+    help='debug mode. This will keep all raw files. WARNING: Many files will be generated.',
+)
+@click.option(
+    '--fast_mode',
+    default=False,
+    is_flag=True,
+    help='Reduce running time at the cost of lower accuracy and specificity.',
+)
+@click.option(
+    '--pfam_dir',
+    '-pd',
+    default=None,
+    type=str,
+    help='Pfam database directory. TEtrimmer checks the existence of Pfam database in the provided path and '
+    'downloads it automatically when it is not found. By default, Pfam will be downloaded to TEtrimmer source code folder. '
+    'For "singularity" user, please use this option to define a local path, TEtrimmer will download the '
+    'database to the provided path if Pfam database is not found. If the automatic download fails, you can'
+    'download Pfam database by yourself.',
+)
+@click.option(
+    '--cons_thr',
+    type=float,
+    help='Threshold used to generate final consensus sequences from MSAs. Default: 0.8',
+)
+@click.option(
+    '--mini_orf',
+    type=int,
+    help='Define the minimum ORF length to be predicted by TEtrimmer. Default: 200',
+)
+@click.option(
+    '--max_msa_lines',
+    type=int,
+    help='Set the maximum number of sequences to be included in a multiple sequence alignment. Default: 100',
+)
+@click.option(
+    '--top_msa_lines',
+    type=int,
+    help='If the sequence number of multiple sequence alignment (MSA) is greater than <max_msa_lines>, '
+    'TEtrimmer will first sort sequences by length and choose <top_msa_lines> number of sequences. '
+    'Then, TEtrimmer will randomly select sequences from all remaining BLAST hits until <max_msa_lines>'
+    'sequences are found for the multiple sequence alignment. Default: 100',
+)
+@click.option(
+    '--min_seq_num',
+    type=int,
+    help='The minimum blast hit number required for the input sequence. We do not recommend decreasing this number. '
+    'Default: 10',
+)
+@click.option(
+    '--min_blast_len',
+    type=int,
+    help='The minimum sequence length for blast hits to be included for further analysis. Default: 150',
+)
+@click.option(
+    '--max_cluster_num',
+    default=5,
+    type=int,
+    help='The maximum number of clusters assigned in each multiple sequence alignment. '
+    'Each multiple sequence alignment can be grouped into different clusters based on alignment patterns '
+    'WARNING: using a larger number will potentially result in more accurate consensus results but will '
+    'also increase the running time. Default: 5',
+)
+@click.option(
+    '--ext_thr',
+    type=float,
+    help='The threshold to call “N” at a position. For example, if the most conserved nucleotide in a MSA column'
+    'has proportion smaller than <ext_thr>, a “N” will be called at this position. Used with <ext_check_win>. '
+    'The lower the value of <ext_thr>, the more likely to get longer the extensions on both ends. '
+    'You can try reducing <ext_thr> if TEtrimmer fails to find full-length TEs. Default: 0.7',
+)
+@click.option(
+    '--ext_check_win',
+    type=int,
+    help='the check windows size during defining start and end of the consensus sequence based on the multiple '
+    'sequence alignment. Used with <ext_thr>. If <ext_check_win> bp at the end of multiple sequence alignment '
+    'has “N” present (ie. positions have similarity proportion smaller than <ext_thr>), the extension will stop, '
+    'which defines the edge of the consensus sequence. Default: 150',
+)
+@click.option(
+    '--ext_step',
+    type=int,
+    help='the number of nucleotides to be added to the left and right ends of the multiple sequence alignment in each '
+    'extension step. TE_Trimmer will iteratively add <ext_step> nucleotides until finding the TE boundary or '
+    'reaching <max_ext>. Default: 1000',
+)
+@click.option(
+    '--max_ext',
+    type=int,
+    help='The maximum extension in nucleotides at both ends of the multiple sequence alignment. Default: 7000',
+)
+@click.option(
+    '--gap_thr',
+    type=float,
+    help='If a single column in the multiple sequence alignment has a gap proportion larger than <gap_thr> '
+    'and the proportion of the most common nucleotide in this column is less than <gap_nul_thr>, '
+    'this column will be removed from the consensus. Default: 0.4',
+)
+@click.option(
+    '--gap_nul_thr',
+    type=float,
+    help='The nucleotide proportion threshold for keeping the column of the multiple sequence alignment. '
+    'Used with the <gap_thr> option. i.e. if this column has <40% gap and the portion of T (or any other) nucleotide '
+    'is >70% in this particular column, this column will be kept. Default: 0.7',
+)
+@click.option(
+    '--crop_end_div_thr',
+    type=float,
+    help='The crop end by divergence function will convert each nucleotide in the multiple sequence '
+    'alignment into a proportion value. This function will iteratively choose a sliding window from '
+    'each end of each sequence of the MSA and sum up the proportion numbers in this window. '
+    'The cropping will continue until the sum of proportions is larger than <--crop_end_div_thr>. '
+    'Cropped nucleotides will be converted to -. Default: 0.7',
+)
+@click.option(
+    '--crop_end_div_win',
+    type=int,
+    help='Window size used for the end-cropping process. Used with the <--crop_end_div_thr> option. Default: 40',
+)
+@click.option(
+    '--crop_end_gap_thr',
+    type=float,
+    help='The crop end by gap function will iteratively choose a sliding window from each end of each sequence '
+    'of the MSA and calculate the gap proportion in this window. The cropping will continue until the sum '
+    'of gap proportions is smaller than <--crop_end_gap_thr>. Cropped nucleotides will be converted to -. '
+    'Default: 0.1',
+)
+@click.option(
+    '--crop_end_gap_win',
+    type=int,
+    help='Define window size used to crop end by gap. Used with the <--crop_end_gap_thr> option. Default: 250',
+)
+@click.option(
+    '--ltr_start_patterns',
+    type=str,
+    default = 'TG',
+    help='LTR elements always start with a conserved sequence pattern. TEtrimmer searches the '
+    'beginning of the consensus sequence for these patterns. If the pattern is not found, '
+    'TEtrimmer will extend the search of <--ltr_start_patterns> from -15 to +15 nucleotides of the '
+    'beginning of the consensus sequence and redefine the start of the consensus sequence '
+    'if the pattern is found. Note: The user can provide multiple LTR start patterns in a '
+    'comma-separated list, like: TG,TA,TC (no spaces; the order of patterns determines '
+    'the priority for the search). Default: TG',
+)
+@click.option(
+    '--ltr_end_patterns',
+    type=str,
+    default = 'CA',
+    help='LTR elements always end with a conserved sequence pattern. TEtrimmer searches the '
+    'end of the consensus sequence for these patterns. If the pattern is not found, '
+    'TEtrimmer will extend the search of <--ltr_end_patterns> from -15 to +15 nucleotides of the '
+    'end of the consensus sequence and redefine the end of the consensus sequence '
+    'if the pattern is found. Note: The user can provide multiple LTR end patterns in a '
+    'comma-separated list, like: CA,TA,GA (no spaces; the order of patterns determines '
+    'the priority for the search). Default: CA',
+)
+@click.option(
+    '--helitron_start_patterns',
+    type=str,
+    default = 'ATC',
+    help='Helitron elements could start with a conserved sequence pattern. TEtrimmer searches the '
+    'beginning of the consensus sequence for these patterns. If the pattern is not found, '
+    'TEtrimmer will extend the search of <--helitron_start_patterns> from -15 to +15 nucleotides of the '
+    'beginning of the consensus sequence and redefine the start of the consensus sequence '
+    'if the pattern is found. Note: The user can provide multiple Helitron start patterns in a '
+    'comma-separated list, like: ATC,ATT (no spaces; the order of patterns determines '
+    'the priority for the search). If the identified pattern begins with the nucleotide "A", '
+    'this "A" will be removed from the final consensus sequence. Default: ATC',
+)
+@click.option(
+    '--helitron_end_patterns',
+    type=str,
+    default = 'CTAAT，CTAGT，CTGAT，CTGGT',
+    help='LTR elements always end with a conserved sequence pattern. TEtrimmer searches the '
+    'end of the consensus sequence for these patterns. If the pattern is not found, '
+    'TEtrimmer will extend the search of <--helitron_end_patterns> from -15 to +15 nucleotides of the '
+    'end of the consensus sequence and redefine the end of the consensus sequence '
+    'if the pattern is found. Note: The user can provide multiple Helitron end patterns in a '
+    'comma-separated list, like: CTAAT，CTAGT，CTGAT (no spaces; the order of patterns determines '
+    'the priority for the search). If the identified pattern end with the nucleotide "T", '
+    'this "T" will be removed from the final consensus sequence.Default:CTAAT，CTAGT，CTGAT，CTGGT (CTRRT)',
+)
+@click.option(
+    '--poly_patterns',
+    type=str,
+    default = 'A',
+    help="The 3' end of LINE and SINE elements often contains characteristic sequences such as poly(A), "
+         "poly(T), or short tandem repeats. TEtrimmer identifies the presence of those feature sequences "
+         "to help to define the 3' end boundary of LINE or SINE elements. "
+         "You can provide multiple end patterns in a comma-separate list, like: A,T,TA (No space; the order of "
+         "patterns determines the priority for the search). Default: A"
+)
+@click.option(
+    '--poly_len',
+    type=int,
+    help='Define the minimum length requirement of the poly pattern from the parameter --poly_patterns. Default: 10'
+)
+@click.option(
+    '--define_perfect',
+    type=int,
+    default = 30,
+    help='Define the minimum copy number that the output TE consensus sequence can be evaluated as "Perfect". Default: 30'
+)
+@click.option(
+    '--logfile',
+    '-l',
+    default=None,
+    type=str,
+    help='Path to log file.'
+)
+@click.option(
+    '--loglevel',
+    '-ll',
+    default='INFO',
+    type=str,
+    help='Log level. [DEBUG, INFO, WARNING, ERROR, CRITICAL]',
+)
+@click.version_option("1.5.4", prog_name='TEtrimmer')
+def main(
+    input_file,
+    genome_file,
+    output_dir,
+    continue_analysis,
+    pfam_dir,
+    min_blast_len,
+    num_threads,
+    max_msa_lines,
+    top_msa_lines,
+    min_seq_num,
+    max_cluster_num,
+    cons_thr,
+    ext_thr,
+    ext_step,
+    max_ext,
+    gap_thr,
+    gap_nul_thr,
+    crop_end_div_thr,
+    crop_end_div_win,
+    crop_end_gap_thr,
+    crop_end_gap_win,
+    ltr_start_patterns,
+    ltr_end_patterns,
+    helitron_start_patterns,
+    helitron_end_patterns,
+    mini_orf,
+    preset,
+    ext_check_win,
+    dedup,
+    genome_anno,
+    hmm,
+    debug,
+    fast_mode,
+    classify_unknown,
+    classify_all,
+    curatedlib,
+    poly_patterns,
+    poly_len,
+    define_perfect,
+    logfile,
+    loglevel,
+):
+    perfect_seq_num = define_perfect
+
+    # Add this to click options if mmseq2 has been fully tested
+    engine = 'blast'
+
+    # Check for required programs.
+    required_tools = [
+        'bedtools',
+        'samtools',
+        'cd-hit-est',
+        'ps2pdf',
+        'polydot',
+        'mafft',
+        'iqtree',
+        'getorf',
+        'hmmsearch',
+        'pfam_scan.pl',
+        'RepeatMasker',
+        'RepeatModeler'
+    ]
+    optional_tools = ['blastn', 'makeblastdb', 'mmseqs']
+
+    if engine == 'blast':
+        required_tools.append('blastn')
+        required_tools.append('makeblastdb')
+        optional_tools = ['mmseqs']
+    elif engine == 'mmseqs':
+        required_tools.append('mmseqs')
+        optional_tools = ['blastn','makeblastdb']
+
+    check_tools(required_tools=required_tools)
+
+    # Set the log file path
+    if not logfile:
+        # Create output directory if it does not exist
+        os.makedirs(output_dir, exist_ok=True)
+        # Set the log file path
+        logfile = os.path.join(output_dir, 'TEtrimmer.log')
+
+    # Initialize the logging system
+    init_logging(loglevel=loglevel, logfile=logfile)
+
+    # Set plot_query, plot_skip, and fast_mode to true
+    plot_query = True
+    plot_skip = True
+    fast_mode = True
+    start_time = datetime.now()
+    logging.info(f'TEtrimmer started at {start_time.strftime("%Y-%m-%d %H:%M:%S")}.\n')
+
+    #####################################################################################################
+    # Code block: File ends
+    #####################################################################################################
+    # _fm.bed: final multiple sequence alignment.
+    # _u.bed: uniqueness.
+    # f.bed: When blast hit more than 100, TEtrimmer will only select the top 100 long for MSA
+    # _bcl.fa bed clean. Use awk to remove letters that aren't A G C T a g c t in the fasta file
+    # _bcln.fa bed clean and use name column as fasta header
+    # _n.bed use bed file name column as fasta header
+    # _n.fa use bed file name column as fasta header
+    # _aln.fa alignment. File after alignment
+    # _cl.fa clean. Convert nucleotide with very proportion in MSA into gap
+    # _gs.fa gap similarity. Remove gaps in MSA with similarity check
+    # _se.fa start end. Selected MSA based on given start and end position
+    # _ce.fa crop end for both left and right sides. MSA after crop end by similarity
+    # _cel.fa crop end left. Only crop left side of the MSA
+    # _cer.fa crop end right. Only crop right side of the MSA
+    # _bc.fa boundary crop.
+    # _co.fa consensus. Consensus sequence file
+    # _orf.txt ORF prediction file
+    # _me.fa merged. Merged fasta file
+    # _me.pdf merged. Merged pdf file
+    # _proof_anno_me.fa proof curation merged
+    # .b blast
+    # _orfm.txt ORF modified
+    # _orfmt.txt ORF modified table
+    # _pf.txt PFAM
+    # _pfm.txt PFAM modified
+    # _gr.fa gap remove. Remove sequences that contain too many gaps from MSA.
+    # ps.pdf pdf file converted from ps format
+    # su.pdf scale up pdf file
+    # _rc.fa reverse complement fasta file
+    # cd.fa cd-hit-est output file
+    # fasta_rc reverse complementary fasta file
+    # _nm.fa fasta header name modified
+    #_ob100.fa out boundary 100 bp
+
+    #####################################################################################################
+    # Code block: Change permissions of Aliview and TE_Aid
+    #####################################################################################################
+
+    # Change TE_Aid permission
+    TE_aid_path = os.path.join(
+        os.path.dirname(os.path.abspath(__file__)), 'TE-Aid-master'
+    )
+    # Change permissions of the directory and all its content to 755
+    # 755 in octal corresponds to rwxr-xr-x
+    change_permission = analyze.change_permissions_recursive(TE_aid_path, 0o775)
+    if not change_permission:
+        pass
+
+    #####################################################################################################
+    # Code block: Define the default options according to the given species
+    #####################################################################################################
+
+    # Define the default values for the parameters
+    default_values = preset_config.get(preset, {})
+
+    # Update the given parameters with default values where user input is None
+    if cons_thr is None:
+        cons_thr = default_values.get('cons_thr')
+
+    if max_msa_lines is None:
+        max_msa_lines = default_values.get('max_msa_lines')
+
+    if top_msa_lines is None:
+        top_msa_lines = default_values.get('top_msa_lines')
+
+    if min_seq_num is None:
+        min_seq_num = default_values.get('min_seq_num')
+        if min_seq_num < 10:
+            min_seq_num = 10
+
+    if min_blast_len is None:
+        min_blast_len = default_values.get('min_blast_len')
+
+    if ext_thr is None:
+        ext_thr = default_values.get('ext_thr')
+
+    if ext_step is None:
+        ext_step = default_values.get('ext_step')
+
+    if max_ext is None:
+        max_ext = default_values.get('max_ext')
+
+    if gap_thr is None:
+        gap_thr = default_values.get('gap_thr')
+
+    if gap_nul_thr is None:
+        gap_nul_thr = default_values.get('gap_nul_thr')
+
+    if crop_end_div_thr is None:
+        crop_end_div_thr = default_values.get('crop_end_div_thr')
+
+    if crop_end_div_win is None:
+        crop_end_div_win = default_values.get('crop_end_div_win')
+
+    if crop_end_gap_thr is None:
+        crop_end_gap_thr = default_values.get('crop_end_gap_thr')
+
+    if crop_end_gap_win is None:
+        crop_end_gap_win = default_values.get('crop_end_gap_win')
+
+    if poly_len is None:
+        poly_len = default_values.get("poly_len")
+
+    if mini_orf is None:
+        mini_orf = default_values.get('mini_orf')
+
+    if ext_check_win is None:
+        ext_check_win = default_values.get('ext_check_win')
+
+    # Log all used parameters
+    parameters = {
+        "input_file": input_file,
+        "genome_file": genome_file,
+        "output_dir": output_dir,
+        "continue_analysis": continue_analysis,
+        "pfam_dir": pfam_dir,
+        "min_blast_len": min_blast_len,
+        "num_threads": num_threads,
+        "max_msa_lines": max_msa_lines,
+        "top_msa_lines": top_msa_lines,
+        "min_seq_num": min_seq_num,
+        "max_cluster_num": max_cluster_num,
+        "cons_thr": cons_thr,
+        "ext_thr": ext_thr,
+        "ext_step": ext_step,
+        "max_ext": max_ext,
+        "gap_thr": gap_thr,
+        "gap_nul_thr": gap_nul_thr,
+        "crop_end_div_thr": crop_end_div_thr,
+        "crop_end_div_win": crop_end_div_win,
+        "crop_end_gap_thr": crop_end_gap_thr,
+        "crop_end_gap_win": crop_end_gap_win,
+        "ltr_start_patterns": ltr_start_patterns,
+        "ltr_end_patterns": ltr_end_patterns,
+        "helitron_start_patterns":helitron_start_patterns,
+        "helitron_end_patterns":helitron_end_patterns,
+        "mini_orf": mini_orf,
+        "preset": preset,
+        "ext_check_win": ext_check_win,
+        "dedup": dedup,
+        "genome_anno": genome_anno,
+        "hmm": hmm,
+        "debug": debug,
+        "fast_mode": fast_mode,
+        "classify_unknown": classify_unknown,
+        "classify_all": classify_all,
+        "curatedlib": curatedlib,
+        "poly_patterns": poly_patterns,
+        "poly_len": poly_len,
+        "define_perfect": define_perfect,
+        "logfile": logfile,
+        "loglevel": loglevel,
+    }
+
+    logging.info("TEtrimmer parameters:")
+    for key, value in parameters.items():
+        logging.info(f"  {key}: {value}")
+
+    #####################################################################################################
+    # Code block: Define input file, output directory, genome
+    #####################################################################################################
+    # If genome_file is gzipped make a copy of the genome file and unzip it
+    # Check if the genome file is gzipped
+    is_gzipped = genome_file.endswith('.gz')
+
+    if is_gzipped:
+        decompressed_genome_file = decompress_gzip(genome_file)
+    else:
+        decompressed_genome_file = genome_file
+
+    try:
+        (
+            bin_py_path,
+            output_dir,
+            single_file_dir,
+            MSA_dir,
+            classification_dir,
+            hmm_dir,
+            proof_curation_dir,
+            low_copy_dir,
+            perfect_proof,
+            good_proof,
+            intermediate_proof,
+            need_check_proof,
+            progress_file,
+            pfam_dir,
+            final_con_file,
+            final_con_file_no_low_copy,
+            final_unknown_con_file,
+            final_classified_con_file,
+            error_files,
+            input_file,
+            decompressed_genome_file,
+            skipped_dir,
+            cluster_proof_anno_dir,
+        ) = analyze.create_dir(
+            continue_analysis,
+            hmm,
+            pfam_dir,
+            output_dir,
+            input_file,
+            decompressed_genome_file,
+            plot_skip,
+        )
+    except Exception:
+        return
+
+    #####################################################################################################
+    # Code block: Remove duplications in input file if required, generate single FASTA file and check BLAST database
+    #####################################################################################################
+
+    # Generate single files when continue_analysis is false
+    if not continue_analysis:
+        # When --curatedlib is not None, check if the provided file exist.
+        if curatedlib is not None:
+            if os.path.isfile(curatedlib):
+                logging.info(
+                    f'User specified curated TE consensus library found: {curatedlib}'
+                )
+
+                # Define path to store curatedlib analysis. Store it to classification_dir
+                curatedlib_dir = os.path.join(
+                    classification_dir, 'Filter_input_file_based_on_curatedlib'
+                )
+                os.makedirs(curatedlib_dir, exist_ok=True)
+                curatedlib_check = eliminate_curatedlib_by_repeatmasker(
+                    curatedlib, input_file, curatedlib_dir
+                )
+
+                if curatedlib_check:
+                    input_file = curatedlib_check
+
+            else:
+                logging.error(
+                    f'User specified curated TE consensus library not found: {curatedlib}'
+                )
+                raise FileNotFoundError(
+                    f'User specified curated TE consensus library not found: {curatedlib}'
+                )
+
+        # Do CD-HIT-EST merge if merge is true and continue_analysis is false
+        if dedup:
+            logging.info(
+                'TEtrimmer is removing input sequences duplications with CD-HIT-EST, this might take some time.'
+            )
+
+            # Define the output file
+            merge_output = os.path.join(output_dir, f'{input_file}_cd_hit.fa')
+
+            # Remove duplicates
+            try:
+
+                cd_hit_est(
+                    input_file,
+                    merge_output,
+                    identity_thr=0.9,
+                    aL=0.95,
+                    aS=0.95,
+                    s=0.9,
+                    thread=num_threads,
+                )
+
+                # Convert input_file to merged input_file
+                input_file = merge_output
+                logging.info(
+                    f'Finished merging input sequences with CD-HIT-EST.\nOutput file: {merge_output}'
+                )
+
+            except Exception as e:
+                # Log the error
+                logging.error(f'An error occurred: {e}')
+                logging.warning(
+                    'TEtrimmer cannot perform the de-duplication step by CD-HIT-EST and will use the '
+                    'input sequences directly. This may cause a significantly longer running time but '
+                    'will not affect the final result.'
+                )
+
+                logging.warning(
+                    'You can also run CD-HIT-EST separately to remove redundant sequences:\n'
+                    'cd-hit-est -i <input_file> -o <output_file> -T <thread number> -c 0.9 '
+                    '-aL 0.9 -aS 0.9 -s 0.9 -l 30'
+                )
+
+        # Separate FASTA into single files; if FASTA headers contain "/", " " or ":" convert to "_"
+        # Call this function to separate to single FASTA files and create objects from input file
+        seq_list, single_fasta_n = analyze.separate_sequences(
+            input_file, single_file_dir, continue_analysis=False
+        )
+
+        logging.info(f'{single_fasta_n} TE sequences are detected from the input file')
+
+        # Check if BLAST database and genome length files are available, otherwise create these in the
+        # same dir as the genome or the output directory specified by the user
+        # Set idx_dir to None, the genome blast database files will be stored in the same directory with the
+        # genome file. This is required because the TE-Aid package needs those files
+        (
+            mmseqs_database_dir,
+            database_dir,
+            database_name,
+            length_file,
+            fai_file,
+        ) = analyze.check_database(
+            decompressed_genome_file, idx_dir=None, search_type=engine
+        )
+
+        blast_database_path = os.path.join(database_dir, database_name)
+
+        # Initial call to print 0% progress
+        analyze.printProgressBar(
+            0,
+            single_fasta_n,
+            prefix='Progress:',
+            suffix='Complete',
+            length=50
+        )
+
+    else:
+        # Check if it can perform continue analysis
+        if not os.listdir(single_file_dir):
+            logging.error(
+                'TEtrimmer cannot continue analysis. Please make sure the output directory is '
+                'the same as in the previous interrupted run.'
+            )
+            exit(1)
+
+        else:
+            logging.info('TEtrimmer will continue analysis based on previous results.')
+
+            (
+                mmseqs_database_dir,
+                database_dir,
+                database_name,
+                length_file,
+                fai_file,
+            ) = analyze.check_database(
+                decompressed_genome_file, idx_dir=None, search_type=engine
+            )
+
+            blast_database_path = os.path.join(database_dir, database_name)
+
+            # Create seq_list, which contains sequence objects using the single FASTA files.
+            seq_list, single_fasta_n = analyze.separate_sequences(
+                input_file, single_file_dir, continue_analysis=True
+            )
+
+            # Check which sequences have already been processed
+            complete_sequences, skipped_count, low_copy_count, classified_pro = (
+                analyze.check_progress_file(progress_file)
+            )
+
+            # Filter out already complete sequences
+            seq_list = [seq for seq in seq_list if seq.name not in complete_sequences]
+            logging.warning(
+                f'{single_fasta_n - len(seq_list)} sequences have been processed previously.'
+            )
+
+    #####################################################################################################
+    # Code block: Calculate genome length
+    #####################################################################################################
+    try:
+        genome_length = get_genome_length(decompressed_genome_file)
+    
+    except Exception as e:
+        with open(error_files, 'a') as f:
+            # Get the traceback content as a string
+            tb_content = traceback.format_exc()
+            f.write('\nFailed to calculate genome length file.\n')
+            f.write(tb_content + '\n\n')
+        logging.warning(
+            'This does not affect the final TE consensus sequences '
+            'Failed to calculate genome length. This will only affect one column of the Summary.txt'
+        )
+        genome_length = None
+
+    #####################################################################################################
+    # Code block: Enable multiple threads
+    #####################################################################################################
+
+    analyze_sequence_params = [
+        (
+            seq,
+            decompressed_genome_file,
+            MSA_dir,
+            min_blast_len,
+            min_seq_num,
+            max_msa_lines,
+            top_msa_lines,
+            max_cluster_num,
+            cons_thr,
+            ext_thr,
+            ext_step,
+            classification_dir,
+            max_ext,
+            gap_thr,
+            gap_nul_thr,
+            crop_end_div_thr,
+            crop_end_div_win,
+            crop_end_gap_thr,
+            crop_end_gap_win,
+            ltr_start_patterns,
+            ltr_end_patterns,
+            helitron_start_patterns,
+            helitron_end_patterns,
+            output_dir,
+            pfam_dir,
+            mini_orf,
+            single_fasta_n,
+            hmm,
+            hmm_dir,
+            ext_check_win,
+            debug,
+            progress_file,
+            classify_unknown,
+            classify_all,
+            final_con_file,
+            final_con_file_no_low_copy,
+            final_unknown_con_file,
+            final_classified_con_file,
+            low_copy_dir,
+            fast_mode,
+            error_files,
+            plot_skip,
+            skipped_dir,
+            plot_query,
+            engine,
+            proof_curation_dir,
+            poly_patterns, 
+            poly_len,
+            perfect_seq_num,
+            database_dir,
+            blast_database_path,
+            mmseqs_database_dir,
+            loglevel,
+            logfile
+        )
+        for seq in seq_list
+    ]
+
+    # Using a ProcessPoolExecutor to run the function in parallel
+    #with concurrent.futures.ProcessPoolExecutor(max_workers=num_threads) as executor:
+    #    executor.map(analyze.analyze_sequence_helper, analyze_sequence_params)
+
+    '''
+    It's worth considering here - run BLAST as the first step and see which sequences actually need processing, proceed to process only those.
+    '''
+
+    #find pfam files
+    pfam_database = os.path.join(pfam_dir, "Pfam-A.hmm")
+    pfam_dat_file = os.path.join(pfam_dir, "Pfam-A.hmm.dat")
+
+    #Load the pyhmmer manager
+    pyhm = pyhmmer_manager(pfam_database, pfam_dat_file)
+    pyhm.prepare()
+
+    run_fnc = {"HMMscan":pyhm.run}
+
+    paraproc = ChattyParallelProcessor(
+        num_workers = num_threads,
+        task_func_dict = run_fnc,
+        worker_task = analyze.analyze_sequence_helper,
+        args = analyze_sequence_params
+    )
+
+    #ChattyParallelProcessor(num_workers=20, task_func_dict = tfd, worker_task=worker_task, args = long_args)
+    try:
+        paraproc.run()
+    except KeyboardInterrupt:
+        paraproc.shutdown()
+
+    #input_orfs = analyzer_object.input_orf_pfam_obj.output_orf_file_name_modified
+    #output_pfam_search = analyzer_object.input_orf_pfam_obj.output_pfam_file_modified
+
+    #These should be passed back to the analyzer_architecht and then
+    #the architecht should be added to a new list to replace the old.
+    #analyzer_object.pfam_output, analyzer_object.domains_detected = pyhm.run(input_orfs, output_pfam_search)
+
+
+    #####################################################################################################
+    # Code block: Check if all sequences are finished
+    #####################################################################################################
+
+    # At the end of the program, check if all sequences have been processed
+    completed_sequence, skipped_count, low_copy_count, classified_pro = (
+        analyze.check_progress_file(progress_file)
+    )
+
+    # Calculate the total count
+    processed_count = len(completed_sequence)
+
+    if processed_count == single_fasta_n:
+        logging.info(
+            f'All sequences have been analysed!\n'
+            f'In the analysed sequences {skipped_count} are skipped. Note: not all skipped sequences can have '
+            f"TE Aid plot in the 'TEtrimmer_for_proof_curation' folder.\n"
+            f'In the analysed sequences {low_copy_count} are identified as low copy TE.\n'
+        )
+
+    else:
+        remaining = single_fasta_n - processed_count
+        logging.warning(
+            f'\n\n{remaining} sequences have not been analysed.\n'
+            f'In the analysed sequences {skipped_count} are skipped. Note: not all skipped sequences can have '
+            f"TE Aid plot in the 'TEtrimmer_for_proof_curation' folder.\n"
+            f'In the analysed sequences {low_copy_count} are identified as low copy TE.\n'
+        )
+        logging.warning(
+            "You might find the reasons why some sequences were not analysed from the 'error_file.txt' in the "
+            "'Multiple_sequence_alignment' directory."
+        )
+
+    #####################################################################################################
+    # Code block: Finish classifying unknown consensus sequences and write sequences to consensus file
+    #####################################################################################################
+
+    # Final RepeatMasker classification is not necessary, skip in case of errors
+    try:
+        if 0.3 <= classified_pro < 0.99:
+            logging.info(
+                'TEtrimmer is doing the final classification. It uses the classified TE to classify '
+                'Unknown elements.'
+            )
+            analyze.repeatmasker_classification(
+                final_unknown_con_file,
+                final_classified_con_file,
+                classification_dir,
+                num_threads,
+                progress_file,
+                final_con_file,
+                proof_curation_dir,
+                perfect_proof,
+                good_proof,
+                intermediate_proof,
+                need_check_proof,
+                low_copy_dir,
+                hmm,
+                hmm_dir,
+            )
+        elif classified_pro >= 0.99:
+            logging.warning(
+                "More than 99% TE are classified, TEtrimmer won't classify 'Unknown' TE by classified TE.\n"
+            )
+        elif classified_pro < 0.3:
+            logging.warning(
+                "Less than 30% TE are classified, TEtrimmer won't classify 'Unknown' TE by classified TE.\n"
+            )
+
+    except Exception as e:
+        with open(error_files, 'a') as f:
+            # Get the traceback content as a string
+            tb_content = traceback.format_exc()
+            f.write('\nFinal RepeatMasker classification is wrong.\n')
+            f.write(tb_content + '\n\n')
+        logging.error(f'The final classification module failed with error {e}')
+        logging.warning(
+            'This does not affect the final TE consensus sequences '
+            "You can choose to ignore this error. For traceback content, please refer to 'error_file.txt' "
+            "in the 'Multiple_sequence_alignment' directory.\n"
+        )
+
+    #####################################################################################################
+    # Code block: Delete the empty folder inside Classification_dir
+    #####################################################################################################
+
+    try:
+        # Delete the empty folder inside Classification_dir. For some reason, thr RepeatClassifier folder can't be
+        # totally deleted within a short time. Delete all the empty folder here
+        for foldername in os.listdir(classification_dir):
+            folder_path = os.path.join(classification_dir, foldername)
+
+            # Check if it is a directory
+            if os.path.isdir(folder_path):
+                # Check if the directory is empty
+                if not os.listdir(folder_path):
+                    os.rmdir(folder_path)
+    except Exception:
+        # This won't affect the final result, pass it when any error happens
+        pass
+
+    #####################################################################################################
+    # Code block: Read sequence information from the Summary.txt file
+    #####################################################################################################
+    try:
+        # Read progress file
+        progress_df = pd.read_csv(progress_file)
+
+        # Create a dictionary with sequence names as keys
+        summary_sequence_info = {}
+
+        # Sequence_info directory will contain detailed information for each sequence
+        for _index, row in progress_df.iterrows():
+            sequence_name = row['output_name']
+            evaluation = (
+                row['evaluation'] if pd.notna(row['evaluation']) else 'Unknown'
+            )  # Default value for NaN
+            te_type = (
+                row['output_TE_type'] if pd.notna(row['output_TE_type']) else 'Unknown'
+            )
+            length = (
+                row['output_length'] if pd.notna(row['output_length']) else 0
+            )  # Default value for NaN
+
+            output_genome_cov_len = (
+                row['output_genome_cov_len'] if pd.notna(row['output_genome_cov_len']) else 0
+            )
+
+            output_te_type = (
+                row['output_TE_type'] if pd.notna(row['output_TE_type']) else 0
+            )
+
+            summary_sequence_info[sequence_name] = {
+                'evaluation': evaluation,
+                'te_type': te_type,
+                'length': length,
+                'output_genome_cov_len': output_genome_cov_len,
+                'output_TE_type' : output_te_type,
+                'cluster' : 'NaN',  # Define cluster key, which will be used to write cluster number back to the summary
+                'cluster_identity' : 'NaN'
+            }
+
+    except Exception as e:
+
+        with open(error_files, 'a') as f:
+            # Get the traceback content as a string
+            tb_content = traceback.format_exc()
+            f.write('\nFinal read Summary.txt file error.\n')
+            f.write(tb_content + '\n')
+        logging.error(
+            f'The final reading Summary.txt file failed.\n Error: {e} \n {tb_content}\n'
+        )
+        exit(1)
+    #####################################################################################################
+    # Code block: Merge consensus_file to remove output duplications
+    #####################################################################################################
+
+    final_merge_success = True
+    # Define merged file
+    cd_hit_est_final_merged = os.path.join(
+        output_dir, 'TEtrimmer_consensus_merged.fasta'
+    )
+
+    try:
+        logging.info(
+            'TEtrimmer is removing sequence duplications. This might take long time when many sequences'
+            'are included into the final consensus library. Please be patient!'
+        )
+        analyze.merge_cons(
+            classification_dir,
+            final_con_file,
+            summary_sequence_info,
+            cd_hit_est_final_merged,
+            num_threads,
+        )  # Do first round of CD-HIT-EST
+
+    except Exception as e:
+        final_merge_success = False
+        with open(error_files, 'a') as f:
+            # Get the traceback content as a string
+            tb_content = traceback.format_exc()
+            f.write('\nFinal CD-HIT-EST deduplication error.\n')
+            f.write(tb_content + '\n')
+        logging.error(
+            'The final CD-HIT-EST merge step cannot be performed. Final TE consensus library redundancy can '
+            f'be higher but the sensitivity is not affected. You can remove duplicated sequence by yourself.\n Error: {e}'
+        )
+        logging.warning(
+            "You can choose to ignore CD-HIT-EST error. For traceback output, please refer to 'error_file.txt' "
+            "in the 'Multiple_sequence_alignment' directory.\n"
+        )
+        exit(1)
+
+    #####################################################################################################
+    # Code block: Cluster proof curation files
+    #####################################################################################################
+
+    try:
+        logging.info(
+            'TEtrimmer is clustering TE consensus library. This can potentially take long time when many '
+            'sequences exist in the consensus library. Please be patient!'
+        )
+        multi_dotplot_dir = os.path.join(
+            classification_dir, 'Multiple_sequence_dotplot'
+        )
+        os.makedirs(multi_dotplot_dir, exist_ok=True)
+        summary_sequence_info = analyze.cluster_proof_anno_file(
+            multi_dotplot_dir,
+            final_con_file_no_low_copy,
+            continue_analysis,
+            cluster_proof_anno_dir,
+            num_threads,
+            summary_sequence_info,
+            perfect_proof,
+            good_proof,
+            intermediate_proof,
+            need_check_proof,
+            genome_length
+        )
+        # clear remove_files_with_start_pattern folder
+        if not debug and os.path.exists(multi_dotplot_dir):
+            shutil.rmtree(multi_dotplot_dir)
+
+    except Exception as e:
+        with open(error_files, 'a') as f:
+            # Get the traceback content as a string
+            tb_content = traceback.format_exc()
+            f.write('\nFinal clustering of proof curation files failed.\n')
+            f.write(tb_content + '\n\n')
+        logging.error(f'Final clustering of proof curation files failed with error: {e}')
+        logging.error('\n' + tb_content + '')
+        logging.warning(
+            'This does not affect the final TE consensus sequences. But this can heavily complicate the '
+            "TE proof curation. If you don't plan to do proof curation, you can choose to ignore "
+            'this error.\n'
+        )
+
+    #####################################################################################################
+    # Code block: Write summary_sequence_info cluster information into the Summary.txt file
+    #####################################################################################################
+
+    try:
+        # Don’t automatically treat certain strings (like NaN, NULL, N/A, NA) as missing values — just read them as literal text
+        progress_df = pd.read_csv(progress_file, keep_default_na=False)
+
+        cluster_map = {
+            name: info.get('cluster')
+            for name, info in summary_sequence_info.items()
+            if info.get('cluster') is not None
+        }
+
+        cluster_identity_map = {
+            name: info.get('cluster_identity')
+            for name, info in summary_sequence_info.items()
+            if info.get('cluster_identity') is not None
+        }
+
+        # Only overwrite where the mapping has a non-null value
+        new_clusters = progress_df['output_name'].map(cluster_map)
+        progress_df['cluster'] = new_clusters.fillna(progress_df['cluster'])
+
+        new_clusters_identity = progress_df['output_name'].map(cluster_identity_map)
+        progress_df['cluster_identity'] = new_clusters_identity.fillna(progress_df['cluster'])
+
+        progress_df.to_csv(progress_file, index=False)
+
+    except Exception as e:
+
+        with open(error_files, 'a') as f:
+            # Get the traceback content as a string
+            tb_content = traceback.format_exc()
+            f.write('\nFinal write cluster number to Summary.txt file error.\n')
+            f.write(tb_content + '\n')
+        logging.warning(
+            f'Final write cluster number to Summary.txt file failed.\n Error: {e} \n {tb_content}\n'
+        )
+
+    #####################################################################################################
+    # Code block: Whole-genome TE annotation
+    #####################################################################################################
+
+    try:
+        # If 90% of the query sequences have been processed, RepeatMasker is allowed to perform whole genome annotation
+        # if processed_count >= single_fasta_n * 0.9:
+
+        # Run RepeatMasker
+        if genome_anno:
+            logging.info(
+                'TEtrimmer is performing whole-genome TE annotation by RepeatMasker. This could take a '
+                'long time. \nThe final TE consensus library has been completed. You can use it now.'
+            )
+
+            if final_merge_success and os.path.exists(cd_hit_est_final_merged):
+                repeatmakser_lib = cd_hit_est_final_merged
+            else:
+                repeatmakser_lib = final_con_file
+
+            # make a new folder for RepeatMasker output
+            repeatmasker_dir = os.path.join(output_dir, 'RepeatMasker_result')
+            if not os.path.exists(repeatmasker_dir):
+                os.mkdir(repeatmasker_dir)
+            genome_anno_result = repeatmasker(
+                decompressed_genome_file,
+                repeatmakser_lib,
+                repeatmasker_dir,
+                thread=num_threads,
+            )
+            if genome_anno_result:
+                logging.info('\nFinished whole genome TE annotation by RepeatMasker\n')
+
+    except Exception as e:
+        logging.error(
+            f'Whole-genome TE annotation by RepeatMasker failed with error: {e}'
+        )
+        with open(error_files, 'a') as f:
+            # Get the traceback content as a string
+            tb_content = traceback.format_exc()
+            f.write('\nGenome TE annotation error.\n')
+            f.write(tb_content + '\n\n')
+
+    #####################################################################################################
+    # Code block: End
+    #####################################################################################################
+
+    # Remove the decompressed genome file if it was created
+    if is_gzipped and os.path.isfile(decompressed_genome_file):
+        logging.info(
+            f'Removing the decompressed genome file: {decompressed_genome_file}'
+        )
+        os.remove(decompressed_genome_file)
+
+    end_time = datetime.now()
+    duration = end_time - start_time
+
+    # Remove microseconds from the duration
+    duration_without_microseconds = timedelta(
+        days=duration.days, seconds=duration.seconds
+    )
+
+    # if not debug:
+    # Remove all single files after all sequences have been processed
+    # shutil.rmtree(single_file_dir)
+
+    analyze.printProgressBar(
+        processed_count,
+        single_fasta_n,
+        prefix='Progress:',
+        suffix='Complete',
+        length=50,
+        final=True,
+    )
+    logging.info(
+        f'TEtrimmer analysis finished at {start_time.strftime("%Y-%m-%d %H:%M:%S")}.'
+    )
+    logging.info(f'TEtrimmer runtime was {duration_without_microseconds}.')
+
+
+# The following is necessary to make the script executable, i.e., python myscript.py.
+if __name__ == '__main__':
+    main()
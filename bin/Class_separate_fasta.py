--- conflicted
+++ resolved
@@ -1,52 +1,57 @@
-from Bio import SeqIO
-import os
-from Class_seq_object import Seq_object
-
-
-class FastaSequenceSeparator:
-    """
-    Separate fasta file to multiple file, which only contain one sequence.
-    """
-
-    def __init__(self, input_fasta, output_dir):
-        self.input_fasta = input_fasta
-        self.output_dir = output_dir
-
-    def separate_sequences(self):
-        """
-        separates input file into single fasta file and creates object for each input sequence
-        """
-        if not os.path.exists(self.output_dir):
-            os.makedirs(self.output_dir)
-        print("TE Trimmer is modifying sequence names, '/', '-', ':' and empty space will be converted to '_'")
-        detected_pound = False
-        seq_list = []
-        with open(self.input_fasta, 'r') as fasta_file:
-            for record in SeqIO.parse(fasta_file, 'fasta'):
-<<<<<<< HEAD
-                sanitized_id = record.id.replace('__', '_').replace('___', '_').replace('/', '__').replace(' ', '_').\
-                    replace('#', '___').replace('-', '_').replace(':', '_')
-=======
-                if len(record.id.split("#")) > 0:
-                    detected_pound = True
-                    sanitized_id = record.id.split("#")[0].replace('/', '_').replace(' ', '_').replace('#', '_').\
-                    replace('-', '_').replace(':', '_')
-                    te_type = record.id.split("#")[-1]
-                # check if # is in the seq.id. If # is present, the string before # is the seq_name, and the string after # is the seq_TE_type
-                # TODO need to check if assigning seq_name in this way will create duplicates
-                else:
-                    sanitized_id = record.id.replace('/', '_').replace(' ', '_').replace('#', '_').\
-                    replace('-', '_').replace(':', '_')
-                    te_type = "Unknown"
->>>>>>> 2294d022
-                output_filename = os.path.join(self.output_dir, f"{sanitized_id}.fasta")
-                seq_obj = Seq_object(str(sanitized_id), str(output_filename),len(record.seq), te_type)
-                seq_list.append(seq_obj)
-                with open(output_filename, 'w') as output_file:
-                    SeqIO.write(record, output_file, 'fasta')
-            if detected_pound:
-                # TODO, user can disable this annotation
-                print("TE Trimmer detects # in your input fasta sequence. The string before # is denoted as the seq_name, and the string after # is denoted as the TE type")
-
-        print("Finish to generate single sequence files.")
+from Bio import SeqIO
+import os
+from Class_seq_object import Seq_object
+
+
+class FastaSequenceSeparator:
+    """
+    Separate fasta file to multiple file, which only contain one sequence.
+    """
+
+    def __init__(self, input_fasta, output_dir):
+        self.input_fasta = input_fasta
+        self.output_dir = output_dir
+
+    def separate_sequences(self, continue_analysis = False):
+        """
+        separates input file into single fasta file and creates object for each input sequence
+        """
+        if not os.path.exists(self.output_dir):
+            os.makedirs(self.output_dir)
+        seq_list = []
+        if not continue_analysis:
+            print("TE Trimmer is modifying sequence names, '/', '-', ':' and empty space will be converted to '_'")
+            detected_pound = False
+            with open(self.input_fasta, 'r') as fasta_file:
+                for record in SeqIO.parse(fasta_file, 'fasta'):
+                    if len(record.id.split("#")) > 1:
+                        detected_pound = True
+                        sanitized_id = record.id.split("#")[0].replace('/', '_').replace(' ', '_').replace('#', '_').\
+                        replace('-', '_').replace(':', '_')
+                        te_type = record.id.split("#")[-1]
+                    # check if # is in the seq.id. If # is present, the string before # is the seq_name, and the string after # is the seq_TE_type
+                    # TODO need to check if assigning seq_name in this way will create duplicates
+                    else:
+                        sanitized_id = record.id.replace('/', '_').replace(' ', '_').replace('#', '_').\
+                        replace('-', '_').replace(':', '_')
+                        te_type = "Unknown"
+                    output_filename = os.path.join(self.output_dir, f"{sanitized_id}.fasta")
+                    seq_obj = Seq_object(str(sanitized_id), str(output_filename),len(record.seq), te_type)
+                    seq_list.append(seq_obj)
+                    with open(output_filename, 'w') as output_file:
+                        SeqIO.write(record, output_file, 'fasta')
+                if detected_pound:
+                    # TODO, user can disable this annotation
+                    print("TE Trimmer detects # in your input fasta sequence. The string before # is denoted as the seq_name, and the string after # is denoted as the TE type")
+            print("Finish to generate single sequence files.")
+        elif continue_analysis:
+            for filename in os.listdir(self.output_dir):
+                file = os.path.join(self.output_dir, filename)
+                with open(file, 'r') as fasta_file:
+                    for record in SeqIO.parse(fasta_file, 'fasta'):
+                            sanitized_id = filename.split(".")[0]
+                            te_type = record.id.split("#")[-1]
+                            seq_obj = Seq_object(str(sanitized_id), str(file),len(record.seq), te_type)
+                            seq_list.append(seq_obj)
+            print("Finish to read in single sequence files generated from previous analysis.")
         return seq_list
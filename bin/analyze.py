--- conflicted
+++ resolved
@@ -720,23 +720,13 @@
         # Remove duplicated lines
         bed_out_file = check_bed_uniqueness(MSA_dir, bed_out_file_dup)
 
-<<<<<<< HEAD
-        # test bed_out_file line number and extract top longest lines
-        # for process_lines() function. threshold represent the maximum number to keep for MSA
-        # top_longest_lines_count means the number of sequences with top length
-        # for example if threshold = 100, top_longest_lines_count = 50, then 50 sequences will be
-        # randomly chose from the rest of sequences
-        # top_mas_lines has to be equal or smaller than max_mas_lines
-        bed_out_filter_file = process_lines(bed_out_file, MSA_dir, threshold=max_msa_lines,
-=======
         # Test bed_out_file line number and extract the longest lines for process_lines() function.
         # The threshold represents the maximum number of lines to keep for MSA.
         # top_longest_lines_count means the number of sequences with top length.
         # For example, if threshold = 100, top_longest_lines_count = 50, then 50 sequences will be
         # randomly selected from the remaining sequences.
         # top_mas_lines has to be equal to or smaller than max_mas_lines.
-        bed_out_filter_file = bedfilter.process_lines(bed_out_file, MSA_dir, threshold=max_msa_lines,
->>>>>>> 416601b7
+        bed_out_filter_file = process_lines(bed_out_file, MSA_dir, threshold=max_msa_lines,
                                                       top_longest_lines_count=top_mas_lines)
 
         # Extract FASTA from bed_out_filter_file
@@ -766,11 +756,7 @@
     #####################################################################################################
 
     try:
-<<<<<<< HEAD
-        # cluster false means no sufficient cluster (all cluster size < 10), TETrimmer will skip this sequence.
-=======
         # cluster_false means too few sequences were found in clusters from MSA (all_cluster_size < 10); TE Trimmer will skip this sequence.
->>>>>>> 416601b7
         if cluster_MSA_result is False:
             check_low_copy, blast_full_length_n, found_match, TE_aid_plot = check_self_alignment(
                 seq_obj, seq_file, MSA_dir, genome_file, blast_hits_count, blast_out_file, plot_skip=plot_skip)
@@ -862,11 +848,7 @@
     # Calculate the total count
     processed_count = len(completed_sequence)
 
-<<<<<<< HEAD
-    # Calculate sequences number that hasn't been processed by TETrimmer
-=======
     # Calculate number of sequences not processed by TE Trimmer
->>>>>>> 416601b7
     rest_sequence = single_fasta_n - processed_count
 
     printProgressBar(processed_count, single_fasta_n, prefix='Progress:', suffix='Complete', length=50)
@@ -899,11 +881,7 @@
         """
         prcyan(f"\nWARNING: The output directory {output_dir} is not empty. Please empty the output directory or "
                f"choose another empty directory.")
-<<<<<<< HEAD
-        prgre("\nNOTE: TETrimmer can create output directory when it is not exist.")
-=======
         prgre("\nNOTE: TE Trimmer can create output directory if it does not exist.")
->>>>>>> 416601b7
         """
         # If the current folder is not empty, create a new folder with current time stamp
         current_time = time.strftime("%Y%m%d_%H%M%S")
@@ -924,13 +902,8 @@
     MSA_dir = os.path.join(output_dir, "Multiple_sequence_alignment")
     os.makedirs(MSA_dir, exist_ok=True)
 
-<<<<<<< HEAD
     # Make a new folder for classification
     classification_dir = os.path.join(output_dir, "Classification_and_deduplication")
-=======
-    # Create a new folder for classifications
-    classification_dir = os.path.join(output_dir, "Classification")
->>>>>>> 416601b7
     os.makedirs(classification_dir, exist_ok=True)
 
     # Create a new folder for HMM files
@@ -944,15 +917,11 @@
     proof_annotation_dir = os.path.join(output_dir, "TETrimmer_for_proof_annotation")
     os.makedirs(proof_annotation_dir, exist_ok=True)
 
-<<<<<<< HEAD
     # Define clustered proof annotation folder inside proof_annotation_dir
     cluster_proof_anno_dir = os.path.join(proof_annotation_dir, "Clustered_proof_annotation")
     os.makedirs(cluster_proof_anno_dir, exist_ok=True)
 
-    # Define skipped folder if it is required
-=======
     # Define skipped folder if required
->>>>>>> 416601b7
     if plot_skip:
         skipped_dir = os.path.join(proof_annotation_dir, "Skipped_TE")
         os.makedirs(skipped_dir, exist_ok=True)
@@ -986,17 +955,10 @@
     # RepeatMasker classification, PFAM scanning, MUSCLE alignment
     error_files = os.path.join(MSA_dir, "error_file.txt")
 
-<<<<<<< HEAD
-    # If pfam database isn't provided, create pfam database at TETrimmer software folder,
-    # the database will be downloaded into there.
-    # If the pfam_dir is given, but the database can't be found there, TETrimmer will download pfam database there
-    # and generate index file
-=======
     # If a PFAM database was not provided, create PFAM database in the TE Trimmer software folder, so the
     # database can be downloaded here.
     # If the pfam_dir was provided but the database cannot be found there, TE Trimmer will download the PFAM database
     # into the provided directory and generate the index file.
->>>>>>> 416601b7
     if pfam_dir is None:
         pfam_dir = os.path.join(os.path.dirname(bin_py_path), "pfam_database")
     try:
@@ -1031,20 +993,13 @@
               f"hmmpress Pfam-A.hmm\n\n")
         return
 
-<<<<<<< HEAD
-    # Define consensus files. temp files will be used for the final RepeatMasker classification
+    # Define consensus files. Temporary (temp) files will be used for the final RepeatMasker classification.
     final_con_file = os.path.join(output_dir, "TETrimmer_consensus.fasta")
     final_unknown_con_file = os.path.join(classification_dir, "temp_TETrimmer_unknown_consensus.fasta")
     final_classified_con_file = os.path.join(classification_dir, "temp_TETrimmer_classified_consensus.fasta")
 
     # Define consensus file without low copy
     final_con_file_no_low_copy = os.path.join(classification_dir, "TETrimmer_consensus_no_low_copy.fasta")
-=======
-    # Define consensus files. Temporary (temp) files will be used for the final RepeatMasker classification.
-    final_con_file = os.path.join(output_dir, "TE_Trimmer_consensus.fasta")
-    final_unknown_con_file = os.path.join(classification_dir, "temp_TE_Trimmer_unknown_consensus.fasta")
-    final_classified_con_file = os.path.join(classification_dir, "temp_TE_Trimmer_classified_consensus.fasta")
->>>>>>> 416601b7
 
     return bin_py_path, output_dir, single_file_dir, MSA_dir, classification_dir, hmm_dir, proof_annotation_dir, \
         low_copy_dir, perfect_proof, good_proof, intermediate_proof, need_check_proof, progress_file, pfam_dir, \

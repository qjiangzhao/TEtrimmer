# Standard library imports
import os
<<<<<<< HEAD
import traceback
from datetime import timedelta, datetime
import multiprocessing as mp
import click
import concurrent.futures
import shutil
import json


# Local imports
from Function_separate_fasta import separate_sequences
from Function_blast_extension_mafft import blast, remove_files_with_start_pattern, change_permissions_recursive, repeatmasker, check_database, check_bed_uniqueness, extract_fasta, cd_hit_est, handle_sequence_skipped, repeatmasker_output_classify, update_cons_file, update_low_copy_cons_file
=======
import csv
import concurrent.futures
import shutil
import traceback
from datetime import timedelta
from Class_separate_fasta import FastaSequenceSeparator
from Class_blast_extension_mafft import SequenceManipulator
>>>>>>> f7901370
from Class_bed_filter import BEDFile
from Function_def_boundary_and_crop import find_boundary_and_crop, check_self_alignment
from Function_clean_and_clauster_MSA import clean_and_cluster_MSA
from Class_orf_domain_prediction import prepare_pfam_database


<<<<<<< HEAD

# Define a function to check progress file, which will be used for continue analysis
=======
# Define function to check progress file, which will be used for continue analysis
>>>>>>> f7901370
def check_progress_file(progress_file_path):

    skipped_count = 0
    low_copy_count = 0
    local_completed_sequences = []

    # Gather all 'input_name' values using DictReader
    for row in csv.DictReader(open(progress_file_path, 'r')):
        local_completed_sequences.append(row['input_name'])

        # Calculate skipped and low copy element number
        if row['status'] == 'skipped':
            skipped_count += 1
        if row['low_copy'] == 'True':
            low_copy_count += 1

    # Remove duplicates for processed file IDs
    local_completed_sequences = list(set(local_completed_sequences))

    return local_completed_sequences, skipped_count, low_copy_count


# Define a function to check progress, showing number of processed file and elapsed time

# Print iterations progress
def printProgressBar (iteration, total, prefix = '', suffix = '', decimals = 1, length = 100, fill = '█', printEnd = "\r"):
    """
    Call in a loop to create terminal progress bar
    @params:
        iteration   - Required  : current iteration (Int)
        total       - Required  : total iterations (Int)
        prefix      - Optional  : prefix string (Str)
        suffix      - Optional  : suffix string (Str)
        decimals    - Optional  : positive number of decimals in percent complete (Int)
        length      - Optional  : character length of bar (Int)
        fill        - Optional  : bar fill character (Str)
        printEnd    - Optional  : end character (e.g. "\r", "\r\n") (Str)
    """
    percent = ("{0:." + str(decimals) + "f}").format(100 * (iteration / float(total)))
    filledLength = int(length * iteration // total)
    bar = fill * filledLength + '-' * (length - filledLength)
    print(f'\r{prefix} |{bar}|{iteration}/{total}={percent}% {suffix}', end = printEnd)
    # Print New Line on Complete
    if iteration == total: 
        print()
#####################################################################################################
# Code block: Define analyze_sequence function
#####################################################################################################

def analyze_sequence_helper(params):
    return analyze_sequence(*params)


def analyze_sequence(seq_obj, single_file_dir, genome_file, MSA_dir, min_blast_len, min_seq_num, max_msa_lines,
                     top_mas_lines, max_cluster_num, cons_thr, ext_thr, ex_step, classification_dir,
                     max_extension, gap_thr, gap_nul_thr, crop_end_thr, crop_end_win, crop_end_gap_thr,
<<<<<<< HEAD
                     crop_end_gap_win, start_patterns, end_patterns, output_dir, pfam_dir, mini_orf, elongation_dir,
                     single_fasta_n, hmm, check_extension_win, keep_intermediate, progress_file, skipped_file, 
                     classify_unknown, classify_all, final_con_file, final_unknown_con_file):
=======
                     crop_end_gap_win, start_patterns, end_patterns, output_dir, pfam_dir, mini_orf,
                     single_fasta_n, hmm, check_extension_win, keep_intermediate, progress_file):
>>>>>>> f7901370
    #####################################################################################################
    # Code block: Elongate query sequence when it is too short
    #####################################################################################################
    try:
        # Get query fasta file path
        seq_name = seq_obj.get_seq_name()
        seq_type = seq_obj.get_old_TE_type()
        seq_file = seq_obj.get_input_fasta()

        # Due to DNA element will be much shorter than LTR and LINE elements, set different parameters
        if "DNA" in seq_type:
            ex_step = 500
            max_extension = 7000
            min_blast_len = 150
            crop_end_gap_win = 100
            check_extension_win = 50

        # The average length of SINE element is around 500 bp, give different default parameters
        if "SINE" in seq_type:
            ex_step = 200
            max_extension = 1400
            min_blast_len = 80
            crop_end_gap_win = 50
            check_extension_win = 50

        if "Helitron" in seq_type:
            ex_step = 500
            max_extension = 7000
            min_blast_len = 150
            crop_end_gap_win = 100
            check_extension_win = 50

        if "MITE" in seq_type:
            ex_step = 100
            max_extension = 500
            min_blast_len = 50
            crop_end_gap_win = 40
            check_extension_win = 50

<<<<<<< HEAD
        if seq_file_len < min_length_elongation:

            seq_elongation_object = SequenceElongation(seq_obj, genome_file, elongation_dir, skipped_file,
                                                       min_seq_num=min_seq_num,
                                                       crop_end_gap_thr=crop_end_gap_thr,
                                                       crop_end_gap_win=crop_end_gap_win,
                                                       ext_n=elongation_ext_n)
            seq_elongation = seq_elongation_object.elongate_query_seq()

            if seq_elongation:
                seq_file = seq_elongation

            # When seq_elongation is false, skip this sequence.
            elif not seq_elongation:
                handle_sequence_skipped(seq_obj, progress_file, keep_intermediate, MSA_dir, elongation_dir)
                return

=======
>>>>>>> f7901370
        # run blast for each single fasta file and return a bed file absolute path
        bed_out_file_dup, blast_hits_count, blast_out_file = blast(seq_obj, seq_file, genome_file, MSA_dir,
                                                                             min_length=min_blast_len)

    except Exception as e:
        click.echo(f"Error while running blast for sequence: {seq_name}. Main Error: {str(e)}")
        return

    try:

        

        # Check if blast hit number is equal 0, then skip this sequence
        if blast_hits_count == 0:
<<<<<<< HEAD
            click.echo(f"\n{seq_name} in main is skipped due to blast hit number is 0\n")
            handle_sequence_skipped(seq_obj, progress_file, keep_intermediate, MSA_dir, elongation_dir)
=======

            seq_obj.update_status("skipped", progress_file)
            click.echo(f"\n{seq_name} is skipped due to blast hit number is 0\n")

            if not keep_intermediate:
                remove_file_object = SequenceManipulator()
                remove_file_object.remove_files_with_start_pattern(MSA_dir, seq_name)
                remove_file_object.remove_files_with_start_pattern(classification_dir, seq_name)
>>>>>>> f7901370
            return

        # Check if blast hit number is smaller than "min_seq_num", not include "min_seq_num"
        elif blast_hits_count != 0 and blast_hits_count < min_seq_num:
<<<<<<< HEAD
            check_low_copy = check_self_alignment(seq_obj, seq_file, MSA_dir, genome_file, blast_out_file)
            if check_low_copy is True:
                seq_obj.update_status("processed", progress_file)
                update_low_copy_cons_file(seq_obj, final_con_file, final_unknown_con_file, classify_all, classify_unknown)
            else:
                click.echo(f"\n{seq_name} in main is skipped due to check_low_copy is {check_low_copy}\n")
                handle_sequence_skipped(seq_obj, progress_file, keep_intermediate, MSA_dir, elongation_dir)
                
=======

            check_low_copy, blast_full_length_n = check_self_alignment(seq_obj, seq_file, MSA_dir, genome_file, blast_hits_count, blast_out_file)
            seq_obj.update_status("skipped", progress_file)
            click.echo(f"\n{seq_name} is skipped due to blast hit number is smaller than {min_seq_num} and check low copy is {check_low_copy}\n")

            if not keep_intermediate and not check_low_copy:
                remove_file_object = SequenceManipulator()
                remove_file_object.remove_files_with_start_pattern(MSA_dir, seq_name)
                remove_file_object.remove_files_with_start_pattern(classification_dir, seq_name)
>>>>>>> f7901370
            return  # when blast hit number is smaller than 10, code will execute next fasta file

    except Exception as e:
        click.echo(f"Error while checking uniqueness for sequence: {seq_name}. Error: {str(e)}")
        return

    try:
        # remove duplicated lines
        bed_out_file = check_bed_uniqueness(MSA_dir, bed_out_file_dup)

        # test bed_out_file line number and extract top longest lines
        # return bed_out_filter_file absolute path
        bed_out_filter = BEDFile(bed_out_file)
        # for process_lines() function. threshold represent the maximum number to keep for MSA
        # top_longest_lines_count means the number of sequences with top length
        # for example if threshold = 100, top_longest_lines_count = 50, then 50 sequences will be
        # randomly chose from the rest of sequences
        # top_mas_lines has to be equal or smaller than max_mas_lines
        bed_out_filter_file = bed_out_filter.process_lines(MSA_dir, threshold=max_msa_lines,
                                                           top_longest_lines_count=top_mas_lines)

        # extract fast from bed_out_filter_file
        # return fasta_out_flank_file absolute path
        # because have to group MSA the first round extend for left and right side are both 0
        fasta_out_flank_file, bed_out_flank_file = extract_fasta(
            bed_out_filter_file, genome_file, MSA_dir, left_ex=0, right_ex=0)

        # Return False when cluster number is 0. Return True when divergent column number is smaller than 100
        # Otherwise it will return the subset bed and alignment file
        cluster_MSA_result = clean_and_cluster_MSA(fasta_out_flank_file, bed_out_filter_file, MSA_dir,
                                                   clean_column_threshold=0.08,
                                                   min_length_num=min_seq_num, cluster_num=max_cluster_num,
                                                   cluster_col_thr=100)
    except Exception as e:
        click.echo(
            f"Error during processing lines, extracting fasta, or clustering MSA for sequence: {seq_name}. Error: {str(e)}")
        traceback.print_exc()
        return

    try:
        # cluster false means no cluster, TE Trimmer will skip this sequence.
        if cluster_MSA_result is False:
<<<<<<< HEAD
            check_low_copy = check_self_alignment(seq_obj, seq_file, MSA_dir, genome_file, blast_out_file)
            if check_low_copy is False:
                click.echo(f"\n{seq_name} is skipped due to cluster_MSA_result sequence number in each cluster is smaller "
                       f"than {min_seq_num} and check_low_copy is {check_low_copy}\n")
                handle_sequence_skipped(seq_obj, progress_file, keep_intermediate, MSA_dir, elongation_dir)

            else:
                seq_obj.update_status("processed", progress_file)
                update_low_copy_cons_file(seq_obj, final_con_file, final_unknown_con_file, classify_all, classify_unknown)

=======

            check_low_copy, blast_full_length_n = check_self_alignment(seq_obj, seq_file, MSA_dir, genome_file, blast_hits_count, blast_out_file)
            seq_obj.update_status("skipped", progress_file)
            click.echo(f"\n{seq_name} is skipped due to cluster_MSA_result sequence number in each cluster is smaller "
                       f"than {min_seq_num} and check low copy is {check_low_copy}\n")

            if not keep_intermediate and not check_low_copy:
                remove_file_object = SequenceManipulator()
                remove_file_object.remove_files_with_start_pattern(MSA_dir, seq_name)
                remove_file_object.remove_files_with_start_pattern(classification_dir, seq_name)
>>>>>>> f7901370
            return

        # Cluster True means not necessary to cluster MSA, perform find_boundary_and_crop directly
        elif cluster_MSA_result is True:
            find_boundary_result = find_boundary_and_crop(
                    bed_out_filter_file, genome_file, MSA_dir, pfam_dir, seq_obj, hmm,
                    classify_all, classify_unknown,
                    cons_threshold=cons_thr, ext_threshold=ext_thr,
                    ex_step_size=ex_step, max_extension=max_extension,
                    gap_threshold=gap_thr, gap_nul_thr=gap_nul_thr,
                    crop_end_thr=crop_end_thr, crop_end_win=crop_end_win,
                    crop_end_gap_thr=crop_end_gap_thr, crop_end_gap_win=crop_end_gap_win,
                    start_patterns=start_patterns, end_patterns=end_patterns, mini_orf=mini_orf,
                    define_boundary_win=check_extension_win
            )
            if find_boundary_result == "Short_sequence":
                click.echo(f"\n{seq_name} is skipped due to too short length\n")
<<<<<<< HEAD
                handle_sequence_skipped(seq_obj, progress_file, keep_intermediate, MSA_dir, elongation_dir)
=======

                if not keep_intermediate:
                    remove_file_object = SequenceManipulator()
                    remove_file_object.remove_files_with_start_pattern(MSA_dir, seq_name)
                    remove_file_object.remove_files_with_start_pattern(classification_dir, seq_name)
>>>>>>> f7901370
                return False
            elif not find_boundary_result:  # This means the errors happen in the function
                return

        # else means need cluster
        else:
            cluster_bed_files_list = cluster_MSA_result

            # cluster_pattern_alignment_list have the same index with cluster_bed_files_list
            all_inner_skipped = True
            for i in range(len(cluster_bed_files_list)):

                # Based on the bed file list, extract fasta file
                inner_fasta_out_flank_file, inner_bed_out_flank_file = extract_fasta(
                    cluster_bed_files_list[i], genome_file, MSA_dir, left_ex=0, right_ex=0)

                inner_cluster_MSA_result = clean_and_cluster_MSA(inner_fasta_out_flank_file,
                                                                 cluster_bed_files_list[i], MSA_dir,
                                                                 clean_column_threshold=0.08,
                                                                 min_length_num=min_seq_num,
                                                                 cluster_num=max_cluster_num,
                                                                 cluster_col_thr=100)
                # inner_cluster_MSA_result is false means this cluster sequence number is too less
                if inner_cluster_MSA_result is False:
                    continue
                elif inner_cluster_MSA_result is True:  # Means don't need to cluster

                    inner_find_boundary_result = find_boundary_and_crop(
                            cluster_bed_files_list[i], genome_file, MSA_dir, pfam_dir, seq_obj,
                            hmm, classify_all, classify_unknown, cons_threshold=cons_thr, ext_threshold=ext_thr,
                            ex_step_size=ex_step, max_extension=max_extension,
                            gap_threshold=gap_thr, gap_nul_thr=gap_nul_thr,
                            crop_end_thr=crop_end_thr, crop_end_win=crop_end_win,
                            crop_end_gap_thr=crop_end_gap_thr, crop_end_gap_win=crop_end_gap_win,
                            start_patterns=start_patterns, end_patterns=end_patterns,
                            mini_orf=mini_orf, define_boundary_win=check_extension_win)

                    if inner_find_boundary_result == "Short_sequence":
                        continue
                    elif inner_find_boundary_result:
                        all_inner_skipped = False
                    elif not inner_find_boundary_result:  # This means the errors happen in the function
                        continue

                else:
                    inner_cluster_bed_files_list = inner_cluster_MSA_result

                    for j in range(len(inner_cluster_bed_files_list)):
                        inner_inner_find_boundary_result = find_boundary_and_crop(
                                inner_cluster_bed_files_list[j], genome_file, MSA_dir,
                                pfam_dir, seq_obj, hmm, classify_all, classify_unknown,
                                cons_threshold=cons_thr, ext_threshold=ext_thr,
                                ex_step_size=ex_step, max_extension=max_extension,
                                gap_threshold=gap_thr, gap_nul_thr=gap_nul_thr,
                                crop_end_thr=crop_end_thr, crop_end_win=crop_end_win,
                                crop_end_gap_thr=crop_end_gap_thr, crop_end_gap_win=crop_end_gap_win,
                                start_patterns=start_patterns, end_patterns=end_patterns,
                                mini_orf=mini_orf, define_boundary_win=check_extension_win)
                        if inner_inner_find_boundary_result == "Short_sequence":
                            continue
                        elif inner_inner_find_boundary_result:
                            all_inner_skipped = False
                        elif not inner_inner_find_boundary_result:  # This means the errors happen in the function
                            continue

            # Check the flag after the loop. If all inner clusters were skipped, write the progress file
            if all_inner_skipped:
                check_low_copy = check_self_alignment(seq_obj, seq_file, MSA_dir, genome_file, blast_out_file)
                
                if check_low_copy is True:
                    seq_obj.update_status("processed", progress_file)
                    update_low_copy_cons_file(seq_obj, final_con_file, final_unknown_con_file, classify_all, classify_unknown)
                else:
                    handle_sequence_skipped(seq_obj, progress_file, keep_intermediate, MSA_dir, elongation_dir)
                    click.echo(
                        f"\n{seq_name} is skipped due to sequence number in second round each cluster is "
                        f"smaller than {min_seq_num} or the sequence is too short\n")

<<<<<<< HEAD
=======
                check_low_copy, blast_full_length_n = check_self_alignment(seq_obj, seq_file, MSA_dir, genome_file, blast_hits_count, blast_out_file)
                seq_obj.update_status("skipped", progress_file)
                click.echo(
                    f"\n{seq_name} is skipped due to sequence number in second round each cluster is "
                    f"smaller than {min_seq_num} or the sequence is too short and check low copy is {check_low_copy}\n")

                # If all this sequence is skipped remove all files contain this name
                if not keep_intermediate:
                    remove_file_object = SequenceManipulator()
                    remove_file_object.remove_files_with_start_pattern(MSA_dir, seq_name)
                    remove_file_object.remove_files_with_start_pattern(classification_dir, seq_name)
>>>>>>> f7901370
                return
    except Exception as e:
        click.echo(f"Error during boundary finding and cropping for sequence: {seq_name}. Error: {str(e)}")
        traceback.print_exc()
        return

    # After all processing is done, change status to process and write the name of the file to the progress file
    seq_obj.update_status("processed", progress_file)

    # If all this sequence is finished remove all files contain this name
    if not keep_intermediate:
<<<<<<< HEAD
        remove_files_with_start_pattern(MSA_dir, seq_name)
        remove_files_with_start_pattern(elongation_dir, seq_name)
    # Check the sequences numbers in Finished_sequence_name.txt and Skipped_sequence_name.txt
    # and give how many sequences are left
=======
        remove_file_object = SequenceManipulator()
        remove_file_object.remove_files_with_start_pattern(MSA_dir, seq_name)
        remove_file_object.remove_files_with_start_pattern(classification_dir, seq_name)

>>>>>>> f7901370
    # Read and count sequences from Finished_sequence_name.txt
    completed_sequence, skipped_count, low_copy_count = check_progress_file(progress_file)

    # Calculate the total count
    processed_count = len(completed_sequence)

    # Calculate sequences number that hasn't been processed by TE Trimmer
    rest_sequence = single_fasta_n - processed_count

    
    printProgressBar(processed_count, single_fasta_n, prefix = 'Progress:', suffix = 'Complete', length = 50)

        # click.echo(f"{processed_count} sequences have been processed, "
        #         f"{rest_sequence} sequences need to be processed\n")


#####################################################################################################
# Code block: Import json species_config file and define the default parameters
#####################################################################################################

species_config_path = os.path.join(os.path.dirname(os.path.abspath(__file__)), 'species_config.json')

# Load the JSON configuration file
with open(species_config_path, "r") as config_file:
    species_config = json.load(config_file)


@click.command(context_settings=dict(max_content_width=120))
@click.option('--input_file', '-i', required=True, type=str,
              help='TE consensus fasta file. Use the output of RepeatModeler, EDTA, or REPET et al.')
@click.option('--genome_file', '-g', required=True, type=str,
              help='Genome file path.')
@click.option('--output_dir', '-o', default=os.getcwd(), type=str,
              help='Output directory. Default: current directory.')
@click.option('--species', '-s', required=True, default='fungi', type=click.Choice(species_config.keys()),
              help='Select the species for which you want to run TE Trimmer.')
@click.option('--continue_analysis', default=False, is_flag=True,
              help='Continue to analysis based on interrupted results.')
@click.option('--merge', default=False, is_flag=True,
              help='Merge input file to remove duplicate sequences.')
@click.option('--genome_anno', default=False, is_flag=True,
              help='Perform genome TE annotation based on TE Trimmer curated database at the end.')
@click.option('--hmm', default=False, is_flag=True,
              help='Generate HMM files for each consensus sequences.')
@click.option('--keep_intermediate', default=False, is_flag=True,
              help='Keep all raw files. WARNING: Many files will be produced.')
@click.option('--pfam_dir', default=None, type=str,
              help="Pfam database directory. Leave this option when you don't have Pfam database, "
                   "TE Trimmer will download automatically")
@click.option('--cons_thr', type=float,
              help='Threshold used for the final consensus sequence generation. Default: 0.8')
@click.option('--max_msa_lines', type=int,
              help='Set the maximum sequences number for multiple sequence alignment. Default: 100')
@click.option('--top_mas_lines', type=int,
              help='When the sequence number of multiple sequence alignment (MSA) is greater than '
                   '"max_mas_lines". It will order sequences by length and choose '
                   '"top_msa_lines" number of sequences. Then randomly choose the rest number of sequences '
                   'Default: 100')
@click.option('--min_seq_num', type=int,
              help='The minimum sequence number for each multiple sequence alignment. Default: 10')
@click.option('--min_blast_len', type=int,
              help='The minimum hit sequence length for blast. Default: 150')
@click.option('--max_cluster_num', type=int,
              help='The maximum cluster number for each multiple sequence alignment. Each multiple sequence alignment '
                   'can be divided into different clusters. TE Trimmer will sort cluster by sequence number and choose'
                   'the top --max_cluster_num of clusters for the further analysis. Default: 2')
@click.option('--ext_thr', type=float,
              help="threshold used for define the extension extent. The smaller number means it become easier "
                   "to have a final longer extension for each side of the sequence. Default: 0.7")
@click.option('--ex_step', type=int,
              help='Number of nucleotides will be added to the left or right side of multiple sequence alignment. '
                   'TE_Trimmer will iteratively add --ex_step number of nucleotide until finding the boundary. '
                   'Default: 1000')
@click.option('--max_extension', type=int,
              help='The maximum extension number for the right and left side. For example, if --ex_step is 1000, '
                   'it can only add seven times to the MSA left or right side. Default: 7000')
@click.option('--gap_thr', type=float,
              help='If columns have a larger gap proportion than --gap_thr and the most common nucleotide proportion '
                   'in this column is less than --gap_nul_thr, this column will be removed. Default: 0.4')
@click.option('--gap_nul_thr', type=float,
              help='Set nucleotide proportion to decide if remove this column. Coupled with --gap_nul_thr option. '
                   'Default: 0.7')
@click.option('--crop_end_win', type=int,
              help='Window size used for crop end process. Coupled with --crop_end_thr option. Default: 20')
@click.option('--crop_end_thr', type=int,
              help='Crop end function will convert each nucleotide in MSA into proportion number. This function will '
                   'check from the beginning and end of each sequence from MSA by iteratively choosing a slide window '
                   'and sum up the proportion numbers. It will stop until the summary of proportion is larger than '
                   '--crop_end_thr. The nucleotide do not match --crop_end_thr will be converted to -. The recommended '
                   'number is 0.8 * --crop_end_win. Default: 16')
@click.option('--crop_end_gap_win', type=int,
              help='Define window size used to crop end by gap, coupled with --crop_end_gap_thr option. Default: 150')
@click.option('--crop_end_gap_thr', type=float,
              help='Crop end by gap function will check from the beginning and end of each sequence from MSA by '
                   'iteratively choosing a slide window. It will stop until the gap proportion in this slide window is '
                   'smaller than --crop_end_gap_thr. The nucleotide do not match the requirement will be converted to -'
                   ' Default: 0.1')
@click.option('--start_patterns', type=str,
              help='LTR elements will always start with fixed pattern. TE Trimmer will check if it starts with those '
                   'patterns. If not, it will seek around the start point, if the pattern is found, the start point '
                   'will be converted to there. Note: if you want to give multiple start patterns, separate them by comma. '
                   'Like: TG,TA,TC (No space between them). The order of the given patterns is matter. Default: TG')
@click.option('--end_patterns', type=str,
              help='LTR elements will always end with fixed pattern. TE Trimmer will check if it end with those '
                   'patterns. If not, it will seek around the end point, if the pattern is found, the start point will '
                   'be converted to there. Note: if you want to give multiple end patterns, separate them by comma. Like: '
                   'CA,TA,GA (No space between them). The order of the given patterns is matter. Default: AC')
@click.option('--mini_orf', type=int,
              help='Set the minimum ORF length that will be predicted by TE Trimmer. Default: 200')
@click.option('--check_extension_win', type=str,
              help='Define check windows size for extension. Deafault: 150')
@click.option('--num_threads', '-t', default=10, type=int,
              help='Threads numbers used for TE Trimmer. Default: 10')
@click.option('--classify_unknown', default=False, is_flag=True,
              help='Use RepeatClassfier to classify the consensus sequence if the input sequence is not classfied or is unknown. Default: False')
@click.option('--classify_all', default=False, is_flag=True,
              help='Use RepeatClassfier to classify every consensus sequence.  WARNING: it will take longer. Default: False')
def main(input_file, genome_file, output_dir, continue_analysis, pfam_dir, min_blast_len, num_threads, max_msa_lines,
         top_mas_lines, min_seq_num, max_cluster_num, cons_thr, ext_thr, ex_step,
         max_extension, gap_thr, gap_nul_thr, crop_end_thr, crop_end_win, crop_end_gap_thr, crop_end_gap_win,
         start_patterns, end_patterns, mini_orf, species, check_extension_win, merge, genome_anno, hmm,
         keep_intermediate, classify_unknown, classify_all):
    """
        ###########################################################
        TE Trimmer v1.1 (22/SEP/2023)
        Email: jqian@bio1.rwth-aachen.de
        https://github.com/qjiangzhao/TE-Trimmer
        ###########################################################

        python ./path_to_TE_Trimmer_bin/main.py -i <TE_consensus_file> -o <genome_file>


        TE Trimmer is designed to replace transposable element (TE) manual curation. Two mandatory arguments
        are required including <genome file> and <TE consensus file> from TE annotation software like RepeatModeler, EDTA,
        and REPET et al. TE Trimmer can do blast, extension, multiple sequence alignment, and defining TE boundaries.

    """

    start_time = datetime.now()
    print(f"\nTE Trimmer started at {start_time.strftime('%Y-%m-%d %H:%M:%S')}\n")

    click.echo("TE Trimmer is running......)\n")

    #####################################################################################################
    # Code block: Change permissions of Aliview and TE_Aid
    #####################################################################################################

    # Change TE_Aid permission
    TE_aid_path = os.path.join(os.path.dirname(os.path.abspath(__file__)), "TE-Aid-master")
    # Change permissions of the directory and all its content to 755
    # 755 in octal corresponds to rwxr-xr-x
    change_permission = change_permissions_recursive(TE_aid_path, 0o755)

    if not change_permission:
        return

    # Change Aliview permission
    aliview_path = os.path.join(os.path.dirname(os.path.abspath(__file__)), "aliview")
    # Change permissions of the directory and all its content to 755
    # 755 in octal corresponds to rwxr-xr-x
    change_permissions_recursive(aliview_path, 0o755)

    #####################################################################################################
    # Code block: Define the default options according to the given species
    #####################################################################################################

    # Load species-specific default values from the JSON config
    default_values = species_config.get(species, {})

    # Override default values with command-line options if provided

    if cons_thr is None:
        cons_thr = default_values.get("cons_thr")

    if max_msa_lines is None:
        max_msa_lines = default_values.get("max_msa_lines")

    if top_mas_lines is None:
        top_mas_lines = default_values.get("top_mas_lines")

    if min_seq_num is None:
        min_seq_num = default_values.get("min_seq_num")

    if min_blast_len is None:
        min_blast_len = default_values.get("min_blast_len")

    if max_cluster_num is None:
        max_cluster_num = default_values.get("max_cluster_num")

    if ext_thr is None:
        ext_thr = default_values.get("ext_thr")

    if ex_step is None:
        ex_step = default_values.get("ex_step")

    if max_extension is None:
        max_extension = default_values.get("max_extension")

    if gap_thr is None:
        gap_thr = default_values.get("gap_thr")

    if gap_nul_thr is None:
        gap_nul_thr = default_values.get("gap_nul_thr")

    if crop_end_thr is None:
        crop_end_thr = default_values.get("crop_end_thr")

    if crop_end_win is None:
        crop_end_win = default_values.get("crop_end_win")

    if crop_end_gap_thr is None:
        crop_end_gap_thr = default_values.get("crop_end_gap_thr")

    if crop_end_gap_win is None:
        crop_end_gap_win = default_values.get("crop_end_gap_win")

    if start_patterns is None:
        start_patterns = default_values.get("start_patterns")

    if end_patterns is None:
        end_patterns = default_values.get("end_patterns")

    if mini_orf is None:
        mini_orf = default_values.get("mini_orf")

    if check_extension_win is None:
        check_extension_win = default_values.get("check_extension_win")

    #####################################################################################################
    # Code block: Define input file, output directory, genome, check blast database
    #####################################################################################################

    # bin_py_path contains all classes and bash code
    # so.path.abspath(__file__) will return the current executable python file
    bin_py_path = os.path.dirname(os.path.abspath(__file__))

    # check if path exist otherwise create one
    os.makedirs(output_dir, exist_ok=True)
    output_dir = os.path.abspath(output_dir)  # get absolute path

    # Check if output directory is empty when --continue_analysis is False
    if os.listdir(output_dir) and not continue_analysis:

        click.echo(
            f"WARNING: The output directory {output_dir} is not empty. Please empty your output directory or "
            f"choose another empty directory\n")

        # Stop the whole program when the output directory is not empty
        return

    # Make a new folder for single fasta sequence
    single_file_dir = os.path.join(output_dir, "Single_fasta_files")
    if not os.path.exists(single_file_dir):
        os.mkdir(single_file_dir)

    # Make a new folder for MSA
    MSA_dir = os.path.join(output_dir, "Multiple_sequence_alignment")
    if not os.path.exists(MSA_dir):
        os.mkdir(MSA_dir)

    # Make a new folder for classification
    classification_dir = os.path.join(output_dir, "Classification")
    if not os.path.exists(classification_dir):
        os.mkdir(classification_dir)

    # make a new folder for HMM file
    if hmm:
        hmm_dir = os.path.join(output_dir, "HMM_files")
        if not os.path.exists(hmm_dir):
            os.mkdir(hmm_dir)

    if not os.path.isfile(input_file):
        raise FileNotFoundError(f"The fasta file {input_file} does not exist.")
    input_file = os.path.abspath(input_file)  # get input absolute path

    # check if genome file exist
    if not os.path.isfile(genome_file):
        raise FileNotFoundError(f"The genome fasta file {genome_file} does not exist.")
    genome_file = os.path.abspath(genome_file)  # get genome absolute path

    # Define the progress_file, finished seq IDs will be stored here
    progress_file = os.path.join(output_dir, "Finished_sequence_name.txt")
    # Check and create progress_file if it doesn't exist
    if not os.path.exists(progress_file):
        with open(progress_file, 'a') as f:
<<<<<<< HEAD
            f.write("input_name,consensus_name,blast_hit_n,cons_MSA_seq_n,input_length,cons_length,"
                    "input_TE_type,cons_TE_type,cons_flank_repeat,low_copy,status\n")
=======
            f.write("input_name,consensus_name,blast_hit_n,cons_MSA_seq_n,cons_full_blast_n,input_length,cons_length,"
                    "input_TE_type,reclassified_type,terminal_repeat,low_copy,status\n")
>>>>>>> f7901370
            pass

    # If pfam database isn't provided, create pfam database at TE Trimmer software folder,
    # the database will be downloaded into there.
    # If the pfam_dir is given, but the database can't be found there, TE Trimmer will download pfam database there
    # and generate index file
    if pfam_dir is None:
        pfam_dir = os.path.join(os.path.dirname(bin_py_path), "pfam_database")
        if not os.path.exists(pfam_dir):
            os.mkdir(pfam_dir)

    prepare_pfam_database(pfam_dir)

    # consensus file
    final_con_file = os.path.join(output_dir, "TE_Trimmer_consensus.fasta")
    final_unknown_con_file = os.path.join(output_dir, "temp_TE_Trimmer_unknown_consensus.fasta")

    #####################################################################################################
    # Code block: Merge input file and generate single fasta file
    #####################################################################################################

    # Generate single files when continue_analysis is false
    if not continue_analysis:

        # Do cd-hit-est merge when merge is true and continue_analysis is false
        if merge:
            click.echo("\nTE Trimmer is merging input sequences, this might take some time.\n")
            merge_output = os.path.join(output_dir, f"{input_file}_cd_hit.fa")

            # Set lower identity threshold for the query, this can increase sensitive
            # Merge step will remove single LTR but nested TEs can mask other TEs
            cd_hit_est(input_file, merge_output, identity_thr=0.9,
                                    aL=0, aS=0.85, s=0, thread=num_threads)

            # Convert input_file to merged input_file
            input_file = merge_output
            click.echo("Merge finished.\n")

        # Separate fasta to single files, if fasta header contain "/" or " " or ":" convert them to "_"
        # Call this function to separate to single fasta files and create objects from input file
        seq_list = separate_sequences(input_file, single_file_dir, continue_analysis=False)

        # Calculate the total sequence number 
        single_fasta_n = len(seq_list)
        click.echo(f"{single_fasta_n} sequences are detected from the input file")

        # Create new object to check blast database availability

        # Check if blast database and genome length files are available, otherwise create them at the
        # same directory of genome file
        check_database(genome_file)
        # Initial call to print 0% progress
        printProgressBar(0, single_fasta_n, prefix = 'Progress:', suffix = 'Complete', length = 50)

    else:
        # Check if the can perform continue analysis
        if not os.listdir(single_file_dir):
            
            click.echo("\nWARNING: TE Trimmer can't do continue analysis, please make sure the output directory is same"
                       " with your previous analysis.\n")
            return

        else:

            click.echo("\nTE Trimmer will continue to analyze based on previous results.\n")

            # Create seq_list, which contain sequence objects using the single fasta files.
            seq_list = separate_sequences(input_file, single_file_dir, continue_analysis=True)
            single_fasta_n = len(seq_list)

            # Check which sequences have already been processed
            complete_sequences, skipped_count, low_copy_count = check_progress_file(progress_file)

            # Filter out already complete sequences from the total sequences
            seq_list = [seq for seq in seq_list if seq.name not in complete_sequences]
            click.echo(f"\n{single_fasta_n - len(seq_list)} sequences has been processed previously. "
                       f"TE Trimmer will continue to analyze based on previous results\n")
    
    

    #####################################################################################################
    # Code block: Enable multiple threads
    #####################################################################################################
    analyze_sequence_params = [
        (seq, single_file_dir, genome_file, MSA_dir, min_blast_len, min_seq_num, max_msa_lines,
         top_mas_lines, max_cluster_num, cons_thr, ext_thr, ex_step, classification_dir,
         max_extension, gap_thr, gap_nul_thr, crop_end_thr, crop_end_win, crop_end_gap_thr, crop_end_gap_win,
<<<<<<< HEAD
         start_patterns, end_patterns, output_dir, pfam_dir, mini_orf, elongation_dir, single_fasta_n, hmm,
         check_extension_win, keep_intermediate, progress_file, skipped_file, classify_unknown, classify_all, 
         final_con_file, final_unknown_con_file
=======
         start_patterns, end_patterns, output_dir, pfam_dir, mini_orf, single_fasta_n, hmm,
         check_extension_win, keep_intermediate, progress_file
>>>>>>> f7901370
         ) for seq in seq_list]

    # Using a ProcessPoolExecutor to run the function in parallel
    # with concurrent.futures.ProcessPoolExecutor(max_workers=num_threads) as executor:
    #     executor.map(analyze_sequence_helper, analyze_sequence_params)
    # multiprocessing
    with mp.Pool(processes=10) as p:
        p.starmap(analyze_sequence, analyze_sequence_params)


    #####################################################################################################
    # Code block: Check all sequences are finished
    #####################################################################################################

<<<<<<< HEAD
    

    # At the end of the program, check if all sequences have been processed
    processed_count = len(check_progress_file(progress_file))

    # Read and count sequences from Skipped_sequence_name.txt
    with open(skipped_file, 'r') as file:
        skipped_lines = file.readlines()
        skipped_file_count = len(skipped_lines)

    # Calculate the total count
=======
    final_con_file = os.path.join(output_dir, "TE_Trimmer_consensus.fasta")

    cd_hit_merge_output_final = None
    if os.path.exists(final_con_file):

        # Do cd-hit-est merge when finish all sequence
        cd_hit_merge_output_final = os.path.join(output_dir, "TE_Trimmer_consensus_merged.fasta")
        cd_hit_merge_object = SequenceManipulator()
        # According to 80-80-80 rule to filter final consensus sequences
        cd_hit_merge_object.cd_hit_est(final_con_file, cd_hit_merge_output_final, identity_thr=0.8,
                                       aL=0.8, aS=0.8, s=1, thread=num_threads)

    # At the end of the program, check if all sequences have been processed
    completed_sequence, skipped_count, low_copy_count = check_progress_file(progress_file)

    # Calculate the total count
    processed_count = len(completed_sequence)

>>>>>>> f7901370
    if processed_count == single_fasta_n:
        click.echo(f"All sequences have been processed!\n"
                   f"In the processed sequences {skipped_count} are skipped.\n"
                   f"In the skipped sequences {low_copy_count} are identified as low copy TE")

    else:
        remaining = single_fasta_n - processed_count
        click.echo(f"{remaining} sequences have not been processed.")

    t_end_time = datetime.now()
    print("end time:", t_end_time)

<<<<<<< HEAD
    #####################################################################################################
    # Code block: Finish classifying unknown consensus file and writing sequences back to consensus file
    #####################################################################################################

    if classify_unknown or classify_all:
        click.echo(f"Finishing classification of TE type")
        final_unknown_con_file = os.path.join(output_dir, "temp_TE_Trimmer_unknown_consensus.fasta")
        temp_repeatmasker_dir = os.path.join(output_dir, "temp_repeatmasker")
        updated_type = {}
        if os.path.exists(final_unknown_con_file) and os.path.exists(final_con_file) :
            os.makedirs(temp_repeatmasker_dir, exist_ok=True)
            unknown_result = repeatmasker(final_unknown_con_file, final_con_file, temp_repeatmasker_dir, thread=num_threads, classify = True)
            if unknown_result:
                repeatmasker_out = os.path.join(temp_repeatmasker_dir, "temp_TE_Trimmer_unknown_consensus.fasta.out")
                updated_type = repeatmasker_output_classify(repeatmasker_out, progress_file)
        else:
            print ("one of the consensus file does not exist, repeatmasker reclassify does not run")
        update_cons_file(updated_type, final_unknown_con_file, final_con_file)
    

    #####################################################################################################
    # Code block: merge consensus_file
    #####################################################################################################        
    cd_hit_merge_output_final = None
    if os.path.exists(final_con_file):

        # Do cd-hit-est merge when finish all sequence
        cd_hit_merge_output_final = os.path.join(output_dir, "TE_Trimmer_consensus_merged.fasta")
        # According to 80-80-80 rule to filter final consensus sequences
        cd_hit_est(final_con_file, cd_hit_merge_output_final, identity_thr=0.8,
                                       aL=0.8, aS=0.8, s=1, thread=num_threads)
        
    # # Delete MSA_dir and elongation_dir if they are empty
=======
    # Delete MSA_dir and Classification if they are empty
>>>>>>> f7901370
    if not os.listdir(MSA_dir):
        os.rmdir(MSA_dir)

    if not os.listdir(classification_dir):
        os.rmdir(classification_dir)

    # If 95% of the query sequences are processed, RepeatMasker is allowed to be performed
    if processed_count >= single_fasta_n*0.9:
        # Run RepeatMasker
        if genome_anno and cd_hit_merge_output_final:
            click.echo("TE Trimmer is performing whole genome TE annotation by RepeatMasker")
            # make a new folder for RepeatMasker output
            repeatmasker_dir = os.path.join(output_dir, "RepeatMasker_result")
            if not os.path.exists(repeatmasker_dir):
                os.mkdir(repeatmasker_dir)
            genome_anno_result = \
                repeatmasker(genome_file, cd_hit_merge_output_final, repeatmasker_dir, thread=num_threads)
            if genome_anno_result:
                click.echo("Finished whole genome TE annotation by RepeatMasker")

    else:
        click.echo("Less than 90% of the query sequences processed, TE Trimmer can't perform whole genome TE annotation")

    end_time = datetime.now()
    duration = end_time - start_time

    # Remove microseconds from the duration
    duration_without_microseconds = timedelta(days=duration.days, seconds=duration.seconds)
    if not keep_intermediate:
        # Remove all single files when all the sequences are processed
        shutil.rmtree(single_file_dir)

    print(f"\nTE Trimmer finished at {start_time.strftime('%Y-%m-%d %H:%M:%S')}\n")
    print(f"TE Trimmer runtime was {duration_without_microseconds}")
    # printProgressBar(single_fasta_n, single_fasta_n, prefix = 'Progress:', suffix = 'Sequences Processed', length = 50)
    
        
# The following is necessary to make the script executable, i.e., python myscript.py.
if __name__ == '__main__':
    main()
<|MERGE_RESOLUTION|>--- conflicted
+++ resolved
@@ -1,937 +1,803 @@
-# Standard library imports
-import os
-<<<<<<< HEAD
-import traceback
-from datetime import timedelta, datetime
-import multiprocessing as mp
-import click
-import concurrent.futures
-import shutil
-import json
-
-
-# Local imports
-from Function_separate_fasta import separate_sequences
-from Function_blast_extension_mafft import blast, remove_files_with_start_pattern, change_permissions_recursive, repeatmasker, check_database, check_bed_uniqueness, extract_fasta, cd_hit_est, handle_sequence_skipped, repeatmasker_output_classify, update_cons_file, update_low_copy_cons_file
-=======
-import csv
-import concurrent.futures
-import shutil
-import traceback
-from datetime import timedelta
-from Class_separate_fasta import FastaSequenceSeparator
-from Class_blast_extension_mafft import SequenceManipulator
->>>>>>> f7901370
-from Class_bed_filter import BEDFile
-from Function_def_boundary_and_crop import find_boundary_and_crop, check_self_alignment
-from Function_clean_and_clauster_MSA import clean_and_cluster_MSA
-from Class_orf_domain_prediction import prepare_pfam_database
-
-
-<<<<<<< HEAD
-
-# Define a function to check progress file, which will be used for continue analysis
-=======
-# Define function to check progress file, which will be used for continue analysis
->>>>>>> f7901370
-def check_progress_file(progress_file_path):
-
-    skipped_count = 0
-    low_copy_count = 0
-    local_completed_sequences = []
-
-    # Gather all 'input_name' values using DictReader
-    for row in csv.DictReader(open(progress_file_path, 'r')):
-        local_completed_sequences.append(row['input_name'])
-
-        # Calculate skipped and low copy element number
-        if row['status'] == 'skipped':
-            skipped_count += 1
-        if row['low_copy'] == 'True':
-            low_copy_count += 1
-
-    # Remove duplicates for processed file IDs
-    local_completed_sequences = list(set(local_completed_sequences))
-
-    return local_completed_sequences, skipped_count, low_copy_count
-
-
-# Define a function to check progress, showing number of processed file and elapsed time
-
-# Print iterations progress
-def printProgressBar (iteration, total, prefix = '', suffix = '', decimals = 1, length = 100, fill = '█', printEnd = "\r"):
-    """
-    Call in a loop to create terminal progress bar
-    @params:
-        iteration   - Required  : current iteration (Int)
-        total       - Required  : total iterations (Int)
-        prefix      - Optional  : prefix string (Str)
-        suffix      - Optional  : suffix string (Str)
-        decimals    - Optional  : positive number of decimals in percent complete (Int)
-        length      - Optional  : character length of bar (Int)
-        fill        - Optional  : bar fill character (Str)
-        printEnd    - Optional  : end character (e.g. "\r", "\r\n") (Str)
-    """
-    percent = ("{0:." + str(decimals) + "f}").format(100 * (iteration / float(total)))
-    filledLength = int(length * iteration // total)
-    bar = fill * filledLength + '-' * (length - filledLength)
-    print(f'\r{prefix} |{bar}|{iteration}/{total}={percent}% {suffix}', end = printEnd)
-    # Print New Line on Complete
-    if iteration == total: 
-        print()
-#####################################################################################################
-# Code block: Define analyze_sequence function
-#####################################################################################################
-
-def analyze_sequence_helper(params):
-    return analyze_sequence(*params)
-
-
-def analyze_sequence(seq_obj, single_file_dir, genome_file, MSA_dir, min_blast_len, min_seq_num, max_msa_lines,
-                     top_mas_lines, max_cluster_num, cons_thr, ext_thr, ex_step, classification_dir,
-                     max_extension, gap_thr, gap_nul_thr, crop_end_thr, crop_end_win, crop_end_gap_thr,
-<<<<<<< HEAD
-                     crop_end_gap_win, start_patterns, end_patterns, output_dir, pfam_dir, mini_orf, elongation_dir,
-                     single_fasta_n, hmm, check_extension_win, keep_intermediate, progress_file, skipped_file, 
-                     classify_unknown, classify_all, final_con_file, final_unknown_con_file):
-=======
-                     crop_end_gap_win, start_patterns, end_patterns, output_dir, pfam_dir, mini_orf,
-                     single_fasta_n, hmm, check_extension_win, keep_intermediate, progress_file):
->>>>>>> f7901370
-    #####################################################################################################
-    # Code block: Elongate query sequence when it is too short
-    #####################################################################################################
-    try:
-        # Get query fasta file path
-        seq_name = seq_obj.get_seq_name()
-        seq_type = seq_obj.get_old_TE_type()
-        seq_file = seq_obj.get_input_fasta()
-
-        # Due to DNA element will be much shorter than LTR and LINE elements, set different parameters
-        if "DNA" in seq_type:
-            ex_step = 500
-            max_extension = 7000
-            min_blast_len = 150
-            crop_end_gap_win = 100
-            check_extension_win = 50
-
-        # The average length of SINE element is around 500 bp, give different default parameters
-        if "SINE" in seq_type:
-            ex_step = 200
-            max_extension = 1400
-            min_blast_len = 80
-            crop_end_gap_win = 50
-            check_extension_win = 50
-
-        if "Helitron" in seq_type:
-            ex_step = 500
-            max_extension = 7000
-            min_blast_len = 150
-            crop_end_gap_win = 100
-            check_extension_win = 50
-
-        if "MITE" in seq_type:
-            ex_step = 100
-            max_extension = 500
-            min_blast_len = 50
-            crop_end_gap_win = 40
-            check_extension_win = 50
-
-<<<<<<< HEAD
-        if seq_file_len < min_length_elongation:
-
-            seq_elongation_object = SequenceElongation(seq_obj, genome_file, elongation_dir, skipped_file,
-                                                       min_seq_num=min_seq_num,
-                                                       crop_end_gap_thr=crop_end_gap_thr,
-                                                       crop_end_gap_win=crop_end_gap_win,
-                                                       ext_n=elongation_ext_n)
-            seq_elongation = seq_elongation_object.elongate_query_seq()
-
-            if seq_elongation:
-                seq_file = seq_elongation
-
-            # When seq_elongation is false, skip this sequence.
-            elif not seq_elongation:
-                handle_sequence_skipped(seq_obj, progress_file, keep_intermediate, MSA_dir, elongation_dir)
-                return
-
-=======
->>>>>>> f7901370
-        # run blast for each single fasta file and return a bed file absolute path
-        bed_out_file_dup, blast_hits_count, blast_out_file = blast(seq_obj, seq_file, genome_file, MSA_dir,
-                                                                             min_length=min_blast_len)
-
-    except Exception as e:
-        click.echo(f"Error while running blast for sequence: {seq_name}. Main Error: {str(e)}")
-        return
-
-    try:
-
-        
-
-        # Check if blast hit number is equal 0, then skip this sequence
-        if blast_hits_count == 0:
-<<<<<<< HEAD
-            click.echo(f"\n{seq_name} in main is skipped due to blast hit number is 0\n")
-            handle_sequence_skipped(seq_obj, progress_file, keep_intermediate, MSA_dir, elongation_dir)
-=======
-
-            seq_obj.update_status("skipped", progress_file)
-            click.echo(f"\n{seq_name} is skipped due to blast hit number is 0\n")
-
-            if not keep_intermediate:
-                remove_file_object = SequenceManipulator()
-                remove_file_object.remove_files_with_start_pattern(MSA_dir, seq_name)
-                remove_file_object.remove_files_with_start_pattern(classification_dir, seq_name)
->>>>>>> f7901370
-            return
-
-        # Check if blast hit number is smaller than "min_seq_num", not include "min_seq_num"
-        elif blast_hits_count != 0 and blast_hits_count < min_seq_num:
-<<<<<<< HEAD
-            check_low_copy = check_self_alignment(seq_obj, seq_file, MSA_dir, genome_file, blast_out_file)
-            if check_low_copy is True:
-                seq_obj.update_status("processed", progress_file)
-                update_low_copy_cons_file(seq_obj, final_con_file, final_unknown_con_file, classify_all, classify_unknown)
-            else:
-                click.echo(f"\n{seq_name} in main is skipped due to check_low_copy is {check_low_copy}\n")
-                handle_sequence_skipped(seq_obj, progress_file, keep_intermediate, MSA_dir, elongation_dir)
-                
-=======
-
-            check_low_copy, blast_full_length_n = check_self_alignment(seq_obj, seq_file, MSA_dir, genome_file, blast_hits_count, blast_out_file)
-            seq_obj.update_status("skipped", progress_file)
-            click.echo(f"\n{seq_name} is skipped due to blast hit number is smaller than {min_seq_num} and check low copy is {check_low_copy}\n")
-
-            if not keep_intermediate and not check_low_copy:
-                remove_file_object = SequenceManipulator()
-                remove_file_object.remove_files_with_start_pattern(MSA_dir, seq_name)
-                remove_file_object.remove_files_with_start_pattern(classification_dir, seq_name)
->>>>>>> f7901370
-            return  # when blast hit number is smaller than 10, code will execute next fasta file
-
-    except Exception as e:
-        click.echo(f"Error while checking uniqueness for sequence: {seq_name}. Error: {str(e)}")
-        return
-
-    try:
-        # remove duplicated lines
-        bed_out_file = check_bed_uniqueness(MSA_dir, bed_out_file_dup)
-
-        # test bed_out_file line number and extract top longest lines
-        # return bed_out_filter_file absolute path
-        bed_out_filter = BEDFile(bed_out_file)
-        # for process_lines() function. threshold represent the maximum number to keep for MSA
-        # top_longest_lines_count means the number of sequences with top length
-        # for example if threshold = 100, top_longest_lines_count = 50, then 50 sequences will be
-        # randomly chose from the rest of sequences
-        # top_mas_lines has to be equal or smaller than max_mas_lines
-        bed_out_filter_file = bed_out_filter.process_lines(MSA_dir, threshold=max_msa_lines,
-                                                           top_longest_lines_count=top_mas_lines)
-
-        # extract fast from bed_out_filter_file
-        # return fasta_out_flank_file absolute path
-        # because have to group MSA the first round extend for left and right side are both 0
-        fasta_out_flank_file, bed_out_flank_file = extract_fasta(
-            bed_out_filter_file, genome_file, MSA_dir, left_ex=0, right_ex=0)
-
-        # Return False when cluster number is 0. Return True when divergent column number is smaller than 100
-        # Otherwise it will return the subset bed and alignment file
-        cluster_MSA_result = clean_and_cluster_MSA(fasta_out_flank_file, bed_out_filter_file, MSA_dir,
-                                                   clean_column_threshold=0.08,
-                                                   min_length_num=min_seq_num, cluster_num=max_cluster_num,
-                                                   cluster_col_thr=100)
-    except Exception as e:
-        click.echo(
-            f"Error during processing lines, extracting fasta, or clustering MSA for sequence: {seq_name}. Error: {str(e)}")
-        traceback.print_exc()
-        return
-
-    try:
-        # cluster false means no cluster, TE Trimmer will skip this sequence.
-        if cluster_MSA_result is False:
-<<<<<<< HEAD
-            check_low_copy = check_self_alignment(seq_obj, seq_file, MSA_dir, genome_file, blast_out_file)
-            if check_low_copy is False:
-                click.echo(f"\n{seq_name} is skipped due to cluster_MSA_result sequence number in each cluster is smaller "
-                       f"than {min_seq_num} and check_low_copy is {check_low_copy}\n")
-                handle_sequence_skipped(seq_obj, progress_file, keep_intermediate, MSA_dir, elongation_dir)
-
-            else:
-                seq_obj.update_status("processed", progress_file)
-                update_low_copy_cons_file(seq_obj, final_con_file, final_unknown_con_file, classify_all, classify_unknown)
-
-=======
-
-            check_low_copy, blast_full_length_n = check_self_alignment(seq_obj, seq_file, MSA_dir, genome_file, blast_hits_count, blast_out_file)
-            seq_obj.update_status("skipped", progress_file)
-            click.echo(f"\n{seq_name} is skipped due to cluster_MSA_result sequence number in each cluster is smaller "
-                       f"than {min_seq_num} and check low copy is {check_low_copy}\n")
-
-            if not keep_intermediate and not check_low_copy:
-                remove_file_object = SequenceManipulator()
-                remove_file_object.remove_files_with_start_pattern(MSA_dir, seq_name)
-                remove_file_object.remove_files_with_start_pattern(classification_dir, seq_name)
->>>>>>> f7901370
-            return
-
-        # Cluster True means not necessary to cluster MSA, perform find_boundary_and_crop directly
-        elif cluster_MSA_result is True:
-            find_boundary_result = find_boundary_and_crop(
-                    bed_out_filter_file, genome_file, MSA_dir, pfam_dir, seq_obj, hmm,
-                    classify_all, classify_unknown,
-                    cons_threshold=cons_thr, ext_threshold=ext_thr,
-                    ex_step_size=ex_step, max_extension=max_extension,
-                    gap_threshold=gap_thr, gap_nul_thr=gap_nul_thr,
-                    crop_end_thr=crop_end_thr, crop_end_win=crop_end_win,
-                    crop_end_gap_thr=crop_end_gap_thr, crop_end_gap_win=crop_end_gap_win,
-                    start_patterns=start_patterns, end_patterns=end_patterns, mini_orf=mini_orf,
-                    define_boundary_win=check_extension_win
-            )
-            if find_boundary_result == "Short_sequence":
-                click.echo(f"\n{seq_name} is skipped due to too short length\n")
-<<<<<<< HEAD
-                handle_sequence_skipped(seq_obj, progress_file, keep_intermediate, MSA_dir, elongation_dir)
-=======
-
-                if not keep_intermediate:
-                    remove_file_object = SequenceManipulator()
-                    remove_file_object.remove_files_with_start_pattern(MSA_dir, seq_name)
-                    remove_file_object.remove_files_with_start_pattern(classification_dir, seq_name)
->>>>>>> f7901370
-                return False
-            elif not find_boundary_result:  # This means the errors happen in the function
-                return
-
-        # else means need cluster
-        else:
-            cluster_bed_files_list = cluster_MSA_result
-
-            # cluster_pattern_alignment_list have the same index with cluster_bed_files_list
-            all_inner_skipped = True
-            for i in range(len(cluster_bed_files_list)):
-
-                # Based on the bed file list, extract fasta file
-                inner_fasta_out_flank_file, inner_bed_out_flank_file = extract_fasta(
-                    cluster_bed_files_list[i], genome_file, MSA_dir, left_ex=0, right_ex=0)
-
-                inner_cluster_MSA_result = clean_and_cluster_MSA(inner_fasta_out_flank_file,
-                                                                 cluster_bed_files_list[i], MSA_dir,
-                                                                 clean_column_threshold=0.08,
-                                                                 min_length_num=min_seq_num,
-                                                                 cluster_num=max_cluster_num,
-                                                                 cluster_col_thr=100)
-                # inner_cluster_MSA_result is false means this cluster sequence number is too less
-                if inner_cluster_MSA_result is False:
-                    continue
-                elif inner_cluster_MSA_result is True:  # Means don't need to cluster
-
-                    inner_find_boundary_result = find_boundary_and_crop(
-                            cluster_bed_files_list[i], genome_file, MSA_dir, pfam_dir, seq_obj,
-                            hmm, classify_all, classify_unknown, cons_threshold=cons_thr, ext_threshold=ext_thr,
-                            ex_step_size=ex_step, max_extension=max_extension,
-                            gap_threshold=gap_thr, gap_nul_thr=gap_nul_thr,
-                            crop_end_thr=crop_end_thr, crop_end_win=crop_end_win,
-                            crop_end_gap_thr=crop_end_gap_thr, crop_end_gap_win=crop_end_gap_win,
-                            start_patterns=start_patterns, end_patterns=end_patterns,
-                            mini_orf=mini_orf, define_boundary_win=check_extension_win)
-
-                    if inner_find_boundary_result == "Short_sequence":
-                        continue
-                    elif inner_find_boundary_result:
-                        all_inner_skipped = False
-                    elif not inner_find_boundary_result:  # This means the errors happen in the function
-                        continue
-
-                else:
-                    inner_cluster_bed_files_list = inner_cluster_MSA_result
-
-                    for j in range(len(inner_cluster_bed_files_list)):
-                        inner_inner_find_boundary_result = find_boundary_and_crop(
-                                inner_cluster_bed_files_list[j], genome_file, MSA_dir,
-                                pfam_dir, seq_obj, hmm, classify_all, classify_unknown,
-                                cons_threshold=cons_thr, ext_threshold=ext_thr,
-                                ex_step_size=ex_step, max_extension=max_extension,
-                                gap_threshold=gap_thr, gap_nul_thr=gap_nul_thr,
-                                crop_end_thr=crop_end_thr, crop_end_win=crop_end_win,
-                                crop_end_gap_thr=crop_end_gap_thr, crop_end_gap_win=crop_end_gap_win,
-                                start_patterns=start_patterns, end_patterns=end_patterns,
-                                mini_orf=mini_orf, define_boundary_win=check_extension_win)
-                        if inner_inner_find_boundary_result == "Short_sequence":
-                            continue
-                        elif inner_inner_find_boundary_result:
-                            all_inner_skipped = False
-                        elif not inner_inner_find_boundary_result:  # This means the errors happen in the function
-                            continue
-
-            # Check the flag after the loop. If all inner clusters were skipped, write the progress file
-            if all_inner_skipped:
-                check_low_copy = check_self_alignment(seq_obj, seq_file, MSA_dir, genome_file, blast_out_file)
-                
-                if check_low_copy is True:
-                    seq_obj.update_status("processed", progress_file)
-                    update_low_copy_cons_file(seq_obj, final_con_file, final_unknown_con_file, classify_all, classify_unknown)
-                else:
-                    handle_sequence_skipped(seq_obj, progress_file, keep_intermediate, MSA_dir, elongation_dir)
-                    click.echo(
-                        f"\n{seq_name} is skipped due to sequence number in second round each cluster is "
-                        f"smaller than {min_seq_num} or the sequence is too short\n")
-
-<<<<<<< HEAD
-=======
-                check_low_copy, blast_full_length_n = check_self_alignment(seq_obj, seq_file, MSA_dir, genome_file, blast_hits_count, blast_out_file)
-                seq_obj.update_status("skipped", progress_file)
-                click.echo(
-                    f"\n{seq_name} is skipped due to sequence number in second round each cluster is "
-                    f"smaller than {min_seq_num} or the sequence is too short and check low copy is {check_low_copy}\n")
-
-                # If all this sequence is skipped remove all files contain this name
-                if not keep_intermediate:
-                    remove_file_object = SequenceManipulator()
-                    remove_file_object.remove_files_with_start_pattern(MSA_dir, seq_name)
-                    remove_file_object.remove_files_with_start_pattern(classification_dir, seq_name)
->>>>>>> f7901370
-                return
-    except Exception as e:
-        click.echo(f"Error during boundary finding and cropping for sequence: {seq_name}. Error: {str(e)}")
-        traceback.print_exc()
-        return
-
-    # After all processing is done, change status to process and write the name of the file to the progress file
-    seq_obj.update_status("processed", progress_file)
-
-    # If all this sequence is finished remove all files contain this name
-    if not keep_intermediate:
-<<<<<<< HEAD
-        remove_files_with_start_pattern(MSA_dir, seq_name)
-        remove_files_with_start_pattern(elongation_dir, seq_name)
-    # Check the sequences numbers in Finished_sequence_name.txt and Skipped_sequence_name.txt
-    # and give how many sequences are left
-=======
-        remove_file_object = SequenceManipulator()
-        remove_file_object.remove_files_with_start_pattern(MSA_dir, seq_name)
-        remove_file_object.remove_files_with_start_pattern(classification_dir, seq_name)
-
->>>>>>> f7901370
-    # Read and count sequences from Finished_sequence_name.txt
-    completed_sequence, skipped_count, low_copy_count = check_progress_file(progress_file)
-
-    # Calculate the total count
-    processed_count = len(completed_sequence)
-
-    # Calculate sequences number that hasn't been processed by TE Trimmer
-    rest_sequence = single_fasta_n - processed_count
-
-    
-    printProgressBar(processed_count, single_fasta_n, prefix = 'Progress:', suffix = 'Complete', length = 50)
-
-        # click.echo(f"{processed_count} sequences have been processed, "
-        #         f"{rest_sequence} sequences need to be processed\n")
-
-
-#####################################################################################################
-# Code block: Import json species_config file and define the default parameters
-#####################################################################################################
-
-species_config_path = os.path.join(os.path.dirname(os.path.abspath(__file__)), 'species_config.json')
-
-# Load the JSON configuration file
-with open(species_config_path, "r") as config_file:
-    species_config = json.load(config_file)
-
-
-@click.command(context_settings=dict(max_content_width=120))
-@click.option('--input_file', '-i', required=True, type=str,
-              help='TE consensus fasta file. Use the output of RepeatModeler, EDTA, or REPET et al.')
-@click.option('--genome_file', '-g', required=True, type=str,
-              help='Genome file path.')
-@click.option('--output_dir', '-o', default=os.getcwd(), type=str,
-              help='Output directory. Default: current directory.')
-@click.option('--species', '-s', required=True, default='fungi', type=click.Choice(species_config.keys()),
-              help='Select the species for which you want to run TE Trimmer.')
-@click.option('--continue_analysis', default=False, is_flag=True,
-              help='Continue to analysis based on interrupted results.')
-@click.option('--merge', default=False, is_flag=True,
-              help='Merge input file to remove duplicate sequences.')
-@click.option('--genome_anno', default=False, is_flag=True,
-              help='Perform genome TE annotation based on TE Trimmer curated database at the end.')
-@click.option('--hmm', default=False, is_flag=True,
-              help='Generate HMM files for each consensus sequences.')
-@click.option('--keep_intermediate', default=False, is_flag=True,
-              help='Keep all raw files. WARNING: Many files will be produced.')
-@click.option('--pfam_dir', default=None, type=str,
-              help="Pfam database directory. Leave this option when you don't have Pfam database, "
-                   "TE Trimmer will download automatically")
-@click.option('--cons_thr', type=float,
-              help='Threshold used for the final consensus sequence generation. Default: 0.8')
-@click.option('--max_msa_lines', type=int,
-              help='Set the maximum sequences number for multiple sequence alignment. Default: 100')
-@click.option('--top_mas_lines', type=int,
-              help='When the sequence number of multiple sequence alignment (MSA) is greater than '
-                   '"max_mas_lines". It will order sequences by length and choose '
-                   '"top_msa_lines" number of sequences. Then randomly choose the rest number of sequences '
-                   'Default: 100')
-@click.option('--min_seq_num', type=int,
-              help='The minimum sequence number for each multiple sequence alignment. Default: 10')
-@click.option('--min_blast_len', type=int,
-              help='The minimum hit sequence length for blast. Default: 150')
-@click.option('--max_cluster_num', type=int,
-              help='The maximum cluster number for each multiple sequence alignment. Each multiple sequence alignment '
-                   'can be divided into different clusters. TE Trimmer will sort cluster by sequence number and choose'
-                   'the top --max_cluster_num of clusters for the further analysis. Default: 2')
-@click.option('--ext_thr', type=float,
-              help="threshold used for define the extension extent. The smaller number means it become easier "
-                   "to have a final longer extension for each side of the sequence. Default: 0.7")
-@click.option('--ex_step', type=int,
-              help='Number of nucleotides will be added to the left or right side of multiple sequence alignment. '
-                   'TE_Trimmer will iteratively add --ex_step number of nucleotide until finding the boundary. '
-                   'Default: 1000')
-@click.option('--max_extension', type=int,
-              help='The maximum extension number for the right and left side. For example, if --ex_step is 1000, '
-                   'it can only add seven times to the MSA left or right side. Default: 7000')
-@click.option('--gap_thr', type=float,
-              help='If columns have a larger gap proportion than --gap_thr and the most common nucleotide proportion '
-                   'in this column is less than --gap_nul_thr, this column will be removed. Default: 0.4')
-@click.option('--gap_nul_thr', type=float,
-              help='Set nucleotide proportion to decide if remove this column. Coupled with --gap_nul_thr option. '
-                   'Default: 0.7')
-@click.option('--crop_end_win', type=int,
-              help='Window size used for crop end process. Coupled with --crop_end_thr option. Default: 20')
-@click.option('--crop_end_thr', type=int,
-              help='Crop end function will convert each nucleotide in MSA into proportion number. This function will '
-                   'check from the beginning and end of each sequence from MSA by iteratively choosing a slide window '
-                   'and sum up the proportion numbers. It will stop until the summary of proportion is larger than '
-                   '--crop_end_thr. The nucleotide do not match --crop_end_thr will be converted to -. The recommended '
-                   'number is 0.8 * --crop_end_win. Default: 16')
-@click.option('--crop_end_gap_win', type=int,
-              help='Define window size used to crop end by gap, coupled with --crop_end_gap_thr option. Default: 150')
-@click.option('--crop_end_gap_thr', type=float,
-              help='Crop end by gap function will check from the beginning and end of each sequence from MSA by '
-                   'iteratively choosing a slide window. It will stop until the gap proportion in this slide window is '
-                   'smaller than --crop_end_gap_thr. The nucleotide do not match the requirement will be converted to -'
-                   ' Default: 0.1')
-@click.option('--start_patterns', type=str,
-              help='LTR elements will always start with fixed pattern. TE Trimmer will check if it starts with those '
-                   'patterns. If not, it will seek around the start point, if the pattern is found, the start point '
-                   'will be converted to there. Note: if you want to give multiple start patterns, separate them by comma. '
-                   'Like: TG,TA,TC (No space between them). The order of the given patterns is matter. Default: TG')
-@click.option('--end_patterns', type=str,
-              help='LTR elements will always end with fixed pattern. TE Trimmer will check if it end with those '
-                   'patterns. If not, it will seek around the end point, if the pattern is found, the start point will '
-                   'be converted to there. Note: if you want to give multiple end patterns, separate them by comma. Like: '
-                   'CA,TA,GA (No space between them). The order of the given patterns is matter. Default: AC')
-@click.option('--mini_orf', type=int,
-              help='Set the minimum ORF length that will be predicted by TE Trimmer. Default: 200')
-@click.option('--check_extension_win', type=str,
-              help='Define check windows size for extension. Deafault: 150')
-@click.option('--num_threads', '-t', default=10, type=int,
-              help='Threads numbers used for TE Trimmer. Default: 10')
-@click.option('--classify_unknown', default=False, is_flag=True,
-              help='Use RepeatClassfier to classify the consensus sequence if the input sequence is not classfied or is unknown. Default: False')
-@click.option('--classify_all', default=False, is_flag=True,
-              help='Use RepeatClassfier to classify every consensus sequence.  WARNING: it will take longer. Default: False')
-def main(input_file, genome_file, output_dir, continue_analysis, pfam_dir, min_blast_len, num_threads, max_msa_lines,
-         top_mas_lines, min_seq_num, max_cluster_num, cons_thr, ext_thr, ex_step,
-         max_extension, gap_thr, gap_nul_thr, crop_end_thr, crop_end_win, crop_end_gap_thr, crop_end_gap_win,
-         start_patterns, end_patterns, mini_orf, species, check_extension_win, merge, genome_anno, hmm,
-         keep_intermediate, classify_unknown, classify_all):
-    """
-        ###########################################################
-        TE Trimmer v1.1 (22/SEP/2023)
-        Email: jqian@bio1.rwth-aachen.de
-        https://github.com/qjiangzhao/TE-Trimmer
-        ###########################################################
-
-        python ./path_to_TE_Trimmer_bin/main.py -i <TE_consensus_file> -o <genome_file>
-
-
-        TE Trimmer is designed to replace transposable element (TE) manual curation. Two mandatory arguments
-        are required including <genome file> and <TE consensus file> from TE annotation software like RepeatModeler, EDTA,
-        and REPET et al. TE Trimmer can do blast, extension, multiple sequence alignment, and defining TE boundaries.
-
-    """
-
-    start_time = datetime.now()
-    print(f"\nTE Trimmer started at {start_time.strftime('%Y-%m-%d %H:%M:%S')}\n")
-
-    click.echo("TE Trimmer is running......)\n")
-
-    #####################################################################################################
-    # Code block: Change permissions of Aliview and TE_Aid
-    #####################################################################################################
-
-    # Change TE_Aid permission
-    TE_aid_path = os.path.join(os.path.dirname(os.path.abspath(__file__)), "TE-Aid-master")
-    # Change permissions of the directory and all its content to 755
-    # 755 in octal corresponds to rwxr-xr-x
-    change_permission = change_permissions_recursive(TE_aid_path, 0o755)
-
-    if not change_permission:
-        return
-
-    # Change Aliview permission
-    aliview_path = os.path.join(os.path.dirname(os.path.abspath(__file__)), "aliview")
-    # Change permissions of the directory and all its content to 755
-    # 755 in octal corresponds to rwxr-xr-x
-    change_permissions_recursive(aliview_path, 0o755)
-
-    #####################################################################################################
-    # Code block: Define the default options according to the given species
-    #####################################################################################################
-
-    # Load species-specific default values from the JSON config
-    default_values = species_config.get(species, {})
-
-    # Override default values with command-line options if provided
-
-    if cons_thr is None:
-        cons_thr = default_values.get("cons_thr")
-
-    if max_msa_lines is None:
-        max_msa_lines = default_values.get("max_msa_lines")
-
-    if top_mas_lines is None:
-        top_mas_lines = default_values.get("top_mas_lines")
-
-    if min_seq_num is None:
-        min_seq_num = default_values.get("min_seq_num")
-
-    if min_blast_len is None:
-        min_blast_len = default_values.get("min_blast_len")
-
-    if max_cluster_num is None:
-        max_cluster_num = default_values.get("max_cluster_num")
-
-    if ext_thr is None:
-        ext_thr = default_values.get("ext_thr")
-
-    if ex_step is None:
-        ex_step = default_values.get("ex_step")
-
-    if max_extension is None:
-        max_extension = default_values.get("max_extension")
-
-    if gap_thr is None:
-        gap_thr = default_values.get("gap_thr")
-
-    if gap_nul_thr is None:
-        gap_nul_thr = default_values.get("gap_nul_thr")
-
-    if crop_end_thr is None:
-        crop_end_thr = default_values.get("crop_end_thr")
-
-    if crop_end_win is None:
-        crop_end_win = default_values.get("crop_end_win")
-
-    if crop_end_gap_thr is None:
-        crop_end_gap_thr = default_values.get("crop_end_gap_thr")
-
-    if crop_end_gap_win is None:
-        crop_end_gap_win = default_values.get("crop_end_gap_win")
-
-    if start_patterns is None:
-        start_patterns = default_values.get("start_patterns")
-
-    if end_patterns is None:
-        end_patterns = default_values.get("end_patterns")
-
-    if mini_orf is None:
-        mini_orf = default_values.get("mini_orf")
-
-    if check_extension_win is None:
-        check_extension_win = default_values.get("check_extension_win")
-
-    #####################################################################################################
-    # Code block: Define input file, output directory, genome, check blast database
-    #####################################################################################################
-
-    # bin_py_path contains all classes and bash code
-    # so.path.abspath(__file__) will return the current executable python file
-    bin_py_path = os.path.dirname(os.path.abspath(__file__))
-
-    # check if path exist otherwise create one
-    os.makedirs(output_dir, exist_ok=True)
-    output_dir = os.path.abspath(output_dir)  # get absolute path
-
-    # Check if output directory is empty when --continue_analysis is False
-    if os.listdir(output_dir) and not continue_analysis:
-
-        click.echo(
-            f"WARNING: The output directory {output_dir} is not empty. Please empty your output directory or "
-            f"choose another empty directory\n")
-
-        # Stop the whole program when the output directory is not empty
-        return
-
-    # Make a new folder for single fasta sequence
-    single_file_dir = os.path.join(output_dir, "Single_fasta_files")
-    if not os.path.exists(single_file_dir):
-        os.mkdir(single_file_dir)
-
-    # Make a new folder for MSA
-    MSA_dir = os.path.join(output_dir, "Multiple_sequence_alignment")
-    if not os.path.exists(MSA_dir):
-        os.mkdir(MSA_dir)
-
-    # Make a new folder for classification
-    classification_dir = os.path.join(output_dir, "Classification")
-    if not os.path.exists(classification_dir):
-        os.mkdir(classification_dir)
-
-    # make a new folder for HMM file
-    if hmm:
-        hmm_dir = os.path.join(output_dir, "HMM_files")
-        if not os.path.exists(hmm_dir):
-            os.mkdir(hmm_dir)
-
-    if not os.path.isfile(input_file):
-        raise FileNotFoundError(f"The fasta file {input_file} does not exist.")
-    input_file = os.path.abspath(input_file)  # get input absolute path
-
-    # check if genome file exist
-    if not os.path.isfile(genome_file):
-        raise FileNotFoundError(f"The genome fasta file {genome_file} does not exist.")
-    genome_file = os.path.abspath(genome_file)  # get genome absolute path
-
-    # Define the progress_file, finished seq IDs will be stored here
-    progress_file = os.path.join(output_dir, "Finished_sequence_name.txt")
-    # Check and create progress_file if it doesn't exist
-    if not os.path.exists(progress_file):
-        with open(progress_file, 'a') as f:
-<<<<<<< HEAD
-            f.write("input_name,consensus_name,blast_hit_n,cons_MSA_seq_n,input_length,cons_length,"
-                    "input_TE_type,cons_TE_type,cons_flank_repeat,low_copy,status\n")
-=======
-            f.write("input_name,consensus_name,blast_hit_n,cons_MSA_seq_n,cons_full_blast_n,input_length,cons_length,"
-                    "input_TE_type,reclassified_type,terminal_repeat,low_copy,status\n")
->>>>>>> f7901370
-            pass
-
-    # If pfam database isn't provided, create pfam database at TE Trimmer software folder,
-    # the database will be downloaded into there.
-    # If the pfam_dir is given, but the database can't be found there, TE Trimmer will download pfam database there
-    # and generate index file
-    if pfam_dir is None:
-        pfam_dir = os.path.join(os.path.dirname(bin_py_path), "pfam_database")
-        if not os.path.exists(pfam_dir):
-            os.mkdir(pfam_dir)
-
-    prepare_pfam_database(pfam_dir)
-
-    # consensus file
-    final_con_file = os.path.join(output_dir, "TE_Trimmer_consensus.fasta")
-    final_unknown_con_file = os.path.join(output_dir, "temp_TE_Trimmer_unknown_consensus.fasta")
-
-    #####################################################################################################
-    # Code block: Merge input file and generate single fasta file
-    #####################################################################################################
-
-    # Generate single files when continue_analysis is false
-    if not continue_analysis:
-
-        # Do cd-hit-est merge when merge is true and continue_analysis is false
-        if merge:
-            click.echo("\nTE Trimmer is merging input sequences, this might take some time.\n")
-            merge_output = os.path.join(output_dir, f"{input_file}_cd_hit.fa")
-
-            # Set lower identity threshold for the query, this can increase sensitive
-            # Merge step will remove single LTR but nested TEs can mask other TEs
-            cd_hit_est(input_file, merge_output, identity_thr=0.9,
-                                    aL=0, aS=0.85, s=0, thread=num_threads)
-
-            # Convert input_file to merged input_file
-            input_file = merge_output
-            click.echo("Merge finished.\n")
-
-        # Separate fasta to single files, if fasta header contain "/" or " " or ":" convert them to "_"
-        # Call this function to separate to single fasta files and create objects from input file
-        seq_list = separate_sequences(input_file, single_file_dir, continue_analysis=False)
-
-        # Calculate the total sequence number 
-        single_fasta_n = len(seq_list)
-        click.echo(f"{single_fasta_n} sequences are detected from the input file")
-
-        # Create new object to check blast database availability
-
-        # Check if blast database and genome length files are available, otherwise create them at the
-        # same directory of genome file
-        check_database(genome_file)
-        # Initial call to print 0% progress
-        printProgressBar(0, single_fasta_n, prefix = 'Progress:', suffix = 'Complete', length = 50)
-
-    else:
-        # Check if the can perform continue analysis
-        if not os.listdir(single_file_dir):
-            
-            click.echo("\nWARNING: TE Trimmer can't do continue analysis, please make sure the output directory is same"
-                       " with your previous analysis.\n")
-            return
-
-        else:
-
-            click.echo("\nTE Trimmer will continue to analyze based on previous results.\n")
-
-            # Create seq_list, which contain sequence objects using the single fasta files.
-            seq_list = separate_sequences(input_file, single_file_dir, continue_analysis=True)
-            single_fasta_n = len(seq_list)
-
-            # Check which sequences have already been processed
-            complete_sequences, skipped_count, low_copy_count = check_progress_file(progress_file)
-
-            # Filter out already complete sequences from the total sequences
-            seq_list = [seq for seq in seq_list if seq.name not in complete_sequences]
-            click.echo(f"\n{single_fasta_n - len(seq_list)} sequences has been processed previously. "
-                       f"TE Trimmer will continue to analyze based on previous results\n")
-    
-    
-
-    #####################################################################################################
-    # Code block: Enable multiple threads
-    #####################################################################################################
-    analyze_sequence_params = [
-        (seq, single_file_dir, genome_file, MSA_dir, min_blast_len, min_seq_num, max_msa_lines,
-         top_mas_lines, max_cluster_num, cons_thr, ext_thr, ex_step, classification_dir,
-         max_extension, gap_thr, gap_nul_thr, crop_end_thr, crop_end_win, crop_end_gap_thr, crop_end_gap_win,
-<<<<<<< HEAD
-         start_patterns, end_patterns, output_dir, pfam_dir, mini_orf, elongation_dir, single_fasta_n, hmm,
-         check_extension_win, keep_intermediate, progress_file, skipped_file, classify_unknown, classify_all, 
-         final_con_file, final_unknown_con_file
-=======
-         start_patterns, end_patterns, output_dir, pfam_dir, mini_orf, single_fasta_n, hmm,
-         check_extension_win, keep_intermediate, progress_file
->>>>>>> f7901370
-         ) for seq in seq_list]
-
-    # Using a ProcessPoolExecutor to run the function in parallel
-    # with concurrent.futures.ProcessPoolExecutor(max_workers=num_threads) as executor:
-    #     executor.map(analyze_sequence_helper, analyze_sequence_params)
-    # multiprocessing
-    with mp.Pool(processes=10) as p:
-        p.starmap(analyze_sequence, analyze_sequence_params)
-
-
-    #####################################################################################################
-    # Code block: Check all sequences are finished
-    #####################################################################################################
-
-<<<<<<< HEAD
-    
-
-    # At the end of the program, check if all sequences have been processed
-    processed_count = len(check_progress_file(progress_file))
-
-    # Read and count sequences from Skipped_sequence_name.txt
-    with open(skipped_file, 'r') as file:
-        skipped_lines = file.readlines()
-        skipped_file_count = len(skipped_lines)
-
-    # Calculate the total count
-=======
-    final_con_file = os.path.join(output_dir, "TE_Trimmer_consensus.fasta")
-
-    cd_hit_merge_output_final = None
-    if os.path.exists(final_con_file):
-
-        # Do cd-hit-est merge when finish all sequence
-        cd_hit_merge_output_final = os.path.join(output_dir, "TE_Trimmer_consensus_merged.fasta")
-        cd_hit_merge_object = SequenceManipulator()
-        # According to 80-80-80 rule to filter final consensus sequences
-        cd_hit_merge_object.cd_hit_est(final_con_file, cd_hit_merge_output_final, identity_thr=0.8,
-                                       aL=0.8, aS=0.8, s=1, thread=num_threads)
-
-    # At the end of the program, check if all sequences have been processed
-    completed_sequence, skipped_count, low_copy_count = check_progress_file(progress_file)
-
-    # Calculate the total count
-    processed_count = len(completed_sequence)
-
->>>>>>> f7901370
-    if processed_count == single_fasta_n:
-        click.echo(f"All sequences have been processed!\n"
-                   f"In the processed sequences {skipped_count} are skipped.\n"
-                   f"In the skipped sequences {low_copy_count} are identified as low copy TE")
-
-    else:
-        remaining = single_fasta_n - processed_count
-        click.echo(f"{remaining} sequences have not been processed.")
-
-    t_end_time = datetime.now()
-    print("end time:", t_end_time)
-
-<<<<<<< HEAD
-    #####################################################################################################
-    # Code block: Finish classifying unknown consensus file and writing sequences back to consensus file
-    #####################################################################################################
-
-    if classify_unknown or classify_all:
-        click.echo(f"Finishing classification of TE type")
-        final_unknown_con_file = os.path.join(output_dir, "temp_TE_Trimmer_unknown_consensus.fasta")
-        temp_repeatmasker_dir = os.path.join(output_dir, "temp_repeatmasker")
-        updated_type = {}
-        if os.path.exists(final_unknown_con_file) and os.path.exists(final_con_file) :
-            os.makedirs(temp_repeatmasker_dir, exist_ok=True)
-            unknown_result = repeatmasker(final_unknown_con_file, final_con_file, temp_repeatmasker_dir, thread=num_threads, classify = True)
-            if unknown_result:
-                repeatmasker_out = os.path.join(temp_repeatmasker_dir, "temp_TE_Trimmer_unknown_consensus.fasta.out")
-                updated_type = repeatmasker_output_classify(repeatmasker_out, progress_file)
-        else:
-            print ("one of the consensus file does not exist, repeatmasker reclassify does not run")
-        update_cons_file(updated_type, final_unknown_con_file, final_con_file)
-    
-
-    #####################################################################################################
-    # Code block: merge consensus_file
-    #####################################################################################################        
-    cd_hit_merge_output_final = None
-    if os.path.exists(final_con_file):
-
-        # Do cd-hit-est merge when finish all sequence
-        cd_hit_merge_output_final = os.path.join(output_dir, "TE_Trimmer_consensus_merged.fasta")
-        # According to 80-80-80 rule to filter final consensus sequences
-        cd_hit_est(final_con_file, cd_hit_merge_output_final, identity_thr=0.8,
-                                       aL=0.8, aS=0.8, s=1, thread=num_threads)
-        
-    # # Delete MSA_dir and elongation_dir if they are empty
-=======
-    # Delete MSA_dir and Classification if they are empty
->>>>>>> f7901370
-    if not os.listdir(MSA_dir):
-        os.rmdir(MSA_dir)
-
-    if not os.listdir(classification_dir):
-        os.rmdir(classification_dir)
-
-    # If 95% of the query sequences are processed, RepeatMasker is allowed to be performed
-    if processed_count >= single_fasta_n*0.9:
-        # Run RepeatMasker
-        if genome_anno and cd_hit_merge_output_final:
-            click.echo("TE Trimmer is performing whole genome TE annotation by RepeatMasker")
-            # make a new folder for RepeatMasker output
-            repeatmasker_dir = os.path.join(output_dir, "RepeatMasker_result")
-            if not os.path.exists(repeatmasker_dir):
-                os.mkdir(repeatmasker_dir)
-            genome_anno_result = \
-                repeatmasker(genome_file, cd_hit_merge_output_final, repeatmasker_dir, thread=num_threads)
-            if genome_anno_result:
-                click.echo("Finished whole genome TE annotation by RepeatMasker")
-
-    else:
-        click.echo("Less than 90% of the query sequences processed, TE Trimmer can't perform whole genome TE annotation")
-
-    end_time = datetime.now()
-    duration = end_time - start_time
-
-    # Remove microseconds from the duration
-    duration_without_microseconds = timedelta(days=duration.days, seconds=duration.seconds)
-    if not keep_intermediate:
-        # Remove all single files when all the sequences are processed
-        shutil.rmtree(single_file_dir)
-
-    print(f"\nTE Trimmer finished at {start_time.strftime('%Y-%m-%d %H:%M:%S')}\n")
-    print(f"TE Trimmer runtime was {duration_without_microseconds}")
-    # printProgressBar(single_fasta_n, single_fasta_n, prefix = 'Progress:', suffix = 'Sequences Processed', length = 50)
-    
-        
-# The following is necessary to make the script executable, i.e., python myscript.py.
-if __name__ == '__main__':
-    main()
+# Standard library imports
+import os
+import traceback
+from datetime import timedelta, datetime
+import multiprocessing as mp
+import click
+import concurrent.futures
+import shutil
+import json
+import csv
+
+# Local imports
+from Function_separate_fasta import separate_sequences
+from Function_blast_extension_mafft import blast, remove_files_with_start_pattern, change_permissions_recursive, \
+    repeatmasker, check_database, check_bed_uniqueness, extract_fasta, cd_hit_est, handle_sequence_skipped, \
+    repeatmasker_output_classify, update_cons_file, update_low_copy_cons_file
+from Class_bed_filter import BEDFile
+from Function_def_boundary_and_crop import find_boundary_and_crop, check_self_alignment
+from Function_clean_and_clauster_MSA import clean_and_cluster_MSA
+from Class_orf_domain_prediction import prepare_pfam_database
+
+
+# Define a function to check progress file, which will be used for continue analysis
+def check_progress_file(progress_file_path):
+
+    skipped_count = 0
+    low_copy_count = 0
+    local_completed_sequences = []
+
+    # Gather all 'input_name' values using DictReader
+    for row in csv.DictReader(open(progress_file_path, 'r')):
+        local_completed_sequences.append(row['input_name'])
+
+        # Calculate skipped and low copy element number
+        if row['status'] == 'skipped':
+            skipped_count += 1
+        if row['low_copy'] == 'True':
+            low_copy_count += 1
+
+    # Remove duplicates for processed file IDs
+    local_completed_sequences = list(set(local_completed_sequences))
+
+    return local_completed_sequences, skipped_count, low_copy_count
+
+# Print iterations progress
+def printProgressBar(iteration, total, prefix='', suffix='', decimals=1, length=100, fill='█', printEnd="\r"):
+    """
+    Call in a loop to create terminal progress bar
+    @params:
+        iteration   - Required  : current iteration (Int)
+        total       - Required  : total iterations (Int)
+        prefix      - Optional  : prefix string (Str)
+        suffix      - Optional  : suffix string (Str)
+        decimals    - Optional  : positive number of decimals in percent complete (Int)
+        length      - Optional  : character length of bar (Int)
+        fill        - Optional  : bar fill character (Str)
+        printEnd    - Optional  : end character (e.g. "\r", "\r\n") (Str)
+    """
+    percent = ("{0:." + str(decimals) + "f}").format(100 * (iteration / float(total)))
+    filledLength = int(length * iteration // total)
+    bar = fill * filledLength + '-' * (length - filledLength)
+    print(f'\r{prefix} |{bar}|{iteration}/{total}={percent}% {suffix}', end = printEnd)
+    # Print New Line on Complete
+    if iteration == total: 
+        print()
+
+#####################################################################################################
+# Code block: Define analyze_sequence function
+#####################################################################################################
+
+def analyze_sequence_helper(params):
+    return analyze_sequence(*params)
+
+
+def analyze_sequence(seq_obj, single_file_dir, genome_file, MSA_dir, min_blast_len, min_seq_num, max_msa_lines,
+                     top_mas_lines, max_cluster_num, cons_thr, ext_thr, ex_step, classification_dir,
+                     max_extension, gap_thr, gap_nul_thr, crop_end_thr, crop_end_win, crop_end_gap_thr,
+                     crop_end_gap_win, start_patterns, end_patterns, output_dir, pfam_dir, mini_orf,
+                     single_fasta_n, hmm, check_extension_win, keep_intermediate, progress_file,
+                     classify_unknown, classify_all, final_con_file, final_unknown_con_file):
+
+    #####################################################################################################
+    # Code block: Elongate query sequence when it is too short
+    #####################################################################################################
+    try:
+        # Get query fasta file path
+        seq_name = seq_obj.get_seq_name()
+        seq_type = seq_obj.get_old_TE_type()
+        seq_file = seq_obj.get_input_fasta()
+
+        # Due to DNA element will be much shorter than LTR and LINE elements, set different parameters
+        if "DNA" in seq_type:
+            ex_step = 500
+            max_extension = 7000
+            min_blast_len = 150
+            crop_end_gap_win = 100
+            check_extension_win = 50
+
+        # The average length of SINE element is around 500 bp, give different default parameters
+        if "SINE" in seq_type:
+            ex_step = 200
+            max_extension = 1400
+            min_blast_len = 80
+            crop_end_gap_win = 50
+            check_extension_win = 50
+
+        if "Helitron" in seq_type:
+            ex_step = 500
+            max_extension = 7000
+            min_blast_len = 150
+            crop_end_gap_win = 100
+            check_extension_win = 50
+
+        if "MITE" in seq_type:
+            ex_step = 100
+            max_extension = 500
+            min_blast_len = 50
+            crop_end_gap_win = 40
+            check_extension_win = 50
+
+        # run blast for each single fasta file and return a bed file absolute path
+        bed_out_file_dup, blast_hits_count, blast_out_file = blast(seq_obj, seq_file, genome_file, MSA_dir,
+                                                                             min_length=min_blast_len)
+
+    except Exception as e:
+        click.echo(f"Error while running blast for sequence: {seq_name}. Main Error: {str(e)}")
+        return
+
+    try:
+
+        # Check if blast hit number is equal 0, then skip this sequence
+        if blast_hits_count == 0:
+
+            click.echo(f"\n{seq_name} in main is skipped due to blast hit number is 0\n")
+            handle_sequence_skipped(seq_obj, progress_file, keep_intermediate, MSA_dir, classification_dir)
+
+            return
+
+        # Check if blast hit number is smaller than "min_seq_num", not include "min_seq_num"
+        elif blast_hits_count != 0 and blast_hits_count < min_seq_num:
+
+            check_low_copy, blast_full_length_n = check_self_alignment(seq_obj, seq_file, MSA_dir, genome_file, blast_hits_count, blast_out_file)
+            if check_low_copy is True:
+                seq_obj.update_status("processed", progress_file)
+                update_low_copy_cons_file(seq_obj, final_con_file, final_unknown_con_file, classify_all, classify_unknown)
+            else:
+                click.echo(f"\n{seq_name} in main is skipped due to check_low_copy is {check_low_copy}\n")
+                handle_sequence_skipped(seq_obj, progress_file, keep_intermediate, MSA_dir, classification_dir)
+
+            return  # when blast hit number is smaller than 10, code will execute next fasta file
+
+    except Exception as e:
+        click.echo(f"Error while checking uniqueness for sequence: {seq_name}. Error: {str(e)}")
+        return
+
+    try:
+        # remove duplicated lines
+        bed_out_file = check_bed_uniqueness(MSA_dir, bed_out_file_dup)
+
+        # test bed_out_file line number and extract top longest lines
+        # return bed_out_filter_file absolute path
+        bed_out_filter = BEDFile(bed_out_file)
+        # for process_lines() function. threshold represent the maximum number to keep for MSA
+        # top_longest_lines_count means the number of sequences with top length
+        # for example if threshold = 100, top_longest_lines_count = 50, then 50 sequences will be
+        # randomly chose from the rest of sequences
+        # top_mas_lines has to be equal or smaller than max_mas_lines
+        bed_out_filter_file = bed_out_filter.process_lines(MSA_dir, threshold=max_msa_lines,
+                                                           top_longest_lines_count=top_mas_lines)
+
+        # extract fast from bed_out_filter_file
+        # return fasta_out_flank_file absolute path
+        # because have to group MSA the first round extend for left and right side are both 0
+        fasta_out_flank_file, bed_out_flank_file = extract_fasta(
+            bed_out_filter_file, genome_file, MSA_dir, left_ex=0, right_ex=0)
+
+        # Return False when cluster number is 0. Return True when divergent column number is smaller than 100
+        # Otherwise it will return the subset bed and alignment file
+        cluster_MSA_result = clean_and_cluster_MSA(fasta_out_flank_file, bed_out_filter_file, MSA_dir,
+                                                   clean_column_threshold=0.08,
+                                                   min_length_num=min_seq_num, cluster_num=max_cluster_num,
+                                                   cluster_col_thr=100)
+    except Exception as e:
+        click.echo(
+            f"Error during processing lines, extracting fasta, or clustering MSA for sequence: {seq_name}. Error: {str(e)}")
+        traceback.print_exc()
+        return
+
+    try:
+        # cluster false means no cluster, TE Trimmer will skip this sequence.
+        if cluster_MSA_result is False:
+
+            check_low_copy, blast_full_length_n = check_self_alignment(seq_obj, seq_file, MSA_dir, genome_file, blast_hits_count, blast_out_file)
+            if check_low_copy is False:
+                click.echo(f"\n{seq_name} is skipped due to cluster_MSA_result sequence number in each cluster is smaller "
+                       f"than {min_seq_num} and check_low_copy is {check_low_copy}\n")
+                handle_sequence_skipped(seq_obj, progress_file, keep_intermediate, MSA_dir, classification_dir)
+
+            else:
+                seq_obj.update_status("processed", progress_file)
+                update_low_copy_cons_file(seq_obj, final_con_file, final_unknown_con_file, classify_all, classify_unknown)
+
+            return
+
+        # Cluster True means not necessary to cluster MSA, perform find_boundary_and_crop directly
+        elif cluster_MSA_result is True:
+            find_boundary_result = find_boundary_and_crop(
+                    bed_out_filter_file, genome_file, MSA_dir, pfam_dir, seq_obj, hmm,
+                    classify_all, classify_unknown,
+                    cons_threshold=cons_thr, ext_threshold=ext_thr,
+                    ex_step_size=ex_step, max_extension=max_extension,
+                    gap_threshold=gap_thr, gap_nul_thr=gap_nul_thr,
+                    crop_end_thr=crop_end_thr, crop_end_win=crop_end_win,
+                    crop_end_gap_thr=crop_end_gap_thr, crop_end_gap_win=crop_end_gap_win,
+                    start_patterns=start_patterns, end_patterns=end_patterns, mini_orf=mini_orf,
+                    define_boundary_win=check_extension_win
+            )
+            if find_boundary_result == "Short_sequence":
+                click.echo(f"\n{seq_name} is skipped due to too short length\n")
+
+                handle_sequence_skipped(seq_obj, progress_file, keep_intermediate, MSA_dir, classification_dir)
+
+                return False
+
+            elif not find_boundary_result:  # This means the errors happen in the function
+                return
+
+        # else means need cluster
+        else:
+            cluster_bed_files_list = cluster_MSA_result
+
+            # cluster_pattern_alignment_list have the same index with cluster_bed_files_list
+            all_inner_skipped = True
+            for i in range(len(cluster_bed_files_list)):
+
+                # Based on the bed file list, extract fasta file
+                inner_fasta_out_flank_file, inner_bed_out_flank_file = extract_fasta(
+                    cluster_bed_files_list[i], genome_file, MSA_dir, left_ex=0, right_ex=0)
+
+                inner_cluster_MSA_result = clean_and_cluster_MSA(inner_fasta_out_flank_file,
+                                                                 cluster_bed_files_list[i], MSA_dir,
+                                                                 clean_column_threshold=0.08,
+                                                                 min_length_num=min_seq_num,
+                                                                 cluster_num=max_cluster_num,
+                                                                 cluster_col_thr=100)
+                # inner_cluster_MSA_result is false means this cluster sequence number is too less
+                if inner_cluster_MSA_result is False:
+                    continue
+                elif inner_cluster_MSA_result is True:  # Means don't need to cluster
+
+                    inner_find_boundary_result = find_boundary_and_crop(
+                            cluster_bed_files_list[i], genome_file, MSA_dir, pfam_dir, seq_obj,
+                            hmm, classify_all, classify_unknown, cons_threshold=cons_thr, ext_threshold=ext_thr,
+                            ex_step_size=ex_step, max_extension=max_extension,
+                            gap_threshold=gap_thr, gap_nul_thr=gap_nul_thr,
+                            crop_end_thr=crop_end_thr, crop_end_win=crop_end_win,
+                            crop_end_gap_thr=crop_end_gap_thr, crop_end_gap_win=crop_end_gap_win,
+                            start_patterns=start_patterns, end_patterns=end_patterns,
+                            mini_orf=mini_orf, define_boundary_win=check_extension_win)
+
+                    if inner_find_boundary_result == "Short_sequence":
+                        continue
+                    elif inner_find_boundary_result:
+                        all_inner_skipped = False
+                    elif not inner_find_boundary_result:  # This means the errors happen in the function
+                        continue
+
+                else:
+                    inner_cluster_bed_files_list = inner_cluster_MSA_result
+
+                    for j in range(len(inner_cluster_bed_files_list)):
+                        inner_inner_find_boundary_result = find_boundary_and_crop(
+                                inner_cluster_bed_files_list[j], genome_file, MSA_dir,
+                                pfam_dir, seq_obj, hmm, classify_all, classify_unknown,
+                                cons_threshold=cons_thr, ext_threshold=ext_thr,
+                                ex_step_size=ex_step, max_extension=max_extension,
+                                gap_threshold=gap_thr, gap_nul_thr=gap_nul_thr,
+                                crop_end_thr=crop_end_thr, crop_end_win=crop_end_win,
+                                crop_end_gap_thr=crop_end_gap_thr, crop_end_gap_win=crop_end_gap_win,
+                                start_patterns=start_patterns, end_patterns=end_patterns,
+                                mini_orf=mini_orf, define_boundary_win=check_extension_win)
+                        if inner_inner_find_boundary_result == "Short_sequence":
+                            continue
+                        elif inner_inner_find_boundary_result:
+                            all_inner_skipped = False
+                        elif not inner_inner_find_boundary_result:  # This means the errors happen in the function
+                            continue
+
+            # Check the flag after the loop. If all inner clusters were skipped, write the progress file
+            if all_inner_skipped:
+                check_low_copy, blast_full_length_n = check_self_alignment(seq_obj, seq_file, MSA_dir, genome_file,
+                                                                           blast_hits_count, blast_out_file)
+
+                if check_low_copy is True:
+                    seq_obj.update_status("processed", progress_file)
+                    update_low_copy_cons_file(seq_obj, final_con_file, final_unknown_con_file, classify_all, classify_unknown)
+                else:
+                    handle_sequence_skipped(seq_obj, progress_file, keep_intermediate, MSA_dir, classification_dir)
+                    click.echo(
+                        f"\n{seq_name} is skipped due to sequence number in second round each cluster is "
+                        f"smaller than {min_seq_num} or the sequence is too short\n")
+
+                return
+
+    except Exception as e:
+        click.echo(f"Error during boundary finding and cropping for sequence: {seq_name}. Error: {str(e)}")
+        traceback.print_exc()
+        return
+
+    # After all processing is done, change status to process and write the name of the file to the progress file
+    seq_obj.update_status("processed", progress_file)
+
+    # If all this sequence is finished remove all files contain this name
+    if not keep_intermediate:
+
+        remove_files_with_start_pattern(MSA_dir, seq_name)
+        remove_files_with_start_pattern(classification_dir, seq_name)
+
+    # Read and count sequences from Finished_sequence_name.txt
+    completed_sequence, skipped_count, low_copy_count = check_progress_file(progress_file)
+
+    # Calculate the total count
+    processed_count = len(completed_sequence)
+
+    # Calculate sequences number that hasn't been processed by TE Trimmer
+    rest_sequence = single_fasta_n - processed_count
+
+    
+    printProgressBar(processed_count, single_fasta_n, prefix = 'Progress:', suffix = 'Complete', length = 50)
+
+#####################################################################################################
+# Code block: Import json species_config file and define the default parameters
+#####################################################################################################
+
+species_config_path = os.path.join(os.path.dirname(os.path.abspath(__file__)), 'species_config.json')
+
+# Load the JSON configuration file
+with open(species_config_path, "r") as config_file:
+    species_config = json.load(config_file)
+
+
+@click.command(context_settings=dict(max_content_width=120))
+@click.option('--input_file', '-i', required=True, type=str,
+              help='TE consensus fasta file. Use the output of RepeatModeler, EDTA, or REPET et al.')
+@click.option('--genome_file', '-g', required=True, type=str,
+              help='Genome file path.')
+@click.option('--output_dir', '-o', default=os.getcwd(), type=str,
+              help='Output directory. Default: current directory.')
+@click.option('--species', '-s', required=True, default='fungi', type=click.Choice(species_config.keys()),
+              help='Select the species for which you want to run TE Trimmer.')
+@click.option('--continue_analysis', default=False, is_flag=True,
+              help='Continue to analysis based on interrupted results.')
+@click.option('--merge', default=False, is_flag=True,
+              help='Merge input file to remove duplicate sequences.')
+@click.option('--genome_anno', default=False, is_flag=True,
+              help='Perform genome TE annotation based on TE Trimmer curated database at the end.')
+@click.option('--hmm', default=False, is_flag=True,
+              help='Generate HMM files for each consensus sequences.')
+@click.option('--keep_intermediate', default=False, is_flag=True,
+              help='Keep all raw files. WARNING: Many files will be produced.')
+@click.option('--pfam_dir', default=None, type=str,
+              help="Pfam database directory. Leave this option when you don't have Pfam database, "
+                   "TE Trimmer will download automatically")
+@click.option('--cons_thr', type=float,
+              help='Threshold used for the final consensus sequence generation. Default: 0.8')
+@click.option('--max_msa_lines', type=int,
+              help='Set the maximum sequences number for multiple sequence alignment. Default: 100')
+@click.option('--top_mas_lines', type=int,
+              help='When the sequence number of multiple sequence alignment (MSA) is greater than '
+                   '"max_mas_lines". It will order sequences by length and choose '
+                   '"top_msa_lines" number of sequences. Then randomly choose the rest number of sequences '
+                   'Default: 100')
+@click.option('--min_seq_num', type=int,
+              help='The minimum sequence number for each multiple sequence alignment. Default: 10')
+@click.option('--min_blast_len', type=int,
+              help='The minimum hit sequence length for blast. Default: 150')
+@click.option('--max_cluster_num', type=int,
+              help='The maximum cluster number for each multiple sequence alignment. Each multiple sequence alignment '
+                   'can be divided into different clusters. TE Trimmer will sort cluster by sequence number and choose'
+                   'the top --max_cluster_num of clusters for the further analysis. Default: 2')
+@click.option('--ext_thr', type=float,
+              help="threshold used for define the extension extent. The smaller number means it become easier "
+                   "to have a final longer extension for each side of the sequence. Default: 0.7")
+@click.option('--ex_step', type=int,
+              help='Number of nucleotides will be added to the left or right side of multiple sequence alignment. '
+                   'TE_Trimmer will iteratively add --ex_step number of nucleotide until finding the boundary. '
+                   'Default: 1000')
+@click.option('--max_extension', type=int,
+              help='The maximum extension number for the right and left side. For example, if --ex_step is 1000, '
+                   'it can only add seven times to the MSA left or right side. Default: 7000')
+@click.option('--gap_thr', type=float,
+              help='If columns have a larger gap proportion than --gap_thr and the most common nucleotide proportion '
+                   'in this column is less than --gap_nul_thr, this column will be removed. Default: 0.4')
+@click.option('--gap_nul_thr', type=float,
+              help='Set nucleotide proportion to decide if remove this column. Coupled with --gap_nul_thr option. '
+                   'Default: 0.7')
+@click.option('--crop_end_win', type=int,
+              help='Window size used for crop end process. Coupled with --crop_end_thr option. Default: 20')
+@click.option('--crop_end_thr', type=int,
+              help='Crop end function will convert each nucleotide in MSA into proportion number. This function will '
+                   'check from the beginning and end of each sequence from MSA by iteratively choosing a slide window '
+                   'and sum up the proportion numbers. It will stop until the summary of proportion is larger than '
+                   '--crop_end_thr. The nucleotide do not match --crop_end_thr will be converted to -. The recommended '
+                   'number is 0.8 * --crop_end_win. Default: 16')
+@click.option('--crop_end_gap_win', type=int,
+              help='Define window size used to crop end by gap, coupled with --crop_end_gap_thr option. Default: 150')
+@click.option('--crop_end_gap_thr', type=float,
+              help='Crop end by gap function will check from the beginning and end of each sequence from MSA by '
+                   'iteratively choosing a slide window. It will stop until the gap proportion in this slide window is '
+                   'smaller than --crop_end_gap_thr. The nucleotide do not match the requirement will be converted to -'
+                   ' Default: 0.1')
+@click.option('--start_patterns', type=str,
+              help='LTR elements will always start with fixed pattern. TE Trimmer will check if it starts with those '
+                   'patterns. If not, it will seek around the start point, if the pattern is found, the start point '
+                   'will be converted to there. Note: if you want to give multiple start patterns, separate them by comma. '
+                   'Like: TG,TA,TC (No space between them). The order of the given patterns is matter. Default: TG')
+@click.option('--end_patterns', type=str,
+              help='LTR elements will always end with fixed pattern. TE Trimmer will check if it end with those '
+                   'patterns. If not, it will seek around the end point, if the pattern is found, the start point will '
+                   'be converted to there. Note: if you want to give multiple end patterns, separate them by comma. Like: '
+                   'CA,TA,GA (No space between them). The order of the given patterns is matter. Default: AC')
+@click.option('--mini_orf', type=int,
+              help='Set the minimum ORF length that will be predicted by TE Trimmer. Default: 200')
+@click.option('--check_extension_win', type=str,
+              help='Define check windows size for extension. Deafault: 150')
+@click.option('--num_threads', '-t', default=10, type=int,
+              help='Threads numbers used for TE Trimmer. Default: 10')
+@click.option('--classify_unknown', default=False, is_flag=True,
+              help='Use RepeatClassfier to classify the consensus sequence if the input sequence is not classfied or is unknown. Default: False')
+@click.option('--classify_all', default=False, is_flag=True,
+              help='Use RepeatClassfier to classify every consensus sequence.  WARNING: it will take longer. Default: False')
+def main(input_file, genome_file, output_dir, continue_analysis, pfam_dir, min_blast_len, num_threads, max_msa_lines,
+         top_mas_lines, min_seq_num, max_cluster_num, cons_thr, ext_thr, ex_step,
+         max_extension, gap_thr, gap_nul_thr, crop_end_thr, crop_end_win, crop_end_gap_thr, crop_end_gap_win,
+         start_patterns, end_patterns, mini_orf, species, check_extension_win, merge, genome_anno, hmm,
+         keep_intermediate, classify_unknown, classify_all):
+    """
+        ###########################################################
+        TE Trimmer v1.1 (22/SEP/2023)
+        Email: jqian@bio1.rwth-aachen.de
+        https://github.com/qjiangzhao/TE-Trimmer
+        ###########################################################
+
+        python ./path_to_TE_Trimmer_bin/main.py -i <TE_consensus_file> -o <genome_file>
+
+
+        TE Trimmer is designed to replace transposable element (TE) manual curation. Two mandatory arguments
+        are required including <genome file> and <TE consensus file> from TE annotation software like RepeatModeler, EDTA,
+        and REPET et al. TE Trimmer can do blast, extension, multiple sequence alignment, and defining TE boundaries.
+
+    """
+
+    start_time = datetime.now()
+    print(f"\nTE Trimmer started at {start_time.strftime('%Y-%m-%d %H:%M:%S')}\n")
+
+    #####################################################################################################
+    # Code block: Change permissions of Aliview and TE_Aid
+    #####################################################################################################
+
+    # Change TE_Aid permission
+    TE_aid_path = os.path.join(os.path.dirname(os.path.abspath(__file__)), "TE-Aid-master")
+    # Change permissions of the directory and all its content to 755
+    # 755 in octal corresponds to rwxr-xr-x
+    change_permission = change_permissions_recursive(TE_aid_path, 0o755)
+
+    if not change_permission:
+        return
+
+    # Change Aliview permission
+    aliview_path = os.path.join(os.path.dirname(os.path.abspath(__file__)), "aliview")
+    # Change permissions of the directory and all its content to 755
+    # 755 in octal corresponds to rwxr-xr-x
+    change_permissions_recursive(aliview_path, 0o755)
+
+    #####################################################################################################
+    # Code block: Define the default options according to the given species
+    #####################################################################################################
+
+    # Load species-specific default values from the JSON config
+    default_values = species_config.get(species, {})
+
+    # Override default values with command-line options if provided
+
+    if cons_thr is None:
+        cons_thr = default_values.get("cons_thr")
+
+    if max_msa_lines is None:
+        max_msa_lines = default_values.get("max_msa_lines")
+
+    if top_mas_lines is None:
+        top_mas_lines = default_values.get("top_mas_lines")
+
+    if min_seq_num is None:
+        min_seq_num = default_values.get("min_seq_num")
+
+    if min_blast_len is None:
+        min_blast_len = default_values.get("min_blast_len")
+
+    if max_cluster_num is None:
+        max_cluster_num = default_values.get("max_cluster_num")
+
+    if ext_thr is None:
+        ext_thr = default_values.get("ext_thr")
+
+    if ex_step is None:
+        ex_step = default_values.get("ex_step")
+
+    if max_extension is None:
+        max_extension = default_values.get("max_extension")
+
+    if gap_thr is None:
+        gap_thr = default_values.get("gap_thr")
+
+    if gap_nul_thr is None:
+        gap_nul_thr = default_values.get("gap_nul_thr")
+
+    if crop_end_thr is None:
+        crop_end_thr = default_values.get("crop_end_thr")
+
+    if crop_end_win is None:
+        crop_end_win = default_values.get("crop_end_win")
+
+    if crop_end_gap_thr is None:
+        crop_end_gap_thr = default_values.get("crop_end_gap_thr")
+
+    if crop_end_gap_win is None:
+        crop_end_gap_win = default_values.get("crop_end_gap_win")
+
+    if start_patterns is None:
+        start_patterns = default_values.get("start_patterns")
+
+    if end_patterns is None:
+        end_patterns = default_values.get("end_patterns")
+
+    if mini_orf is None:
+        mini_orf = default_values.get("mini_orf")
+
+    if check_extension_win is None:
+        check_extension_win = default_values.get("check_extension_win")
+
+    #####################################################################################################
+    # Code block: Define input file, output directory, genome, check blast database
+    #####################################################################################################
+
+    # bin_py_path contains all classes and bash code
+    # so.path.abspath(__file__) will return the current executable python file
+    bin_py_path = os.path.dirname(os.path.abspath(__file__))
+
+    # check if path exist otherwise create one
+    os.makedirs(output_dir, exist_ok=True)
+    output_dir = os.path.abspath(output_dir)  # get absolute path
+
+    # Check if output directory is empty when --continue_analysis is False
+    if os.listdir(output_dir) and not continue_analysis:
+
+        click.echo(
+            f"WARNING: The output directory {output_dir} is not empty. Please empty your output directory or "
+            f"choose another empty directory\n")
+
+        # Stop the whole program when the output directory is not empty
+        return
+
+    # Make a new folder for single fasta sequence
+    single_file_dir = os.path.join(output_dir, "Single_fasta_files")
+    if not os.path.exists(single_file_dir):
+        os.mkdir(single_file_dir)
+
+    # Make a new folder for MSA
+    MSA_dir = os.path.join(output_dir, "Multiple_sequence_alignment")
+    if not os.path.exists(MSA_dir):
+        os.mkdir(MSA_dir)
+
+    # Make a new folder for classification
+    classification_dir = os.path.join(output_dir, "Classification")
+    if not os.path.exists(classification_dir):
+        os.mkdir(classification_dir)
+
+    # make a new folder for HMM file
+    if hmm:
+        hmm_dir = os.path.join(output_dir, "HMM_files")
+        if not os.path.exists(hmm_dir):
+            os.mkdir(hmm_dir)
+
+    if not os.path.isfile(input_file):
+        raise FileNotFoundError(f"The fasta file {input_file} does not exist.")
+    input_file = os.path.abspath(input_file)  # get input absolute path
+
+    # check if genome file exist
+    if not os.path.isfile(genome_file):
+        raise FileNotFoundError(f"The genome fasta file {genome_file} does not exist.")
+    genome_file = os.path.abspath(genome_file)  # get genome absolute path
+
+    # Define the progress_file, finished seq IDs will be stored here
+    progress_file = os.path.join(output_dir, "Finished_sequence_name.txt")
+    # Check and create progress_file if it doesn't exist
+    if not os.path.exists(progress_file):
+        with open(progress_file, 'a') as f:
+
+            f.write("input_name,consensus_name,blast_hit_n,cons_MSA_seq_n,cons_full_blast_n,input_length,cons_length,"
+                    "input_TE_type,reclassified_type,terminal_repeat,low_copy,status\n")
+
+    # If pfam database isn't provided, create pfam database at TE Trimmer software folder,
+    # the database will be downloaded into there.
+    # If the pfam_dir is given, but the database can't be found there, TE Trimmer will download pfam database there
+    # and generate index file
+    if pfam_dir is None:
+        pfam_dir = os.path.join(os.path.dirname(bin_py_path), "pfam_database")
+        if not os.path.exists(pfam_dir):
+            os.mkdir(pfam_dir)
+
+    prepare_pfam_database(pfam_dir)
+
+    # consensus file
+    final_con_file = os.path.join(output_dir, "TE_Trimmer_consensus.fasta")
+    final_unknown_con_file = os.path.join(output_dir, "temp_TE_Trimmer_unknown_consensus.fasta")
+
+    #####################################################################################################
+    # Code block: Merge input file and generate single fasta file
+    #####################################################################################################
+
+    # Generate single files when continue_analysis is false
+    if not continue_analysis:
+
+        # Do cd-hit-est merge when merge is true and continue_analysis is false
+        if merge:
+            click.echo("\nTE Trimmer is merging input sequences, this might take some time.\n")
+            merge_output = os.path.join(output_dir, f"{input_file}_cd_hit.fa")
+
+            # Set lower identity threshold for the query, this can increase sensitive
+            # Merge step will remove single LTR but nested TEs can mask other TEs
+            cd_hit_est(input_file, merge_output, identity_thr=0.9,
+                                    aL=0, aS=0.85, s=0, thread=num_threads)
+
+            # Convert input_file to merged input_file
+            input_file = merge_output
+            click.echo("Merge finished.\n")
+
+        # Separate fasta to single files, if fasta header contain "/" or " " or ":" convert them to "_"
+        # Call this function to separate to single fasta files and create objects from input file
+        seq_list = separate_sequences(input_file, single_file_dir, continue_analysis=False)
+
+        # Calculate the total sequence number 
+        single_fasta_n = len(seq_list)
+        click.echo(f"{single_fasta_n} sequences are detected from the input file")
+
+        # Create new object to check blast database availability
+
+        # Check if blast database and genome length files are available, otherwise create them at the
+        # same directory of genome file
+        check_database(genome_file)
+        # Initial call to print 0% progress
+        printProgressBar(0, single_fasta_n, prefix = 'Progress:', suffix = 'Complete', length = 50)
+
+    else:
+        # Check if the can perform continue analysis
+        if not os.listdir(single_file_dir):
+            
+            click.echo("\nWARNING: TE Trimmer can't do continue analysis, please make sure the output directory is same"
+                       " with your previous analysis.\n")
+            return
+
+        else:
+
+            click.echo("\nTE Trimmer will continue to analyze based on previous results.\n")
+
+            # Create seq_list, which contain sequence objects using the single fasta files.
+            seq_list = separate_sequences(input_file, single_file_dir, continue_analysis=True)
+            single_fasta_n = len(seq_list)
+
+            # Check which sequences have already been processed
+            complete_sequences, skipped_count, low_copy_count = check_progress_file(progress_file)
+
+            # Filter out already complete sequences from the total sequences
+            seq_list = [seq for seq in seq_list if seq.name not in complete_sequences]
+            click.echo(f"\n{single_fasta_n - len(seq_list)} sequences has been processed previously. "
+                       f"TE Trimmer will continue to analyze based on previous results\n")
+
+    #####################################################################################################
+    # Code block: Enable multiple threads
+    #####################################################################################################
+    analyze_sequence_params = [
+        (seq, single_file_dir, genome_file, MSA_dir, min_blast_len, min_seq_num, max_msa_lines,
+         top_mas_lines, max_cluster_num, cons_thr, ext_thr, ex_step, classification_dir,
+         max_extension, gap_thr, gap_nul_thr, crop_end_thr, crop_end_win, crop_end_gap_thr, crop_end_gap_win,
+         start_patterns, end_patterns, output_dir, pfam_dir, mini_orf, single_fasta_n, hmm,
+         check_extension_win, keep_intermediate, progress_file, classify_unknown, classify_all,
+         final_con_file, final_unknown_con_file
+         ) for seq in seq_list]
+
+    # Using a ProcessPoolExecutor to run the function in parallel
+    with concurrent.futures.ProcessPoolExecutor(max_workers=num_threads) as executor:
+         executor.map(analyze_sequence_helper, analyze_sequence_params)
+    # multiprocessing
+    #with mp.Pool(processes=10) as p:
+        #p.starmap(analyze_sequence, analyze_sequence_params)
+
+    #####################################################################################################
+    # Code block: Check all sequences are finished
+    #####################################################################################################
+
+    final_con_file = os.path.join(output_dir, "TE_Trimmer_consensus.fasta")
+
+    cd_hit_merge_output_final = None
+    if os.path.exists(final_con_file):
+
+        # Do cd-hit-est merge when finish all sequence
+        cd_hit_merge_output_final = os.path.join(output_dir, "TE_Trimmer_consensus_merged.fasta")
+        # According to 80-80-80 rule to filter final consensus sequences
+
+        cd_hit_est(final_con_file, cd_hit_merge_output_final, identity_thr=0.8, aL=0.8, aS=0.8, s=1, thread=num_threads)
+
+    # At the end of the program, check if all sequences have been processed
+    completed_sequence, skipped_count, low_copy_count = check_progress_file(progress_file)
+
+    # Calculate the total count
+    processed_count = len(completed_sequence)
+
+    if processed_count == single_fasta_n:
+        click.echo(f"All sequences have been processed!\n"
+                   f"In the processed sequences {skipped_count} are skipped.\n"
+                   f"In the skipped sequences {low_copy_count} are identified as low copy TE")
+
+    else:
+        remaining = single_fasta_n - processed_count
+        click.echo(f"{remaining} sequences have not been processed.")
+
+    t_end_time = datetime.now()
+    print("end time:", t_end_time)
+
+    #####################################################################################################
+    # Code block: Finish classifying unknown consensus file and writing sequences back to consensus file
+    #####################################################################################################
+
+    if classify_unknown or classify_all:
+        click.echo(f"Finishing classification of TE type")
+        final_unknown_con_file = os.path.join(output_dir, "temp_TE_Trimmer_unknown_consensus.fasta")
+        temp_repeatmasker_dir = os.path.join(output_dir, "temp_repeatmasker")
+        updated_type = {}
+        if os.path.exists(final_unknown_con_file) and os.path.exists(final_con_file) :
+            os.makedirs(temp_repeatmasker_dir, exist_ok=True)
+            unknown_result = repeatmasker(final_unknown_con_file, final_con_file, temp_repeatmasker_dir, thread=num_threads, classify = True)
+            if unknown_result:
+                repeatmasker_out = os.path.join(temp_repeatmasker_dir, "temp_TE_Trimmer_unknown_consensus.fasta.out")
+                updated_type = repeatmasker_output_classify(repeatmasker_out, progress_file)
+        else:
+            print ("one of the consensus file does not exist, repeatmasker reclassify does not run")
+        update_cons_file(updated_type, final_unknown_con_file, final_con_file)
+    
+
+    #####################################################################################################
+    # Code block: merge consensus_file
+    #####################################################################################################
+
+    cd_hit_merge_output_final = None
+    if os.path.exists(final_con_file):
+
+        # Do cd-hit-est merge when finish all sequence
+        cd_hit_merge_output_final = os.path.join(output_dir, "TE_Trimmer_consensus_merged.fasta")
+        # According to 80-80-80 rule to filter final consensus sequences
+        cd_hit_est(final_con_file, cd_hit_merge_output_final, identity_thr=0.8,
+                                       aL=0.8, aS=0.8, s=1, thread=num_threads)
+
+    # Delete MSA_dir and Classification if they are empty
+    if not os.listdir(MSA_dir):
+        os.rmdir(MSA_dir)
+
+    if not os.listdir(classification_dir):
+        os.rmdir(classification_dir)
+
+    # If 95% of the query sequences are processed, RepeatMasker is allowed to be performed
+    if processed_count >= single_fasta_n*0.9:
+        # Run RepeatMasker
+        if genome_anno and cd_hit_merge_output_final:
+            click.echo("TE Trimmer is performing whole genome TE annotation by RepeatMasker")
+            # make a new folder for RepeatMasker output
+            repeatmasker_dir = os.path.join(output_dir, "RepeatMasker_result")
+            if not os.path.exists(repeatmasker_dir):
+                os.mkdir(repeatmasker_dir)
+            genome_anno_result = \
+                repeatmasker(genome_file, cd_hit_merge_output_final, repeatmasker_dir, thread=num_threads)
+            if genome_anno_result:
+                click.echo("Finished whole genome TE annotation by RepeatMasker")
+
+    else:
+        click.echo("Less than 90% of the query sequences processed, TE Trimmer can't perform whole genome TE annotation")
+
+    end_time = datetime.now()
+    duration = end_time - start_time
+
+    # Remove microseconds from the duration
+    duration_without_microseconds = timedelta(days=duration.days, seconds=duration.seconds)
+    if not keep_intermediate:
+        # Remove all single files when all the sequences are processed
+        shutil.rmtree(single_file_dir)
+
+    print(f"\nTE Trimmer finished at {start_time.strftime('%Y-%m-%d %H:%M:%S')}\n")
+    print(f"TE Trimmer runtime was {duration_without_microseconds}")
+    # printProgressBar(single_fasta_n, single_fasta_n, prefix = 'Progress:', suffix = 'Sequences Processed', length = 50)
+    
+        
+# The following is necessary to make the script executable, i.e., python myscript.py.
+if __name__ == '__main__':
+    main()
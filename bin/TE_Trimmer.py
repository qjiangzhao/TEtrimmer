# Standard library imports
import os
import traceback
from datetime import timedelta, datetime
import multiprocessing as mp
import click
import concurrent.futures
import json
import pandas as pd
from Bio import SeqIO

# Local imports
import analyze
from Function_blast_extension_mafft import blast, separate_sequences, remove_files_with_start_pattern, change_permissions_recursive, \
    repeatmasker, check_database, check_bed_uniqueness, extract_fasta, cd_hit_est, handle_sequence_skipped, \
    repeatmasker_output_classify, rename_cons_file, update_low_copy_cons_file, rename_files_based_on_dict
<<<<<<< HEAD
=======


#####################################################################################################
# Code block: Import json species_config file and define the default parameters
#####################################################################################################
# Load species-specific default values from the JSON config
species_config_path = os.path.join(os.path.dirname(os.path.abspath(__file__)), 'species_config.json')
# Load the JSON configuration file
with open(species_config_path, "r") as config_file:
    species_config = json.load(config_file)


@click.command(context_settings=dict(max_content_width=120),
               help="""\b
               ##########################################################################################
               \b
               ████████╗███████╗    ████████╗██████╗ ██╗███╗   ███╗███╗   ███╗███████╗██████╗ 
               ╚══██╔══╝██╔════╝    ╚══██╔══╝██╔══██╗██║████╗ ████║████╗ ████║██╔════╝██╔══██╗
                  ██║   █████╗         ██║   ██████╔╝██║██╔████╔██║██╔████╔██║█████╗  ██████╔╝
                  ██║   ██╔══╝         ██║   ██╔══██╗██║██║╚██╔╝██║██║╚██╔╝██║██╔══╝  ██╔══██╗
                  ██║   ███████╗       ██║   ██║  ██║██║██║ ╚═╝ ██║██║ ╚═╝ ██║███████╗██║  ██║
                  ╚═╝   ╚══════╝       ╚═╝   ╚═╝  ╚═╝╚═╝╚═╝     ╚═╝╚═╝     ╚═╝╚══════╝╚═╝  ╚═╝
                  
                Version: v1.1 (27/OCT/2023) 

                Github: https://github.com/qjiangzhao/TE-Trimmer

                Developers:                                                                                                       
                Jiangzhao Qian;  RWTH Aachen University;                Email: jqian@bio1.rwth-aachen.de                          
                Hang Xue;        University of California, Berkeley;    Email: hang_xue@berkeley.edu
>>>>>>> 2e3d6f7c

                Funding source:                                                                                         
                Panstruga's Lab. Website: https://www.bio1.rwth-aachen.de/PlantMolCellBiology/index.html                 

<<<<<<< HEAD
#####################################################################################################
# Code block: Import json species_config file and define the default parameters
#####################################################################################################
# Load species-specific default values from the JSON config
species_config_path = os.path.join(os.path.dirname(os.path.abspath(__file__)), 'species_config.json')
# Load the JSON configuration file
with open(species_config_path, "r") as config_file:
    species_config = json.load(config_file)
=======
                Many thanks to Dr. Stefan Kusch                                                           

                ##########################################################################################              

                python ./path_to_TE_Trimmer_bin/TE_Trimmer.py -i <TE_consensus_file> -o <genome_file>

                TE Trimmer is designed to replace transposable element (TE) manual curation. 
>>>>>>> 2e3d6f7c

                Two mandatory arguments are required including <genome file> and <TE consensus file> from TE 
                annotation software like RepeatModeler or EDTA et al. TE Trimmer can do blast, extension, multiple sequence alignment, and defining TE boundaries.

""")
@click.option('--input_file', '-i', required=True, type=str,
              help='Path to TE consensus file (FASTA format). Use the output from RepeatModeler or EDTA et al.')
@click.option('--genome_file', '-g', required=True, type=str,
              help='Path to genome FASTA file.')
@click.option('--output_dir', '-o', default=os.getcwd(), type=str,
              help='Output directory. Default: current directory.')
@click.option('--species', '-s', default='fungi', type=click.Choice(species_config.keys()),
              help='Select the species for which you want to run TE Trimmer.')
@click.option('--continue_analysis', '-ca', default=False, is_flag=True,
              help='Continue to analysis after interruption.')
@click.option('--dedup', default=False, is_flag=True,
              help='Remove duplicate sequences in input file.')
@click.option('--genome_anno', default=False, is_flag=True,
              help='Perform genome TE annotation using the TE Trimmer curated database. Requires RepeatMasker.')
@click.option('--hmm', default=False, is_flag=True,
              help='Generate HMM files for each consensus sequences.')
@click.option('--debug', default=False, is_flag=True,
              help='Open debug mode. This will keep all raw files. WARNING: Many files will be produced.')
@click.option('--fast_mode', default=False, is_flag=True,
              help='Reduce running time but at the cost of lower accuracy and specificity.')
@click.option('--plot_skip', default=False, is_flag=True,
              help='Perform TE_Aid plot for skipped elements')
@click.option('--pfam_dir', default=None, type=str,
              help='Pfam database directory. Omit this option if you do not have a local PFAM database. '
                   'TE Trimmer will download the database automatically in this case.')
@click.option('--cons_thr', type=float,
              help='Threshold used for the final consensus sequence generation. Default: 0.8')
@click.option('--mini_orf', type=int,
              help='Define the minimum ORF length that will be predicted by TE Trimmer. Default: 200')
@click.option('--max_msa_lines', type=int,
              help='Set the maximum sequences number for multiple sequence alignment. Default: 100')
@click.option('--top_mas_lines', type=int,
              help='When the sequence number of multiple sequence alignment (MSA) is greater than <--max_msa_lines>, '
                   'TE Trimmer will sort sequences by length and choose <--top_msa_lines> number '
                   'of sequences. Then, TE Trimmer will randomly select sequences from all remaining BLAST hits until '
                   '<--max_msa_lines> sequences are found for the multiple sequence alignment. Default: 70')
@click.option('--min_seq_num', type=int,
              help='The minimum sequence number for each multiple sequence alignment. Note: can not smaller than 10. '
                   'Default: 10')
@click.option('--min_blast_len', type=int,
              help='The minimum sequence length for blast hits. Default: 150')
@click.option('--max_cluster_num', type=int,
              help='The maximum cluster number for each multiple sequence alignment. Each multiple '
                   'sequence alignment can be divided into different clusters. TE Trimmer will sort '
                   'clusters by sequence number and choose the top <--max_cluster_num> of clusters for '
                   'further analysis. WARNING: Big number will dramatically increase running time. Default: 2')
@click.option('--ext_thr', type=float,
              help="threshold used for define the extension extent. The lower the value of <--ext_thr>, the easier the "
                   "extensions on both ends be longer. Reduce <--ext_thr> if TE Trimmer fails to determine the correct "
                   "ends of repeat elements. Default: 0.7")
@click.option('--ext_check_win', type=str,
              help='Define check windows size for extension. Default: 150')
@click.option('--ext_step', type=int,
              help='Number of nucleotides to be added to the left and right ends of the multiple sequence alignment. '
                   'TE_Trimmer will iteratively add <--ext_step> number of nucleotides until finding the boundary. '
                   'Default: 1000')
@click.option('--max_ext', type=int,
              help='The maximum extension in nucleotides at both ends of the multiple sequence alignment. Default: 7000')
@click.option('--gap_thr', type=float,
              help='If multiple sequence alignment positions (columns) have a gap proportion larger than <--gap_thr> '
                   'and the proportion of the most common nucleotide in this column is less than <--gap_nul_thr>, '
                   'this column will be removed from the consensus. Default: 0.4')
@click.option('--gap_nul_thr', type=float,
              help='Set nucleotide proportion threshold for keeping the column of the multiple sequence alignment. '
                   'Used with the <--gap_thr> option. Default: 0.7')
@click.option('--crop_end_div_thr', type=float,
              help='The crop end by divergence function will convert each nucleotide in the multiple sequence '
                   'alignment into a proportion value. This function will iteratively choose a sliding window from '
                   'each end of each sequence of the MSA and sum up the proportion numbers in this window. '
                   'The cropping will continue until the sum of proportions is larger than <--crop_end_div_thr>. '
                   'Cropped nucleotides will be converted to -. Default: 0.8')
@click.option('--crop_end_div_win', type=int,
              help='Window size used for the end-cropping process. Used with --crop_end_div_thr option. Default: 20')
@click.option('--crop_end_gap_thr', type=float,
              help='The crop end by gap function will iteratively choose a sliding window from '
                   'each end of each sequence of the MSA and calculate the gap proportion in this window. '
                   'The cropping will continue until the sum of gap proportions is smaller than <--crop_end_gap_thr>. '
                   'Cropped nucleotides will be converted to -. Default: 0.1')
@click.option('--crop_end_gap_win', type=int,
              help='Define window size used to crop end by gap, used with <--crop_end_gap_thr> option. Default: 250')
@click.option('--start_patterns', type=str,
              help='LTR elements always start with a conserved sequence pattern. TE Trimmer searches the '
                   'beginning of the consensus sequence for these patterns. If the pattern is not found, '
                   'it will extend the search of <--start_patterns> to up to 15 nucleotides from the beginning '
                   'of the consensus sequence and redefine the start of the consensus sequence '
                   'if the pattern is found. Note: The user can provide multiple LTR start patterns in a '
                   'comma-separated list, like: TG,TA,TC (no spaces; the order of patterns determines '
                   'the priority for the search). Default: TG')
@click.option('--end_patterns', type=str,
              help='LTR elements always end with a conserved sequence pattern. TE Trimmer searches the '
                   'end of the consensus sequence for these patterns. If the pattern is not found, '
                   'it will extend the search of <--end_patterns> to up to 15 nucleotides from the end '
                   'of the consensus sequence and redefine the end of the consensus sequence '
                   'if the pattern is found. Note: The user can provide multiple LTR end patterns in a '
                   'comma-separated list, like: CA,TA,GA (no spaces; the order of patterns determines '
                   'the priority for the search). Default: CA')
@click.option('--num_threads', '-t', default=10, type=int,
              help='Threads numbers used for TE Trimmer. Default: 10')
@click.option('--classify_unknown', default=False, is_flag=True,
              help='Use RepeatClassifier to classify the consensus sequence if the input sequence is not classified or '
                   'is unknown.')
@click.option('--classify_all', default=False, is_flag=True,
<<<<<<< HEAD
              help='Use RepeatClassfier to classify every consensus sequence.  WARNING: it will take longer. Default: False')

=======
              help='Use RepeatClassifier to classify every consensus sequence.  WARNING: it will take longer time.')
>>>>>>> 2e3d6f7c
def main(input_file, genome_file, output_dir, continue_analysis, pfam_dir, min_blast_len, num_threads, max_msa_lines,
         top_mas_lines, min_seq_num, max_cluster_num, cons_thr, ext_thr, ext_step, plot_skip,
         max_ext, gap_thr, gap_nul_thr, crop_end_div_thr, crop_end_div_win, crop_end_gap_thr, crop_end_gap_win,
         start_patterns, end_patterns, mini_orf, species, ext_check_win, dedup, genome_anno, hmm,
         debug, fast_mode, classify_unknown, classify_all):

    start_time = datetime.now()
    print(f"\nTE Trimmer started at {start_time.strftime('%Y-%m-%d %H:%M:%S')}\n", flush=True)

    #####################################################################################################
    # Code block: Change permissions of Aliview and TE_Aid
    #####################################################################################################

    # Change TE_Aid permission
    TE_aid_path = os.path.join(os.path.dirname(os.path.abspath(__file__)), "TE-Aid-master")
    # Change permissions of the directory and all its content to 755
    # 755 in octal corresponds to rwxr-xr-x
    change_permission = change_permissions_recursive(TE_aid_path, 0o755)
    if not change_permission:
        return

    # Change Aliview permission
    aliview_path = os.path.join(os.path.dirname(os.path.abspath(__file__)), "aliview")
    # Change permissions of the directory and all its content to 755
    # 755 in octal corresponds to rwxr-xr-x
    change_permissions_recursive(aliview_path, 0o755)

    #####################################################################################################
    # Code block: Define the default options according to the given species
    #####################################################################################################
 
    default_values = species_config.get(species, {})
    if cons_thr is None:
        cons_thr = default_values.get("cons_thr")

    if max_msa_lines is None:
        max_msa_lines = default_values.get("max_msa_lines")

    if top_mas_lines is None:
        top_mas_lines = default_values.get("top_mas_lines")

    if min_seq_num is None:
        min_seq_num = default_values.get("min_seq_num")
        if min_seq_num < 10:
            min_seq_num = 10

    if min_blast_len is None:
        min_blast_len = default_values.get("min_blast_len")

    if max_cluster_num is None:
        max_cluster_num = default_values.get("max_cluster_num")

        # Convert string "False" to boolean
        if max_cluster_num == "False":
            max_cluster_num = False

        if fast_mode:
            max_cluster_num = 2

    if ext_thr is None:
        ext_thr = default_values.get("ext_thr")

    if ext_step is None:
        ext_step = default_values.get("ext_step")

    if max_ext is None:
        max_ext = default_values.get("max_ext")

    if gap_thr is None:
        gap_thr = default_values.get("gap_thr")

    if gap_nul_thr is None:
        gap_nul_thr = default_values.get("gap_nul_thr")

    if crop_end_div_thr is None:
        crop_end_div_thr = default_values.get("crop_end_div_thr")

    if crop_end_div_win is None:
        crop_end_div_win = default_values.get("crop_end_div_win")

    if crop_end_gap_thr is None:
        crop_end_gap_thr = default_values.get("crop_end_gap_thr")

    if crop_end_gap_win is None:
        crop_end_gap_win = default_values.get("crop_end_gap_win")

    if start_patterns is None:
        start_patterns = default_values.get("start_patterns")

    if end_patterns is None:
        end_patterns = default_values.get("end_patterns")

    if mini_orf is None:
        mini_orf = default_values.get("mini_orf")

    if ext_check_win is None:
        ext_check_win = default_values.get("ext_check_win")

    #####################################################################################################
    # Code block: Define input file, output directory, genome, check blast database
    #####################################################################################################
    bin_py_path, output_dir, single_file_dir, MSA_dir, classification_dir, hmm_dir, proof_annotation_dir, low_copy_dir, perfect_proof, \
    good_proof, intermediate_proof, need_check_proof, progress_file, pfam_dir, final_con_file, final_unknown_con_file, final_classified_con_file, \
<<<<<<< HEAD
    error_files, input_file, genome_file = analyze.create_dir(continue_analysis, hmm, pfam_dir, output_dir, input_file, genome_file)
=======
    error_files, input_file, genome_file, skipped_dir = analyze.create_dir(continue_analysis, hmm, pfam_dir, output_dir, input_file, genome_file, plot_skip)
>>>>>>> 2e3d6f7c

    #####################################################################################################
    # Code block: Merge input file and generate single fasta file
    #####################################################################################################

    # Generate single files when continue_analysis is false
    if not continue_analysis:

        # Do cd-hit-est merge when merge is true and continue_analysis is false
        if dedup:
            click.echo("\nTE Trimmer is merging input sequences, this might take some time.\n")
            merge_output = os.path.join(output_dir, f"{input_file}_cd_hit.fa")

            # Set lower identity threshold for the query, this can increase sensitive
            # Merge step will remove single LTR but nested TEs can mask other TEs
            cd_iden_thr = 0.9
            cd_alin_s = 0.85

            if fast_mode:
                cd_iden_thr = 0.8
                cd_alin_s = 0.8

            cd_hit_est(input_file, merge_output, identity_thr=cd_iden_thr, aL=0, aS=cd_alin_s, s=0, thread=num_threads)

            # Convert input_file to merged input_file
            input_file = merge_output
            click.echo("Merge finished.\n")

        # Separate fasta to single files, if fasta header contain "/" or " " or ":" convert them to "_"
        # Call this function to separate to single fasta files and create objects from input file
        seq_list = separate_sequences(input_file, single_file_dir, continue_analysis=False)

        # Calculate the total sequence number 
        single_fasta_n = len(seq_list)
        click.echo(f"{single_fasta_n} sequences are detected from the input file")

        # Create new object to check blast database availability
        # Check if blast database and genome length files are available, otherwise create them at the
        # same directory of genome file
        check_database(genome_file)
        # Initial call to print 0% progress
        analyze.printProgressBar(0, single_fasta_n, prefix='Progress:', suffix='Complete', length=50)

    else:
        # Check if the can perform continue analysis
        if not os.listdir(single_file_dir):
            click.echo("\nWARNING: TE Trimmer can't do continue analysis, please make sure the output directory is same"
                       " with your previous analysis.\n")
            return

        else:
            click.echo("\nTE Trimmer will continue to analyze based on previous results.\n")

            # Create seq_list, which contain sequence objects using the single fasta files.
            seq_list = separate_sequences(input_file, single_file_dir, continue_analysis=True)
            single_fasta_n = len(seq_list)

            # Check which sequences have already been processed
            complete_sequences, skipped_count, low_copy_count, classified_pro = analyze.check_progress_file(progress_file)

            # Filter out already complete sequences from the total sequences
            seq_list = [seq for seq in seq_list if seq.name not in complete_sequences]
            click.echo(f"\n{single_fasta_n - len(seq_list)} sequences has been processed previously.\n")

    #####################################################################################################
    # Code block: Enable multiple threads
    #####################################################################################################
    analyze_sequence_params = [
        (seq, genome_file, MSA_dir, min_blast_len, min_seq_num, max_msa_lines,
         top_mas_lines, max_cluster_num, cons_thr, ext_thr, ext_step, classification_dir,
         max_ext, gap_thr, gap_nul_thr, crop_end_div_thr, crop_end_div_win, crop_end_gap_thr, crop_end_gap_win,
         start_patterns, end_patterns, output_dir, pfam_dir, mini_orf, single_fasta_n, hmm,
         ext_check_win, debug, progress_file, classify_unknown, classify_all,
         final_con_file, final_unknown_con_file, final_classified_con_file, low_copy_dir, fast_mode, error_files,
         plot_skip, skipped_dir
         ) for seq in seq_list]

    # Using a ProcessPoolExecutor to run the function in parallel
    with concurrent.futures.ProcessPoolExecutor(max_workers=num_threads) as executor:
        executor.map(analyze.analyze_sequence_helper, analyze_sequence_params)
    # multiprocessing
    # with mp.Pool(processes=10) as p:
    # p.starmap(analyze_sequence, analyze_sequence_params)

    #####################################################################################################
    # Code block: Check if all sequences are finished
    #####################################################################################################

    # At the end of the program, check if all sequences have been processed
    completed_sequence, skipped_count, low_copy_count, classified_pro = analyze.check_progress_file(progress_file)

    # Calculate the total count
    processed_count = len(completed_sequence)

    if processed_count == single_fasta_n:
        click.echo(f"All sequences have been analysed!\n"
                   f"In the analysed sequences {skipped_count} are skipped.\n"
                   f"In the analysed sequences {low_copy_count} are identified as low copy TE\n"
                   f"TE Trimmer is doing the final classification, merging, or whole genome annotation step.")

    else:
        remaining = single_fasta_n - processed_count
        click.echo(f"\n\n{remaining} sequences have not been analysed.\n")

    #####################################################################################################
    # Code block: Finish classifying unknown consensus file and writing sequences back to consensus file
    #####################################################################################################

    # Suppress RepeatMasker final classification under fast_mode
    if fast_mode:
        classified_pro = 0.01

    # Final RepeatMasker classification isn't necessary, skip it when errors are there
    try:
        if 0.3 <= classified_pro < 0.99:
            temp_repeatmasker_dir = os.path.join(classification_dir, "temp_repeatmasker_classification")

            if os.path.exists(final_unknown_con_file) and os.path.exists(final_classified_con_file):
                os.makedirs(temp_repeatmasker_dir, exist_ok=True)
                classification_out = repeatmasker(final_unknown_con_file, final_classified_con_file,
                                                  temp_repeatmasker_dir,
                                                  thread=num_threads, classify=True)

                if classification_out:
                    repeatmasker_out = os.path.join(temp_repeatmasker_dir,
                                                    "temp_TE_Trimmer_unknown_consensus.fasta.out")
                    reclassified_dict = repeatmasker_output_classify(repeatmasker_out, progress_file,
                                                                     min_iden=60, min_len=80, min_cov=0.5)
                    if reclassified_dict:
                        click.echo(
                            f"{len(reclassified_dict)} TE elements were re-classified by final classification module")

                        # Update final consensus file
                        rename_cons_file(final_con_file, reclassified_dict)
                        rename_files_based_on_dict(proof_annotation_dir, reclassified_dict)
                        rename_files_based_on_dict(perfect_proof, reclassified_dict)
                        rename_files_based_on_dict(good_proof, reclassified_dict)
                        rename_files_based_on_dict(intermediate_proof, reclassified_dict)
                        rename_files_based_on_dict(need_check_proof, reclassified_dict)
                        rename_files_based_on_dict(low_copy_dir, reclassified_dict, seq_name=True)
                        if hmm:
                            rename_files_based_on_dict(hmm_dir, reclassified_dict)

            else:
                click.echo("One of the consensus file does not exist, RepeatMasker reclassify does not run, "
                           "This will not affect the final consensus sequences.")
    except Exception as e:
        with open(error_files, "a") as f:
<<<<<<< HEAD
            f.write("Final RepeatMasker classification is wrong.\n" + str(e) + '\n')
        click.echo("Note: The final TE classification is skipped, this will not affect the TE consensus result.")
        pass
=======
            # Get the traceback content as a string
            tb_content = traceback.format_exc()
            f.write(f"\nFinal RepeatMasker classification is wrong.\n")
            f.write(tb_content + '\n\n')

        click.echo("Note: The final TE classification is skipped, this won't affect the TE consensus result.")
>>>>>>> 2e3d6f7c

    #####################################################################################################
    # Code block: merge consensus_file to remove duplications
    #####################################################################################################

    try:
        click.echo("TE Trimmer is removing sequence duplications")

        # Do first round cd-hit-est
        cd_hit_merge_output_round1 = os.path.join(classification_dir, "TE_Trimmer_consensus_merged_round1.fasta")
        cd_hit_merge_output_round1_clstr = f"{cd_hit_merge_output_round1}.clstr"

        # Round 1 merge only require that the alignment coverage for the shorter sequence is greater than 0.8
        # and the similarity is greater than 0.85
        cd_hit_est(final_con_file, cd_hit_merge_output_round1, identity_thr=0.85, aS=0.8, s=0, thread=num_threads)

        # Read progress file
        progress_df = pd.read_csv(progress_file)

        # Create a dictionary with sequence names as keys
        sequence_info = {}
        for index, row in progress_df.iterrows():
            sequence_name = row["consensus_name"]
            evaluation = row["evaluation"] if pd.notna(row["evaluation"]) else "Unknown"  # Default value for NaN
            te_type = row["reclassified_type"] if pd.notna(row["reclassified_type"]) else "Unknown"
            length = row["cons_length"] if pd.notna(row["cons_length"]) else 0  # Default value for NaN
            sequence_info[sequence_name] = {"evaluation": evaluation, "type": te_type, "length": length}

        # Parse cd-hit-est result
        clusters = {}
        current_cluster = []
        with open(cd_hit_merge_output_round1_clstr, "r") as f:
            for line in f:
                if line.startswith(">Cluster"):
                    cluster_name = line.strip().replace(" ", "")  # Remove the empty space in the cluster name
                    if current_cluster:  # If the current_cluster isn't empty
                        clusters[cluster_name] = current_cluster
                        current_cluster = []
                else:
                    seq_info = line.split(">")[1].split("...")[0].split("#")[0]
                    current_cluster.append(seq_info)
            if current_cluster:
                clusters[cluster_name] = current_cluster

        # Check if "Perfect" and "Good" level sequences are included inside cluster and choose the longest one
        best_sequences = []  # Define list to store Perfect or Good sequence names

        # Define list to store sequence in clusters that don't contain Perfect or Good sequences
        sequence_for_round2 = []
        for cluster_name, sequences in clusters.items():
            best_seq = None
            best_length = 0
            for seq in sequences:
                if seq in sequence_info:
                    evaluation = sequence_info[seq]["evaluation"]
                    length = sequence_info[seq]["length"]
                    if evaluation in ["Perfect", "Good"] and length > best_length:
                        best_length = length
                        best_seq = seq
            if best_seq:
                best_sequences.append(best_seq)
            else:
                sequence_for_round2.extend(clusters[cluster_name])  # extend() will make a flat a list

        # Read the original consensus file
        consensus_sequences = SeqIO.parse(final_con_file, "fasta")

        # Define temporary file to store Perfect or Good sequences
        temp_consensus_round1 = os.path.join(classification_dir, "temp_consensus_round1.fasta")

        # Define temporary file to store rest sequence for round2 cd-hit-est
        temp_consensus_round2_input = os.path.join(classification_dir, "temp_consensus_round2_input.fasta")

        # Write sequences to files
        with open(temp_consensus_round1, "w") as high_quality_file, \
                open(temp_consensus_round2_input, 'w') as round2_file:

            for seq_record in consensus_sequences:

                # Sequence names in best_sequences and sequence_for_round2 dont' contain classification
                seq_id = seq_record.id.split("#")[0]

                if seq_id in best_sequences:
                    SeqIO.write(seq_record, high_quality_file, "fasta")
                elif seq_id in sequence_for_round2:
                    SeqIO.write(seq_record, round2_file, 'fasta')

        # Do second round cd-hit-est based on temp_consensus_round2_input
        cd_hit_merge_output_round2 = os.path.join(classification_dir, "TE_Trimmer_consensus_merged_round2.fasta")

        # Round 2 merge require that the alignment coverage for the long and short sequence are both greater than 0.8
        # and the similarity is greater than 0.85
        cd_hit_est(temp_consensus_round2_input, cd_hit_merge_output_round2, identity_thr=0.85, aL=0.8, aS=0.8, s=0.8,
                   thread=num_threads)

        # Define merged file
        cd_hit_est_final_merged = os.path.join(output_dir, "TE_Trimmer_consensus_merged.fasta")

        # Combine the two files into merged file
        with open(temp_consensus_round1, 'r') as file1, \
                open(cd_hit_merge_output_round2, 'r') as file2, \
                open(cd_hit_est_final_merged, 'w') as combined_file:
            # Write contents of the first file
            for line in file1:
                combined_file.write(line)

            # Write contents of the second file
            for line in file2:
                combined_file.write(line)

        # Find sequence names that aren't included inside in cd_hit_est_final_merged file
        # Parse the sequences in the original and merged files
        original_sequences = SeqIO.parse(final_con_file, "fasta")
        merged_sequences = SeqIO.parse(cd_hit_est_final_merged, "fasta")

        # Extract sequence IDs from both files and store to set
        original_ids = {seq_record.id.split("#")[0] for seq_record in original_sequences}
        merged_ids = {seq_record.id.split("#")[0] for seq_record in merged_sequences}

        # Find the difference between the two sets to get sequence names not included in the merged file
        missing_ids = original_ids - merged_ids
        click.echo(missing_ids)

        # Based on missing_ids delete files in proof annotation folder and HMM folder
        for missing_id in missing_ids:
            evaluation_leve = sequence_info[missing_id]["evaluation"]
            if evaluation_leve == "Perfect":
                remove_files_with_start_pattern(perfect_proof, missing_id)
            elif evaluation_leve == "Good":
                remove_files_with_start_pattern(good_proof, missing_id)
            elif evaluation_leve == "Reco_check":
                remove_files_with_start_pattern(intermediate_proof, missing_id)
            elif evaluation_leve == "Need_check":
                remove_files_with_start_pattern(need_check_proof, missing_id)
            else:
                remove_files_with_start_pattern(low_copy_dir, missing_id)

        if hmm:
            remove_files_with_start_pattern(hmm_dir, missing_ids)
        click.echo("\nFinished to remove sequence duplications.\n")

    except Exception as e:
        with open(error_files, "a") as f:
            # Get the traceback content as a string
            tb_content = traceback.format_exc()
            f.write(f"Final cd-hit-est deduplication error\n")
            f.write(tb_content + '\n\n')
            click.echo("\nThe final cd-hit-est merge step can't be performed. Please remove duplicated sequence"
                       " by yourself\n")

    #####################################################################################################
    # Code block: Whole genome TE annotation
    #####################################################################################################

    # Delete MSA_dir and Classification if they are empty
    if not os.listdir(MSA_dir):
        os.rmdir(MSA_dir)

    if not os.listdir(classification_dir):
        os.rmdir(classification_dir)

    try:
        # If 90% of the query sequences are processed, RepeatMasker is allowed to be performed whole genome annotation
        #if processed_count >= single_fasta_n * 0.9:

        # Run RepeatMasker
        if genome_anno:
            click.echo("\nTE Trimmer is performing whole genome TE annotation by RepeatMasker\n")

            if os.path.exists(cd_hit_est_final_merged):
                repeatmakser_lib = cd_hit_est_final_merged
            else:
                repeatmakser_lib = final_con_file

            # make a new folder for RepeatMasker output
            repeatmasker_dir = os.path.join(output_dir, "RepeatMasker_result")
            if not os.path.exists(repeatmasker_dir):
                os.mkdir(repeatmasker_dir)
            genome_anno_result = \
                repeatmasker(genome_file, repeatmakser_lib, repeatmasker_dir, thread=num_threads)
            if genome_anno_result:
                click.echo("\nFinished whole genome TE annotation by RepeatMasker\n")

        #else:
            #click.echo(
                #"Less than 90% of the query sequences processed, TE Trimmer can't perform whole genome TE annotation")
    except Exception as e:
        with open(error_files, "a") as f:
            # Get the traceback content as a string
            tb_content = traceback.format_exc()
            f.write(f"Genome TE annotation error.\n")
            f.write(tb_content + '\n\n')
            click.echo("Final genome annotation can't be performed. This won't affect the TE consensus library.")

    end_time = datetime.now()
    duration = end_time - start_time

    # Remove microseconds from the duration
    duration_without_microseconds = timedelta(days=duration.days, seconds=duration.seconds)

    # if not debug:
    # Remove all single files when all the sequences are processed
    # shutil.rmtree(single_file_dir)

    analyze.printProgressBar(processed_count, single_fasta_n, prefix='Progress:', suffix='Complete', length=50, final = True)
    print(f"\nTE Trimmer finished at {start_time.strftime('%Y-%m-%d %H:%M:%S')}\n")
    print(f"TE Trimmer runtime was {duration_without_microseconds}")


# The following is necessary to make the script executable, i.e., python myscript.py.
if __name__ == '__main__':
    main()
<|MERGE_RESOLUTION|>--- conflicted
+++ resolved
@@ -1,664 +1,637 @@
-# Standard library imports
-import os
-import traceback
-from datetime import timedelta, datetime
-import multiprocessing as mp
-import click
-import concurrent.futures
-import json
-import pandas as pd
-from Bio import SeqIO
-
-# Local imports
-import analyze
-from Function_blast_extension_mafft import blast, separate_sequences, remove_files_with_start_pattern, change_permissions_recursive, \
-    repeatmasker, check_database, check_bed_uniqueness, extract_fasta, cd_hit_est, handle_sequence_skipped, \
-    repeatmasker_output_classify, rename_cons_file, update_low_copy_cons_file, rename_files_based_on_dict
-<<<<<<< HEAD
-=======
-
-
-#####################################################################################################
-# Code block: Import json species_config file and define the default parameters
-#####################################################################################################
-# Load species-specific default values from the JSON config
-species_config_path = os.path.join(os.path.dirname(os.path.abspath(__file__)), 'species_config.json')
-# Load the JSON configuration file
-with open(species_config_path, "r") as config_file:
-    species_config = json.load(config_file)
-
-
-@click.command(context_settings=dict(max_content_width=120),
-               help="""\b
-               ##########################################################################################
-               \b
-               ████████╗███████╗    ████████╗██████╗ ██╗███╗   ███╗███╗   ███╗███████╗██████╗ 
-               ╚══██╔══╝██╔════╝    ╚══██╔══╝██╔══██╗██║████╗ ████║████╗ ████║██╔════╝██╔══██╗
-                  ██║   █████╗         ██║   ██████╔╝██║██╔████╔██║██╔████╔██║█████╗  ██████╔╝
-                  ██║   ██╔══╝         ██║   ██╔══██╗██║██║╚██╔╝██║██║╚██╔╝██║██╔══╝  ██╔══██╗
-                  ██║   ███████╗       ██║   ██║  ██║██║██║ ╚═╝ ██║██║ ╚═╝ ██║███████╗██║  ██║
-                  ╚═╝   ╚══════╝       ╚═╝   ╚═╝  ╚═╝╚═╝╚═╝     ╚═╝╚═╝     ╚═╝╚══════╝╚═╝  ╚═╝
-                  
-                Version: v1.1 (27/OCT/2023) 
-
-                Github: https://github.com/qjiangzhao/TE-Trimmer
-
-                Developers:                                                                                                       
-                Jiangzhao Qian;  RWTH Aachen University;                Email: jqian@bio1.rwth-aachen.de                          
-                Hang Xue;        University of California, Berkeley;    Email: hang_xue@berkeley.edu
->>>>>>> 2e3d6f7c
-
-                Funding source:                                                                                         
-                Panstruga's Lab. Website: https://www.bio1.rwth-aachen.de/PlantMolCellBiology/index.html                 
-
-<<<<<<< HEAD
-#####################################################################################################
-# Code block: Import json species_config file and define the default parameters
-#####################################################################################################
-# Load species-specific default values from the JSON config
-species_config_path = os.path.join(os.path.dirname(os.path.abspath(__file__)), 'species_config.json')
-# Load the JSON configuration file
-with open(species_config_path, "r") as config_file:
-    species_config = json.load(config_file)
-=======
-                Many thanks to Dr. Stefan Kusch                                                           
-
-                ##########################################################################################              
-
-                python ./path_to_TE_Trimmer_bin/TE_Trimmer.py -i <TE_consensus_file> -o <genome_file>
-
-                TE Trimmer is designed to replace transposable element (TE) manual curation. 
->>>>>>> 2e3d6f7c
-
-                Two mandatory arguments are required including <genome file> and <TE consensus file> from TE 
-                annotation software like RepeatModeler or EDTA et al. TE Trimmer can do blast, extension, multiple sequence alignment, and defining TE boundaries.
-
-""")
-@click.option('--input_file', '-i', required=True, type=str,
-              help='Path to TE consensus file (FASTA format). Use the output from RepeatModeler or EDTA et al.')
-@click.option('--genome_file', '-g', required=True, type=str,
-              help='Path to genome FASTA file.')
-@click.option('--output_dir', '-o', default=os.getcwd(), type=str,
-              help='Output directory. Default: current directory.')
-@click.option('--species', '-s', default='fungi', type=click.Choice(species_config.keys()),
-              help='Select the species for which you want to run TE Trimmer.')
-@click.option('--continue_analysis', '-ca', default=False, is_flag=True,
-              help='Continue to analysis after interruption.')
-@click.option('--dedup', default=False, is_flag=True,
-              help='Remove duplicate sequences in input file.')
-@click.option('--genome_anno', default=False, is_flag=True,
-              help='Perform genome TE annotation using the TE Trimmer curated database. Requires RepeatMasker.')
-@click.option('--hmm', default=False, is_flag=True,
-              help='Generate HMM files for each consensus sequences.')
-@click.option('--debug', default=False, is_flag=True,
-              help='Open debug mode. This will keep all raw files. WARNING: Many files will be produced.')
-@click.option('--fast_mode', default=False, is_flag=True,
-              help='Reduce running time but at the cost of lower accuracy and specificity.')
-@click.option('--plot_skip', default=False, is_flag=True,
-              help='Perform TE_Aid plot for skipped elements')
-@click.option('--pfam_dir', default=None, type=str,
-              help='Pfam database directory. Omit this option if you do not have a local PFAM database. '
-                   'TE Trimmer will download the database automatically in this case.')
-@click.option('--cons_thr', type=float,
-              help='Threshold used for the final consensus sequence generation. Default: 0.8')
-@click.option('--mini_orf', type=int,
-              help='Define the minimum ORF length that will be predicted by TE Trimmer. Default: 200')
-@click.option('--max_msa_lines', type=int,
-              help='Set the maximum sequences number for multiple sequence alignment. Default: 100')
-@click.option('--top_mas_lines', type=int,
-              help='When the sequence number of multiple sequence alignment (MSA) is greater than <--max_msa_lines>, '
-                   'TE Trimmer will sort sequences by length and choose <--top_msa_lines> number '
-                   'of sequences. Then, TE Trimmer will randomly select sequences from all remaining BLAST hits until '
-                   '<--max_msa_lines> sequences are found for the multiple sequence alignment. Default: 70')
-@click.option('--min_seq_num', type=int,
-              help='The minimum sequence number for each multiple sequence alignment. Note: can not smaller than 10. '
-                   'Default: 10')
-@click.option('--min_blast_len', type=int,
-              help='The minimum sequence length for blast hits. Default: 150')
-@click.option('--max_cluster_num', type=int,
-              help='The maximum cluster number for each multiple sequence alignment. Each multiple '
-                   'sequence alignment can be divided into different clusters. TE Trimmer will sort '
-                   'clusters by sequence number and choose the top <--max_cluster_num> of clusters for '
-                   'further analysis. WARNING: Big number will dramatically increase running time. Default: 2')
-@click.option('--ext_thr', type=float,
-              help="threshold used for define the extension extent. The lower the value of <--ext_thr>, the easier the "
-                   "extensions on both ends be longer. Reduce <--ext_thr> if TE Trimmer fails to determine the correct "
-                   "ends of repeat elements. Default: 0.7")
-@click.option('--ext_check_win', type=str,
-              help='Define check windows size for extension. Default: 150')
-@click.option('--ext_step', type=int,
-              help='Number of nucleotides to be added to the left and right ends of the multiple sequence alignment. '
-                   'TE_Trimmer will iteratively add <--ext_step> number of nucleotides until finding the boundary. '
-                   'Default: 1000')
-@click.option('--max_ext', type=int,
-              help='The maximum extension in nucleotides at both ends of the multiple sequence alignment. Default: 7000')
-@click.option('--gap_thr', type=float,
-              help='If multiple sequence alignment positions (columns) have a gap proportion larger than <--gap_thr> '
-                   'and the proportion of the most common nucleotide in this column is less than <--gap_nul_thr>, '
-                   'this column will be removed from the consensus. Default: 0.4')
-@click.option('--gap_nul_thr', type=float,
-              help='Set nucleotide proportion threshold for keeping the column of the multiple sequence alignment. '
-                   'Used with the <--gap_thr> option. Default: 0.7')
-@click.option('--crop_end_div_thr', type=float,
-              help='The crop end by divergence function will convert each nucleotide in the multiple sequence '
-                   'alignment into a proportion value. This function will iteratively choose a sliding window from '
-                   'each end of each sequence of the MSA and sum up the proportion numbers in this window. '
-                   'The cropping will continue until the sum of proportions is larger than <--crop_end_div_thr>. '
-                   'Cropped nucleotides will be converted to -. Default: 0.8')
-@click.option('--crop_end_div_win', type=int,
-              help='Window size used for the end-cropping process. Used with --crop_end_div_thr option. Default: 20')
-@click.option('--crop_end_gap_thr', type=float,
-              help='The crop end by gap function will iteratively choose a sliding window from '
-                   'each end of each sequence of the MSA and calculate the gap proportion in this window. '
-                   'The cropping will continue until the sum of gap proportions is smaller than <--crop_end_gap_thr>. '
-                   'Cropped nucleotides will be converted to -. Default: 0.1')
-@click.option('--crop_end_gap_win', type=int,
-              help='Define window size used to crop end by gap, used with <--crop_end_gap_thr> option. Default: 250')
-@click.option('--start_patterns', type=str,
-              help='LTR elements always start with a conserved sequence pattern. TE Trimmer searches the '
-                   'beginning of the consensus sequence for these patterns. If the pattern is not found, '
-                   'it will extend the search of <--start_patterns> to up to 15 nucleotides from the beginning '
-                   'of the consensus sequence and redefine the start of the consensus sequence '
-                   'if the pattern is found. Note: The user can provide multiple LTR start patterns in a '
-                   'comma-separated list, like: TG,TA,TC (no spaces; the order of patterns determines '
-                   'the priority for the search). Default: TG')
-@click.option('--end_patterns', type=str,
-              help='LTR elements always end with a conserved sequence pattern. TE Trimmer searches the '
-                   'end of the consensus sequence for these patterns. If the pattern is not found, '
-                   'it will extend the search of <--end_patterns> to up to 15 nucleotides from the end '
-                   'of the consensus sequence and redefine the end of the consensus sequence '
-                   'if the pattern is found. Note: The user can provide multiple LTR end patterns in a '
-                   'comma-separated list, like: CA,TA,GA (no spaces; the order of patterns determines '
-                   'the priority for the search). Default: CA')
-@click.option('--num_threads', '-t', default=10, type=int,
-              help='Threads numbers used for TE Trimmer. Default: 10')
-@click.option('--classify_unknown', default=False, is_flag=True,
-              help='Use RepeatClassifier to classify the consensus sequence if the input sequence is not classified or '
-                   'is unknown.')
-@click.option('--classify_all', default=False, is_flag=True,
-<<<<<<< HEAD
-              help='Use RepeatClassfier to classify every consensus sequence.  WARNING: it will take longer. Default: False')
-
-=======
-              help='Use RepeatClassifier to classify every consensus sequence.  WARNING: it will take longer time.')
->>>>>>> 2e3d6f7c
-def main(input_file, genome_file, output_dir, continue_analysis, pfam_dir, min_blast_len, num_threads, max_msa_lines,
-         top_mas_lines, min_seq_num, max_cluster_num, cons_thr, ext_thr, ext_step, plot_skip,
-         max_ext, gap_thr, gap_nul_thr, crop_end_div_thr, crop_end_div_win, crop_end_gap_thr, crop_end_gap_win,
-         start_patterns, end_patterns, mini_orf, species, ext_check_win, dedup, genome_anno, hmm,
-         debug, fast_mode, classify_unknown, classify_all):
-
-    start_time = datetime.now()
-    print(f"\nTE Trimmer started at {start_time.strftime('%Y-%m-%d %H:%M:%S')}\n", flush=True)
-
-    #####################################################################################################
-    # Code block: Change permissions of Aliview and TE_Aid
-    #####################################################################################################
-
-    # Change TE_Aid permission
-    TE_aid_path = os.path.join(os.path.dirname(os.path.abspath(__file__)), "TE-Aid-master")
-    # Change permissions of the directory and all its content to 755
-    # 755 in octal corresponds to rwxr-xr-x
-    change_permission = change_permissions_recursive(TE_aid_path, 0o755)
-    if not change_permission:
-        return
-
-    # Change Aliview permission
-    aliview_path = os.path.join(os.path.dirname(os.path.abspath(__file__)), "aliview")
-    # Change permissions of the directory and all its content to 755
-    # 755 in octal corresponds to rwxr-xr-x
-    change_permissions_recursive(aliview_path, 0o755)
-
-    #####################################################################################################
-    # Code block: Define the default options according to the given species
-    #####################################################################################################
- 
-    default_values = species_config.get(species, {})
-    if cons_thr is None:
-        cons_thr = default_values.get("cons_thr")
-
-    if max_msa_lines is None:
-        max_msa_lines = default_values.get("max_msa_lines")
-
-    if top_mas_lines is None:
-        top_mas_lines = default_values.get("top_mas_lines")
-
-    if min_seq_num is None:
-        min_seq_num = default_values.get("min_seq_num")
-        if min_seq_num < 10:
-            min_seq_num = 10
-
-    if min_blast_len is None:
-        min_blast_len = default_values.get("min_blast_len")
-
-    if max_cluster_num is None:
-        max_cluster_num = default_values.get("max_cluster_num")
-
-        # Convert string "False" to boolean
-        if max_cluster_num == "False":
-            max_cluster_num = False
-
-        if fast_mode:
-            max_cluster_num = 2
-
-    if ext_thr is None:
-        ext_thr = default_values.get("ext_thr")
-
-    if ext_step is None:
-        ext_step = default_values.get("ext_step")
-
-    if max_ext is None:
-        max_ext = default_values.get("max_ext")
-
-    if gap_thr is None:
-        gap_thr = default_values.get("gap_thr")
-
-    if gap_nul_thr is None:
-        gap_nul_thr = default_values.get("gap_nul_thr")
-
-    if crop_end_div_thr is None:
-        crop_end_div_thr = default_values.get("crop_end_div_thr")
-
-    if crop_end_div_win is None:
-        crop_end_div_win = default_values.get("crop_end_div_win")
-
-    if crop_end_gap_thr is None:
-        crop_end_gap_thr = default_values.get("crop_end_gap_thr")
-
-    if crop_end_gap_win is None:
-        crop_end_gap_win = default_values.get("crop_end_gap_win")
-
-    if start_patterns is None:
-        start_patterns = default_values.get("start_patterns")
-
-    if end_patterns is None:
-        end_patterns = default_values.get("end_patterns")
-
-    if mini_orf is None:
-        mini_orf = default_values.get("mini_orf")
-
-    if ext_check_win is None:
-        ext_check_win = default_values.get("ext_check_win")
-
-    #####################################################################################################
-    # Code block: Define input file, output directory, genome, check blast database
-    #####################################################################################################
-    bin_py_path, output_dir, single_file_dir, MSA_dir, classification_dir, hmm_dir, proof_annotation_dir, low_copy_dir, perfect_proof, \
-    good_proof, intermediate_proof, need_check_proof, progress_file, pfam_dir, final_con_file, final_unknown_con_file, final_classified_con_file, \
-<<<<<<< HEAD
-    error_files, input_file, genome_file = analyze.create_dir(continue_analysis, hmm, pfam_dir, output_dir, input_file, genome_file)
-=======
-    error_files, input_file, genome_file, skipped_dir = analyze.create_dir(continue_analysis, hmm, pfam_dir, output_dir, input_file, genome_file, plot_skip)
->>>>>>> 2e3d6f7c
-
-    #####################################################################################################
-    # Code block: Merge input file and generate single fasta file
-    #####################################################################################################
-
-    # Generate single files when continue_analysis is false
-    if not continue_analysis:
-
-        # Do cd-hit-est merge when merge is true and continue_analysis is false
-        if dedup:
-            click.echo("\nTE Trimmer is merging input sequences, this might take some time.\n")
-            merge_output = os.path.join(output_dir, f"{input_file}_cd_hit.fa")
-
-            # Set lower identity threshold for the query, this can increase sensitive
-            # Merge step will remove single LTR but nested TEs can mask other TEs
-            cd_iden_thr = 0.9
-            cd_alin_s = 0.85
-
-            if fast_mode:
-                cd_iden_thr = 0.8
-                cd_alin_s = 0.8
-
-            cd_hit_est(input_file, merge_output, identity_thr=cd_iden_thr, aL=0, aS=cd_alin_s, s=0, thread=num_threads)
-
-            # Convert input_file to merged input_file
-            input_file = merge_output
-            click.echo("Merge finished.\n")
-
-        # Separate fasta to single files, if fasta header contain "/" or " " or ":" convert them to "_"
-        # Call this function to separate to single fasta files and create objects from input file
-        seq_list = separate_sequences(input_file, single_file_dir, continue_analysis=False)
-
-        # Calculate the total sequence number 
-        single_fasta_n = len(seq_list)
-        click.echo(f"{single_fasta_n} sequences are detected from the input file")
-
-        # Create new object to check blast database availability
-        # Check if blast database and genome length files are available, otherwise create them at the
-        # same directory of genome file
-        check_database(genome_file)
-        # Initial call to print 0% progress
-        analyze.printProgressBar(0, single_fasta_n, prefix='Progress:', suffix='Complete', length=50)
-
-    else:
-        # Check if the can perform continue analysis
-        if not os.listdir(single_file_dir):
-            click.echo("\nWARNING: TE Trimmer can't do continue analysis, please make sure the output directory is same"
-                       " with your previous analysis.\n")
-            return
-
-        else:
-            click.echo("\nTE Trimmer will continue to analyze based on previous results.\n")
-
-            # Create seq_list, which contain sequence objects using the single fasta files.
-            seq_list = separate_sequences(input_file, single_file_dir, continue_analysis=True)
-            single_fasta_n = len(seq_list)
-
-            # Check which sequences have already been processed
-            complete_sequences, skipped_count, low_copy_count, classified_pro = analyze.check_progress_file(progress_file)
-
-            # Filter out already complete sequences from the total sequences
-            seq_list = [seq for seq in seq_list if seq.name not in complete_sequences]
-            click.echo(f"\n{single_fasta_n - len(seq_list)} sequences has been processed previously.\n")
-
-    #####################################################################################################
-    # Code block: Enable multiple threads
-    #####################################################################################################
-    analyze_sequence_params = [
-        (seq, genome_file, MSA_dir, min_blast_len, min_seq_num, max_msa_lines,
-         top_mas_lines, max_cluster_num, cons_thr, ext_thr, ext_step, classification_dir,
-         max_ext, gap_thr, gap_nul_thr, crop_end_div_thr, crop_end_div_win, crop_end_gap_thr, crop_end_gap_win,
-         start_patterns, end_patterns, output_dir, pfam_dir, mini_orf, single_fasta_n, hmm,
-         ext_check_win, debug, progress_file, classify_unknown, classify_all,
-         final_con_file, final_unknown_con_file, final_classified_con_file, low_copy_dir, fast_mode, error_files,
-         plot_skip, skipped_dir
-         ) for seq in seq_list]
-
-    # Using a ProcessPoolExecutor to run the function in parallel
-    with concurrent.futures.ProcessPoolExecutor(max_workers=num_threads) as executor:
-        executor.map(analyze.analyze_sequence_helper, analyze_sequence_params)
-    # multiprocessing
-    # with mp.Pool(processes=10) as p:
-    # p.starmap(analyze_sequence, analyze_sequence_params)
-
-    #####################################################################################################
-    # Code block: Check if all sequences are finished
-    #####################################################################################################
-
-    # At the end of the program, check if all sequences have been processed
-    completed_sequence, skipped_count, low_copy_count, classified_pro = analyze.check_progress_file(progress_file)
-
-    # Calculate the total count
-    processed_count = len(completed_sequence)
-
-    if processed_count == single_fasta_n:
-        click.echo(f"All sequences have been analysed!\n"
-                   f"In the analysed sequences {skipped_count} are skipped.\n"
-                   f"In the analysed sequences {low_copy_count} are identified as low copy TE\n"
-                   f"TE Trimmer is doing the final classification, merging, or whole genome annotation step.")
-
-    else:
-        remaining = single_fasta_n - processed_count
-        click.echo(f"\n\n{remaining} sequences have not been analysed.\n")
-
-    #####################################################################################################
-    # Code block: Finish classifying unknown consensus file and writing sequences back to consensus file
-    #####################################################################################################
-
-    # Suppress RepeatMasker final classification under fast_mode
-    if fast_mode:
-        classified_pro = 0.01
-
-    # Final RepeatMasker classification isn't necessary, skip it when errors are there
-    try:
-        if 0.3 <= classified_pro < 0.99:
-            temp_repeatmasker_dir = os.path.join(classification_dir, "temp_repeatmasker_classification")
-
-            if os.path.exists(final_unknown_con_file) and os.path.exists(final_classified_con_file):
-                os.makedirs(temp_repeatmasker_dir, exist_ok=True)
-                classification_out = repeatmasker(final_unknown_con_file, final_classified_con_file,
-                                                  temp_repeatmasker_dir,
-                                                  thread=num_threads, classify=True)
-
-                if classification_out:
-                    repeatmasker_out = os.path.join(temp_repeatmasker_dir,
-                                                    "temp_TE_Trimmer_unknown_consensus.fasta.out")
-                    reclassified_dict = repeatmasker_output_classify(repeatmasker_out, progress_file,
-                                                                     min_iden=60, min_len=80, min_cov=0.5)
-                    if reclassified_dict:
-                        click.echo(
-                            f"{len(reclassified_dict)} TE elements were re-classified by final classification module")
-
-                        # Update final consensus file
-                        rename_cons_file(final_con_file, reclassified_dict)
-                        rename_files_based_on_dict(proof_annotation_dir, reclassified_dict)
-                        rename_files_based_on_dict(perfect_proof, reclassified_dict)
-                        rename_files_based_on_dict(good_proof, reclassified_dict)
-                        rename_files_based_on_dict(intermediate_proof, reclassified_dict)
-                        rename_files_based_on_dict(need_check_proof, reclassified_dict)
-                        rename_files_based_on_dict(low_copy_dir, reclassified_dict, seq_name=True)
-                        if hmm:
-                            rename_files_based_on_dict(hmm_dir, reclassified_dict)
-
-            else:
-                click.echo("One of the consensus file does not exist, RepeatMasker reclassify does not run, "
-                           "This will not affect the final consensus sequences.")
-    except Exception as e:
-        with open(error_files, "a") as f:
-<<<<<<< HEAD
-            f.write("Final RepeatMasker classification is wrong.\n" + str(e) + '\n')
-        click.echo("Note: The final TE classification is skipped, this will not affect the TE consensus result.")
-        pass
-=======
-            # Get the traceback content as a string
-            tb_content = traceback.format_exc()
-            f.write(f"\nFinal RepeatMasker classification is wrong.\n")
-            f.write(tb_content + '\n\n')
-
-        click.echo("Note: The final TE classification is skipped, this won't affect the TE consensus result.")
->>>>>>> 2e3d6f7c
-
-    #####################################################################################################
-    # Code block: merge consensus_file to remove duplications
-    #####################################################################################################
-
-    try:
-        click.echo("TE Trimmer is removing sequence duplications")
-
-        # Do first round cd-hit-est
-        cd_hit_merge_output_round1 = os.path.join(classification_dir, "TE_Trimmer_consensus_merged_round1.fasta")
-        cd_hit_merge_output_round1_clstr = f"{cd_hit_merge_output_round1}.clstr"
-
-        # Round 1 merge only require that the alignment coverage for the shorter sequence is greater than 0.8
-        # and the similarity is greater than 0.85
-        cd_hit_est(final_con_file, cd_hit_merge_output_round1, identity_thr=0.85, aS=0.8, s=0, thread=num_threads)
-
-        # Read progress file
-        progress_df = pd.read_csv(progress_file)
-
-        # Create a dictionary with sequence names as keys
-        sequence_info = {}
-        for index, row in progress_df.iterrows():
-            sequence_name = row["consensus_name"]
-            evaluation = row["evaluation"] if pd.notna(row["evaluation"]) else "Unknown"  # Default value for NaN
-            te_type = row["reclassified_type"] if pd.notna(row["reclassified_type"]) else "Unknown"
-            length = row["cons_length"] if pd.notna(row["cons_length"]) else 0  # Default value for NaN
-            sequence_info[sequence_name] = {"evaluation": evaluation, "type": te_type, "length": length}
-
-        # Parse cd-hit-est result
-        clusters = {}
-        current_cluster = []
-        with open(cd_hit_merge_output_round1_clstr, "r") as f:
-            for line in f:
-                if line.startswith(">Cluster"):
-                    cluster_name = line.strip().replace(" ", "")  # Remove the empty space in the cluster name
-                    if current_cluster:  # If the current_cluster isn't empty
-                        clusters[cluster_name] = current_cluster
-                        current_cluster = []
-                else:
-                    seq_info = line.split(">")[1].split("...")[0].split("#")[0]
-                    current_cluster.append(seq_info)
-            if current_cluster:
-                clusters[cluster_name] = current_cluster
-
-        # Check if "Perfect" and "Good" level sequences are included inside cluster and choose the longest one
-        best_sequences = []  # Define list to store Perfect or Good sequence names
-
-        # Define list to store sequence in clusters that don't contain Perfect or Good sequences
-        sequence_for_round2 = []
-        for cluster_name, sequences in clusters.items():
-            best_seq = None
-            best_length = 0
-            for seq in sequences:
-                if seq in sequence_info:
-                    evaluation = sequence_info[seq]["evaluation"]
-                    length = sequence_info[seq]["length"]
-                    if evaluation in ["Perfect", "Good"] and length > best_length:
-                        best_length = length
-                        best_seq = seq
-            if best_seq:
-                best_sequences.append(best_seq)
-            else:
-                sequence_for_round2.extend(clusters[cluster_name])  # extend() will make a flat a list
-
-        # Read the original consensus file
-        consensus_sequences = SeqIO.parse(final_con_file, "fasta")
-
-        # Define temporary file to store Perfect or Good sequences
-        temp_consensus_round1 = os.path.join(classification_dir, "temp_consensus_round1.fasta")
-
-        # Define temporary file to store rest sequence for round2 cd-hit-est
-        temp_consensus_round2_input = os.path.join(classification_dir, "temp_consensus_round2_input.fasta")
-
-        # Write sequences to files
-        with open(temp_consensus_round1, "w") as high_quality_file, \
-                open(temp_consensus_round2_input, 'w') as round2_file:
-
-            for seq_record in consensus_sequences:
-
-                # Sequence names in best_sequences and sequence_for_round2 dont' contain classification
-                seq_id = seq_record.id.split("#")[0]
-
-                if seq_id in best_sequences:
-                    SeqIO.write(seq_record, high_quality_file, "fasta")
-                elif seq_id in sequence_for_round2:
-                    SeqIO.write(seq_record, round2_file, 'fasta')
-
-        # Do second round cd-hit-est based on temp_consensus_round2_input
-        cd_hit_merge_output_round2 = os.path.join(classification_dir, "TE_Trimmer_consensus_merged_round2.fasta")
-
-        # Round 2 merge require that the alignment coverage for the long and short sequence are both greater than 0.8
-        # and the similarity is greater than 0.85
-        cd_hit_est(temp_consensus_round2_input, cd_hit_merge_output_round2, identity_thr=0.85, aL=0.8, aS=0.8, s=0.8,
-                   thread=num_threads)
-
-        # Define merged file
-        cd_hit_est_final_merged = os.path.join(output_dir, "TE_Trimmer_consensus_merged.fasta")
-
-        # Combine the two files into merged file
-        with open(temp_consensus_round1, 'r') as file1, \
-                open(cd_hit_merge_output_round2, 'r') as file2, \
-                open(cd_hit_est_final_merged, 'w') as combined_file:
-            # Write contents of the first file
-            for line in file1:
-                combined_file.write(line)
-
-            # Write contents of the second file
-            for line in file2:
-                combined_file.write(line)
-
-        # Find sequence names that aren't included inside in cd_hit_est_final_merged file
-        # Parse the sequences in the original and merged files
-        original_sequences = SeqIO.parse(final_con_file, "fasta")
-        merged_sequences = SeqIO.parse(cd_hit_est_final_merged, "fasta")
-
-        # Extract sequence IDs from both files and store to set
-        original_ids = {seq_record.id.split("#")[0] for seq_record in original_sequences}
-        merged_ids = {seq_record.id.split("#")[0] for seq_record in merged_sequences}
-
-        # Find the difference between the two sets to get sequence names not included in the merged file
-        missing_ids = original_ids - merged_ids
-        click.echo(missing_ids)
-
-        # Based on missing_ids delete files in proof annotation folder and HMM folder
-        for missing_id in missing_ids:
-            evaluation_leve = sequence_info[missing_id]["evaluation"]
-            if evaluation_leve == "Perfect":
-                remove_files_with_start_pattern(perfect_proof, missing_id)
-            elif evaluation_leve == "Good":
-                remove_files_with_start_pattern(good_proof, missing_id)
-            elif evaluation_leve == "Reco_check":
-                remove_files_with_start_pattern(intermediate_proof, missing_id)
-            elif evaluation_leve == "Need_check":
-                remove_files_with_start_pattern(need_check_proof, missing_id)
-            else:
-                remove_files_with_start_pattern(low_copy_dir, missing_id)
-
-        if hmm:
-            remove_files_with_start_pattern(hmm_dir, missing_ids)
-        click.echo("\nFinished to remove sequence duplications.\n")
-
-    except Exception as e:
-        with open(error_files, "a") as f:
-            # Get the traceback content as a string
-            tb_content = traceback.format_exc()
-            f.write(f"Final cd-hit-est deduplication error\n")
-            f.write(tb_content + '\n\n')
-            click.echo("\nThe final cd-hit-est merge step can't be performed. Please remove duplicated sequence"
-                       " by yourself\n")
-
-    #####################################################################################################
-    # Code block: Whole genome TE annotation
-    #####################################################################################################
-
-    # Delete MSA_dir and Classification if they are empty
-    if not os.listdir(MSA_dir):
-        os.rmdir(MSA_dir)
-
-    if not os.listdir(classification_dir):
-        os.rmdir(classification_dir)
-
-    try:
-        # If 90% of the query sequences are processed, RepeatMasker is allowed to be performed whole genome annotation
-        #if processed_count >= single_fasta_n * 0.9:
-
-        # Run RepeatMasker
-        if genome_anno:
-            click.echo("\nTE Trimmer is performing whole genome TE annotation by RepeatMasker\n")
-
-            if os.path.exists(cd_hit_est_final_merged):
-                repeatmakser_lib = cd_hit_est_final_merged
-            else:
-                repeatmakser_lib = final_con_file
-
-            # make a new folder for RepeatMasker output
-            repeatmasker_dir = os.path.join(output_dir, "RepeatMasker_result")
-            if not os.path.exists(repeatmasker_dir):
-                os.mkdir(repeatmasker_dir)
-            genome_anno_result = \
-                repeatmasker(genome_file, repeatmakser_lib, repeatmasker_dir, thread=num_threads)
-            if genome_anno_result:
-                click.echo("\nFinished whole genome TE annotation by RepeatMasker\n")
-
-        #else:
-            #click.echo(
-                #"Less than 90% of the query sequences processed, TE Trimmer can't perform whole genome TE annotation")
-    except Exception as e:
-        with open(error_files, "a") as f:
-            # Get the traceback content as a string
-            tb_content = traceback.format_exc()
-            f.write(f"Genome TE annotation error.\n")
-            f.write(tb_content + '\n\n')
-            click.echo("Final genome annotation can't be performed. This won't affect the TE consensus library.")
-
-    end_time = datetime.now()
-    duration = end_time - start_time
-
-    # Remove microseconds from the duration
-    duration_without_microseconds = timedelta(days=duration.days, seconds=duration.seconds)
-
-    # if not debug:
-    # Remove all single files when all the sequences are processed
-    # shutil.rmtree(single_file_dir)
-
-    analyze.printProgressBar(processed_count, single_fasta_n, prefix='Progress:', suffix='Complete', length=50, final = True)
-    print(f"\nTE Trimmer finished at {start_time.strftime('%Y-%m-%d %H:%M:%S')}\n")
-    print(f"TE Trimmer runtime was {duration_without_microseconds}")
-
-
-# The following is necessary to make the script executable, i.e., python myscript.py.
-if __name__ == '__main__':
-    main()
+# Standard library imports
+import os
+import traceback
+from datetime import timedelta, datetime
+import multiprocessing as mp
+import click
+import concurrent.futures
+import json
+import pandas as pd
+from Bio import SeqIO
+
+# Local imports
+import analyze
+from Function_blast_extension_mafft import blast, separate_sequences, remove_files_with_start_pattern, change_permissions_recursive, \
+    repeatmasker, check_database, check_bed_uniqueness, extract_fasta, cd_hit_est, handle_sequence_low_copy, \
+    handle_sequence_skipped, repeatmasker_output_classify, rename_cons_file, update_low_copy_cons_file, \
+    rename_files_based_on_dict
+
+
+#####################################################################################################
+# Code block: Import json species_config file and define the default parameters
+#####################################################################################################
+# Load species-specific default values from the JSON config
+species_config_path = os.path.join(os.path.dirname(os.path.abspath(__file__)), 'species_config.json')
+# Load the JSON configuration file
+with open(species_config_path, "r") as config_file:
+    species_config = json.load(config_file)
+
+
+@click.command(context_settings=dict(max_content_width=120),
+               help="""\b
+               ##########################################################################################
+               \b
+               ████████╗███████╗    ████████╗██████╗ ██╗███╗   ███╗███╗   ███╗███████╗██████╗ 
+               ╚══██╔══╝██╔════╝    ╚══██╔══╝██╔══██╗██║████╗ ████║████╗ ████║██╔════╝██╔══██╗
+                  ██║   █████╗         ██║   ██████╔╝██║██╔████╔██║██╔████╔██║█████╗  ██████╔╝
+                  ██║   ██╔══╝         ██║   ██╔══██╗██║██║╚██╔╝██║██║╚██╔╝██║██╔══╝  ██╔══██╗
+                  ██║   ███████╗       ██║   ██║  ██║██║██║ ╚═╝ ██║██║ ╚═╝ ██║███████╗██║  ██║
+                  ╚═╝   ╚══════╝       ╚═╝   ╚═╝  ╚═╝╚═╝╚═╝     ╚═╝╚═╝     ╚═╝╚══════╝╚═╝  ╚═╝
+                  
+                Version: v1.1 (27/OCT/2023) 
+
+                Github: https://github.com/qjiangzhao/TE-Trimmer
+
+                Developers:                                                                                                       
+                Jiangzhao Qian;  RWTH Aachen University;                Email: jqian@bio1.rwth-aachen.de                          
+                Hang Xue;        University of California, Berkeley;    Email: hang_xue@berkeley.edu
+
+                Funding source:                                                                                         
+                Panstruga's Lab. Website: https://www.bio1.rwth-aachen.de/PlantMolCellBiology/index.html                 
+
+                Many thanks to Dr. Stefan Kusch                                                           
+
+                ##########################################################################################              
+
+                python ./path_to_TE_Trimmer_bin/TE_Trimmer.py -i <TE_consensus_file> -o <genome_file>
+
+                TE Trimmer is designed to replace transposable element (TE) manual curation. 
+
+                Two mandatory arguments are required including <genome file> and <TE consensus file> from TE 
+                annotation software like RepeatModeler or EDTA et al. TE Trimmer can do blast, extension, multiple sequence alignment, and defining TE boundaries.
+
+""")
+@click.option('--input_file', '-i', required=True, type=str,
+              help='Path to TE consensus file (FASTA format). Use the output from RepeatModeler or EDTA et al.')
+@click.option('--genome_file', '-g', required=True, type=str,
+              help='Path to genome FASTA file.')
+@click.option('--output_dir', '-o', default=os.getcwd(), type=str,
+              help='Output directory. Default: current directory.')
+@click.option('--species', '-s', default='fungi', type=click.Choice(species_config.keys()),
+              help='Select the species for which you want to run TE Trimmer.')
+@click.option('--continue_analysis', '-ca', default=False, is_flag=True,
+              help='Continue to analysis after interruption.')
+@click.option('--dedup', default=False, is_flag=True,
+              help='Remove duplicate sequences in input file.')
+@click.option('--genome_anno', default=False, is_flag=True,
+              help='Perform genome TE annotation using the TE Trimmer curated database. Requires RepeatMasker.')
+@click.option('--hmm', default=False, is_flag=True,
+              help='Generate HMM files for each consensus sequences.')
+@click.option('--debug', default=False, is_flag=True,
+              help='Open debug mode. This will keep all raw files. WARNING: Many files will be produced.')
+@click.option('--fast_mode', default=False, is_flag=True,
+              help='Reduce running time but at the cost of lower accuracy and specificity.')
+@click.option('--plot_skip', default=False, is_flag=True,
+              help='Perform TE_Aid plot for skipped elements')
+@click.option('--pfam_dir', default=None, type=str,
+              help='Pfam database directory. Omit this option if you do not have a local PFAM database. '
+                   'TE Trimmer will download the database automatically in this case.')
+@click.option('--cons_thr', type=float,
+              help='Threshold used for the final consensus sequence generation. Default: 0.8')
+@click.option('--mini_orf', type=int,
+              help='Define the minimum ORF length that will be predicted by TE Trimmer. Default: 200')
+@click.option('--max_msa_lines', type=int,
+              help='Set the maximum sequences number for multiple sequence alignment. Default: 100')
+@click.option('--top_mas_lines', type=int,
+              help='When the sequence number of multiple sequence alignment (MSA) is greater than <--max_msa_lines>, '
+                   'TE Trimmer will sort sequences by length and choose <--top_msa_lines> number '
+                   'of sequences. Then, TE Trimmer will randomly select sequences from all remaining BLAST hits until '
+                   '<--max_msa_lines> sequences are found for the multiple sequence alignment. Default: 70')
+@click.option('--min_seq_num', type=int,
+              help='The minimum sequence number for each multiple sequence alignment. Note: can not smaller than 10. '
+                   'Default: 10')
+@click.option('--min_blast_len', type=int,
+              help='The minimum sequence length for blast hits. Default: 150')
+@click.option('--max_cluster_num', type=int,
+              help='The maximum cluster number for each multiple sequence alignment. Each multiple '
+                   'sequence alignment can be divided into different clusters. TE Trimmer will sort '
+                   'clusters by sequence number and choose the top <--max_cluster_num> of clusters for '
+                   'further analysis. WARNING: Big number will dramatically increase running time. Default: 2')
+@click.option('--ext_thr', type=float,
+              help="threshold used for define the extension extent. The lower the value of <--ext_thr>, the easier the "
+                   "extensions on both ends be longer. Reduce <--ext_thr> if TE Trimmer fails to determine the correct "
+                   "ends of repeat elements. Default: 0.7")
+@click.option('--ext_check_win', type=str,
+              help='Define check windows size for extension. Default: 150')
+@click.option('--ext_step', type=int,
+              help='Number of nucleotides to be added to the left and right ends of the multiple sequence alignment. '
+                   'TE_Trimmer will iteratively add <--ext_step> number of nucleotides until finding the boundary. '
+                   'Default: 1000')
+@click.option('--max_ext', type=int,
+              help='The maximum extension in nucleotides at both ends of the multiple sequence alignment. Default: 7000')
+@click.option('--gap_thr', type=float,
+              help='If multiple sequence alignment positions (columns) have a gap proportion larger than <--gap_thr> '
+                   'and the proportion of the most common nucleotide in this column is less than <--gap_nul_thr>, '
+                   'this column will be removed from the consensus. Default: 0.4')
+@click.option('--gap_nul_thr', type=float,
+              help='Set nucleotide proportion threshold for keeping the column of the multiple sequence alignment. '
+                   'Used with the <--gap_thr> option. Default: 0.7')
+@click.option('--crop_end_div_thr', type=float,
+              help='The crop end by divergence function will convert each nucleotide in the multiple sequence '
+                   'alignment into a proportion value. This function will iteratively choose a sliding window from '
+                   'each end of each sequence of the MSA and sum up the proportion numbers in this window. '
+                   'The cropping will continue until the sum of proportions is larger than <--crop_end_div_thr>. '
+                   'Cropped nucleotides will be converted to -. Default: 0.8')
+@click.option('--crop_end_div_win', type=int,
+              help='Window size used for the end-cropping process. Used with --crop_end_div_thr option. Default: 20')
+@click.option('--crop_end_gap_thr', type=float,
+              help='The crop end by gap function will iteratively choose a sliding window from '
+                   'each end of each sequence of the MSA and calculate the gap proportion in this window. '
+                   'The cropping will continue until the sum of gap proportions is smaller than <--crop_end_gap_thr>. '
+                   'Cropped nucleotides will be converted to -. Default: 0.1')
+@click.option('--crop_end_gap_win', type=int,
+              help='Define window size used to crop end by gap, used with <--crop_end_gap_thr> option. Default: 250')
+@click.option('--start_patterns', type=str,
+              help='LTR elements always start with a conserved sequence pattern. TE Trimmer searches the '
+                   'beginning of the consensus sequence for these patterns. If the pattern is not found, '
+                   'it will extend the search of <--start_patterns> to up to 15 nucleotides from the beginning '
+                   'of the consensus sequence and redefine the start of the consensus sequence '
+                   'if the pattern is found. Note: The user can provide multiple LTR start patterns in a '
+                   'comma-separated list, like: TG,TA,TC (no spaces; the order of patterns determines '
+                   'the priority for the search). Default: TG')
+@click.option('--end_patterns', type=str,
+              help='LTR elements always end with a conserved sequence pattern. TE Trimmer searches the '
+                   'end of the consensus sequence for these patterns. If the pattern is not found, '
+                   'it will extend the search of <--end_patterns> to up to 15 nucleotides from the end '
+                   'of the consensus sequence and redefine the end of the consensus sequence '
+                   'if the pattern is found. Note: The user can provide multiple LTR end patterns in a '
+                   'comma-separated list, like: CA,TA,GA (no spaces; the order of patterns determines '
+                   'the priority for the search). Default: CA')
+@click.option('--num_threads', '-t', default=10, type=int,
+              help='Threads numbers used for TE Trimmer. Default: 10')
+@click.option('--classify_unknown', default=False, is_flag=True,
+              help='Use RepeatClassifier to classify the consensus sequence if the input sequence is not classified or '
+                   'is unknown.')
+@click.option('--classify_all', default=False, is_flag=True,
+              help='Use RepeatClassifier to classify every consensus sequence.  WARNING: it will take longer time.')
+
+def main(input_file, genome_file, output_dir, continue_analysis, pfam_dir, min_blast_len, num_threads, max_msa_lines,
+         top_mas_lines, min_seq_num, max_cluster_num, cons_thr, ext_thr, ext_step, plot_skip,
+         max_ext, gap_thr, gap_nul_thr, crop_end_div_thr, crop_end_div_win, crop_end_gap_thr, crop_end_gap_win,
+         start_patterns, end_patterns, mini_orf, species, ext_check_win, dedup, genome_anno, hmm,
+         debug, fast_mode, classify_unknown, classify_all):
+
+    start_time = datetime.now()
+    print(f"\nTE Trimmer started at {start_time.strftime('%Y-%m-%d %H:%M:%S')}\n", flush=True)
+
+    #####################################################################################################
+    # Code block: Change permissions of Aliview and TE_Aid
+    #####################################################################################################
+
+    # Change TE_Aid permission
+    TE_aid_path = os.path.join(os.path.dirname(os.path.abspath(__file__)), "TE-Aid-master")
+    # Change permissions of the directory and all its content to 755
+    # 755 in octal corresponds to rwxr-xr-x
+    change_permission = change_permissions_recursive(TE_aid_path, 0o755)
+    if not change_permission:
+        return
+
+    # Change Aliview permission
+    aliview_path = os.path.join(os.path.dirname(os.path.abspath(__file__)), "aliview")
+    # Change permissions of the directory and all its content to 755
+    # 755 in octal corresponds to rwxr-xr-x
+    change_permissions_recursive(aliview_path, 0o755)
+
+    #####################################################################################################
+    # Code block: Define the default options according to the given species
+    #####################################################################################################
+ 
+    default_values = species_config.get(species, {})
+    if cons_thr is None:
+        cons_thr = default_values.get("cons_thr")
+
+    if max_msa_lines is None:
+        max_msa_lines = default_values.get("max_msa_lines")
+
+    if top_mas_lines is None:
+        top_mas_lines = default_values.get("top_mas_lines")
+
+    if min_seq_num is None:
+        min_seq_num = default_values.get("min_seq_num")
+        if min_seq_num < 10:
+            min_seq_num = 10
+
+    if min_blast_len is None:
+        min_blast_len = default_values.get("min_blast_len")
+
+    if max_cluster_num is None:
+        max_cluster_num = default_values.get("max_cluster_num")
+
+        # Convert string "False" to boolean
+        if max_cluster_num == "False":
+            max_cluster_num = False
+
+        if fast_mode:
+            max_cluster_num = 2
+
+    if ext_thr is None:
+        ext_thr = default_values.get("ext_thr")
+
+    if ext_step is None:
+        ext_step = default_values.get("ext_step")
+
+    if max_ext is None:
+        max_ext = default_values.get("max_ext")
+
+    if gap_thr is None:
+        gap_thr = default_values.get("gap_thr")
+
+    if gap_nul_thr is None:
+        gap_nul_thr = default_values.get("gap_nul_thr")
+
+    if crop_end_div_thr is None:
+        crop_end_div_thr = default_values.get("crop_end_div_thr")
+
+    if crop_end_div_win is None:
+        crop_end_div_win = default_values.get("crop_end_div_win")
+
+    if crop_end_gap_thr is None:
+        crop_end_gap_thr = default_values.get("crop_end_gap_thr")
+
+    if crop_end_gap_win is None:
+        crop_end_gap_win = default_values.get("crop_end_gap_win")
+
+    if start_patterns is None:
+        start_patterns = default_values.get("start_patterns")
+
+    if end_patterns is None:
+        end_patterns = default_values.get("end_patterns")
+
+    if mini_orf is None:
+        mini_orf = default_values.get("mini_orf")
+
+    if ext_check_win is None:
+        ext_check_win = default_values.get("ext_check_win")
+
+    #####################################################################################################
+    # Code block: Define input file, output directory, genome, check blast database
+    #####################################################################################################
+    bin_py_path, output_dir, single_file_dir, MSA_dir, classification_dir, hmm_dir, proof_annotation_dir, low_copy_dir, perfect_proof, \
+    good_proof, intermediate_proof, need_check_proof, progress_file, pfam_dir, final_con_file, final_unknown_con_file, final_classified_con_file, \
+    error_files, input_file, genome_file, skipped_dir = analyze.create_dir(continue_analysis, hmm, pfam_dir, output_dir, input_file, genome_file, plot_skip)
+
+    #####################################################################################################
+    # Code block: Merge input file and generate single fasta file
+    #####################################################################################################
+
+    # Generate single files when continue_analysis is false
+    if not continue_analysis:
+
+        # Do cd-hit-est merge when merge is true and continue_analysis is false
+        if dedup:
+            click.echo("\nTE Trimmer is merging input sequences, this might take some time.\n")
+            merge_output = os.path.join(output_dir, f"{input_file}_cd_hit.fa")
+
+            # Set lower identity threshold for the query, this can increase sensitive
+            # Merge step will remove single LTR but nested TEs can mask other TEs
+            cd_iden_thr = 0.9
+            cd_alin_s = 0.85
+
+            if fast_mode:
+                cd_iden_thr = 0.8
+                cd_alin_s = 0.8
+
+            cd_hit_est(input_file, merge_output, identity_thr=cd_iden_thr, aL=0, aS=cd_alin_s, s=0, thread=num_threads)
+
+            # Convert input_file to merged input_file
+            input_file = merge_output
+            click.echo("Merge finished.\n")
+
+        # Separate fasta to single files, if fasta header contain "/" or " " or ":" convert them to "_"
+        # Call this function to separate to single fasta files and create objects from input file
+        seq_list = separate_sequences(input_file, single_file_dir, continue_analysis=False)
+
+        # Calculate the total sequence number 
+        single_fasta_n = len(seq_list)
+        click.echo(f"{single_fasta_n} sequences are detected from the input file")
+
+        # Create new object to check blast database availability
+        # Check if blast database and genome length files are available, otherwise create them at the
+        # same directory of genome file
+        check_database(genome_file)
+        # Initial call to print 0% progress
+        analyze.printProgressBar(0, single_fasta_n, prefix='Progress:', suffix='Complete', length=50)
+
+    else:
+        # Check if the can perform continue analysis
+        if not os.listdir(single_file_dir):
+            click.echo("\nWARNING: TE Trimmer can't do continue analysis, please make sure the output directory is same"
+                       " with your previous analysis.\n")
+            return
+
+        else:
+            click.echo("\nTE Trimmer will continue to analyze based on previous results.\n")
+
+            # Create seq_list, which contain sequence objects using the single fasta files.
+            seq_list = separate_sequences(input_file, single_file_dir, continue_analysis=True)
+            single_fasta_n = len(seq_list)
+
+            # Check which sequences have already been processed
+            complete_sequences, skipped_count, low_copy_count, classified_pro = analyze.check_progress_file(progress_file)
+
+            # Filter out already complete sequences from the total sequences
+            seq_list = [seq for seq in seq_list if seq.name not in complete_sequences]
+            click.echo(f"\n{single_fasta_n - len(seq_list)} sequences has been processed previously.\n")
+
+    #####################################################################################################
+    # Code block: Enable multiple threads
+    #####################################################################################################
+    analyze_sequence_params = [
+        (seq, genome_file, MSA_dir, min_blast_len, min_seq_num, max_msa_lines,
+         top_mas_lines, max_cluster_num, cons_thr, ext_thr, ext_step, classification_dir,
+         max_ext, gap_thr, gap_nul_thr, crop_end_div_thr, crop_end_div_win, crop_end_gap_thr, crop_end_gap_win,
+         start_patterns, end_patterns, output_dir, pfam_dir, mini_orf, single_fasta_n, hmm,
+         ext_check_win, debug, progress_file, classify_unknown, classify_all,
+         final_con_file, final_unknown_con_file, final_classified_con_file, low_copy_dir, fast_mode, error_files,
+         plot_skip, skipped_dir
+         ) for seq in seq_list]
+
+    # Using a ProcessPoolExecutor to run the function in parallel
+    with concurrent.futures.ProcessPoolExecutor(max_workers=num_threads) as executor:
+        executor.map(analyze.analyze_sequence_helper, analyze_sequence_params)
+    # multiprocessing
+    # with mp.Pool(processes=10) as p:
+    # p.starmap(analyze_sequence, analyze_sequence_params)
+
+    #####################################################################################################
+    # Code block: Check if all sequences are finished
+    #####################################################################################################
+
+    # At the end of the program, check if all sequences have been processed
+    completed_sequence, skipped_count, low_copy_count, classified_pro = analyze.check_progress_file(progress_file)
+
+    # Calculate the total count
+    processed_count = len(completed_sequence)
+
+    if processed_count == single_fasta_n:
+        click.echo(f"All sequences have been analysed!\n"
+                   f"In the analysed sequences {skipped_count} are skipped.\n"
+                   f"In the analysed sequences {low_copy_count} are identified as low copy TE\n"
+                   f"TE Trimmer is doing the final classification, merging, or whole genome annotation step.")
+
+    else:
+        remaining = single_fasta_n - processed_count
+        click.echo(f"\n\n{remaining} sequences have not been analysed.\n")
+
+    #####################################################################################################
+    # Code block: Finish classifying unknown consensus file and writing sequences back to consensus file
+    #####################################################################################################
+
+    # Suppress RepeatMasker final classification under fast_mode
+    if fast_mode:
+        classified_pro = 0.01
+
+    # Final RepeatMasker classification isn't necessary, skip it when errors are there
+    try:
+        if 0.3 <= classified_pro < 0.99:
+            temp_repeatmasker_dir = os.path.join(classification_dir, "temp_repeatmasker_classification")
+
+            if os.path.exists(final_unknown_con_file) and os.path.exists(final_classified_con_file):
+                os.makedirs(temp_repeatmasker_dir, exist_ok=True)
+                classification_out = repeatmasker(final_unknown_con_file, final_classified_con_file,
+                                                  temp_repeatmasker_dir,
+                                                  thread=num_threads, classify=True)
+
+                if classification_out:
+                    repeatmasker_out = os.path.join(temp_repeatmasker_dir,
+                                                    "temp_TE_Trimmer_unknown_consensus.fasta.out")
+                    reclassified_dict = repeatmasker_output_classify(repeatmasker_out, progress_file,
+                                                                     min_iden=60, min_len=80, min_cov=0.5)
+                    if reclassified_dict:
+                        click.echo(
+                            f"{len(reclassified_dict)} TE elements were re-classified by final classification module")
+
+                        # Update final consensus file
+                        rename_cons_file(final_con_file, reclassified_dict)
+                        rename_files_based_on_dict(proof_annotation_dir, reclassified_dict)
+                        rename_files_based_on_dict(perfect_proof, reclassified_dict)
+                        rename_files_based_on_dict(good_proof, reclassified_dict)
+                        rename_files_based_on_dict(intermediate_proof, reclassified_dict)
+                        rename_files_based_on_dict(need_check_proof, reclassified_dict)
+                        rename_files_based_on_dict(low_copy_dir, reclassified_dict, seq_name=True)
+                        if hmm:
+                            rename_files_based_on_dict(hmm_dir, reclassified_dict)
+
+            else:
+                click.echo("One of the consensus file does not exist, RepeatMasker reclassify does not run, "
+                           "This will not affect the final consensus sequences.")
+    except Exception as e:
+        with open(error_files, "a") as f:
+            # Get the traceback content as a string
+            tb_content = traceback.format_exc()
+            f.write(f"\nFinal RepeatMasker classification is wrong.\n")
+            f.write(tb_content + '\n\n')
+
+        click.echo("Note: The final TE classification is skipped, this won't affect the TE consensus result.")
+
+    #####################################################################################################
+    # Code block: merge consensus_file to remove duplications
+    #####################################################################################################
+
+    try:
+        click.echo("TE Trimmer is removing sequence duplications")
+
+        # Do first round cd-hit-est
+        cd_hit_merge_output_round1 = os.path.join(classification_dir, "TE_Trimmer_consensus_merged_round1.fasta")
+        cd_hit_merge_output_round1_clstr = f"{cd_hit_merge_output_round1}.clstr"
+
+        # Round 1 merge only require that the alignment coverage for the shorter sequence is greater than 0.8
+        # and the similarity is greater than 0.85
+        cd_hit_est(final_con_file, cd_hit_merge_output_round1, identity_thr=0.85, aS=0.8, s=0, thread=num_threads)
+
+        # Read progress file
+        progress_df = pd.read_csv(progress_file)
+
+        # Create a dictionary with sequence names as keys
+        sequence_info = {}
+        for index, row in progress_df.iterrows():
+            sequence_name = row["consensus_name"]
+            evaluation = row["evaluation"] if pd.notna(row["evaluation"]) else "Unknown"  # Default value for NaN
+            te_type = row["reclassified_type"] if pd.notna(row["reclassified_type"]) else "Unknown"
+            length = row["cons_length"] if pd.notna(row["cons_length"]) else 0  # Default value for NaN
+            sequence_info[sequence_name] = {"evaluation": evaluation, "type": te_type, "length": length}
+
+        # Parse cd-hit-est result
+        clusters = {}
+        current_cluster = []
+        with open(cd_hit_merge_output_round1_clstr, "r") as f:
+            for line in f:
+                if line.startswith(">Cluster"):
+                    cluster_name = line.strip().replace(" ", "")  # Remove the empty space in the cluster name
+                    if current_cluster:  # If the current_cluster isn't empty
+                        clusters[cluster_name] = current_cluster
+                        current_cluster = []
+                else:
+                    seq_info = line.split(">")[1].split("...")[0].split("#")[0]
+                    current_cluster.append(seq_info)
+            if current_cluster:
+                clusters[cluster_name] = current_cluster
+
+        # Check if "Perfect" and "Good" level sequences are included inside cluster and choose the longest one
+        best_sequences = []  # Define list to store Perfect or Good sequence names
+
+        # Define list to store sequence in clusters that don't contain Perfect or Good sequences
+        sequence_for_round2 = []
+        for cluster_name, sequences in clusters.items():
+            best_seq = None
+            best_length = 0
+            for seq in sequences:
+                if seq in sequence_info:
+                    evaluation = sequence_info[seq]["evaluation"]
+                    length = sequence_info[seq]["length"]
+                    if evaluation in ["Perfect", "Good"] and length > best_length:
+                        best_length = length
+                        best_seq = seq
+            if best_seq:
+                best_sequences.append(best_seq)
+            else:
+                sequence_for_round2.extend(clusters[cluster_name])  # extend() will make a flat a list
+
+        # Read the original consensus file
+        consensus_sequences = SeqIO.parse(final_con_file, "fasta")
+
+        # Define temporary file to store Perfect or Good sequences
+        temp_consensus_round1 = os.path.join(classification_dir, "temp_consensus_round1.fasta")
+
+        # Define temporary file to store rest sequence for round2 cd-hit-est
+        temp_consensus_round2_input = os.path.join(classification_dir, "temp_consensus_round2_input.fasta")
+
+        # Write sequences to files
+        with open(temp_consensus_round1, "w") as high_quality_file, \
+                open(temp_consensus_round2_input, 'w') as round2_file:
+
+            for seq_record in consensus_sequences:
+
+                # Sequence names in best_sequences and sequence_for_round2 dont' contain classification
+                seq_id = seq_record.id.split("#")[0]
+
+                if seq_id in best_sequences:
+                    SeqIO.write(seq_record, high_quality_file, "fasta")
+                elif seq_id in sequence_for_round2:
+                    SeqIO.write(seq_record, round2_file, 'fasta')
+
+        # Do second round cd-hit-est based on temp_consensus_round2_input
+        cd_hit_merge_output_round2 = os.path.join(classification_dir, "TE_Trimmer_consensus_merged_round2.fasta")
+
+        # Round 2 merge require that the alignment coverage for the long and short sequence are both greater than 0.8
+        # and the similarity is greater than 0.85
+        cd_hit_est(temp_consensus_round2_input, cd_hit_merge_output_round2, identity_thr=0.85, aL=0.8, aS=0.8, s=0.8,
+                   thread=num_threads)
+
+        # Define merged file
+        cd_hit_est_final_merged = os.path.join(output_dir, "TE_Trimmer_consensus_merged.fasta")
+
+        # Combine the two files into merged file
+        with open(temp_consensus_round1, 'r') as file1, \
+                open(cd_hit_merge_output_round2, 'r') as file2, \
+                open(cd_hit_est_final_merged, 'w') as combined_file:
+            # Write contents of the first file
+            for line in file1:
+                combined_file.write(line)
+
+            # Write contents of the second file
+            for line in file2:
+                combined_file.write(line)
+
+        # Find sequence names that aren't included inside in cd_hit_est_final_merged file
+        # Parse the sequences in the original and merged files
+        original_sequences = SeqIO.parse(final_con_file, "fasta")
+        merged_sequences = SeqIO.parse(cd_hit_est_final_merged, "fasta")
+
+        # Extract sequence IDs from both files and store to set
+        original_ids = {seq_record.id.split("#")[0] for seq_record in original_sequences}
+        merged_ids = {seq_record.id.split("#")[0] for seq_record in merged_sequences}
+
+        # Find the difference between the two sets to get sequence names not included in the merged file
+        missing_ids = original_ids - merged_ids
+        click.echo(missing_ids)
+
+        # Based on missing_ids delete files in proof annotation folder and HMM folder
+        for missing_id in missing_ids:
+            evaluation_leve = sequence_info[missing_id]["evaluation"]
+            if evaluation_leve == "Perfect":
+                remove_files_with_start_pattern(perfect_proof, missing_id)
+            elif evaluation_leve == "Good":
+                remove_files_with_start_pattern(good_proof, missing_id)
+            elif evaluation_leve == "Reco_check":
+                remove_files_with_start_pattern(intermediate_proof, missing_id)
+            elif evaluation_leve == "Need_check":
+                remove_files_with_start_pattern(need_check_proof, missing_id)
+            else:
+                remove_files_with_start_pattern(low_copy_dir, missing_id)
+
+        if hmm:
+            remove_files_with_start_pattern(hmm_dir, missing_ids)
+        click.echo("\nFinished to remove sequence duplications.\n")
+
+    except Exception as e:
+        with open(error_files, "a") as f:
+            # Get the traceback content as a string
+            tb_content = traceback.format_exc()
+            f.write(f"Final cd-hit-est deduplication error\n")
+            f.write(tb_content + '\n\n')
+            click.echo("\nThe final cd-hit-est merge step can't be performed. Please remove duplicated sequence"
+                       " by yourself\n")
+
+    #####################################################################################################
+    # Code block: Whole genome TE annotation
+    #####################################################################################################
+
+    # Delete MSA_dir and Classification if they are empty
+    if not os.listdir(MSA_dir):
+        os.rmdir(MSA_dir)
+
+    if not os.listdir(classification_dir):
+        os.rmdir(classification_dir)
+
+    try:
+        # If 90% of the query sequences are processed, RepeatMasker is allowed to be performed whole genome annotation
+        #if processed_count >= single_fasta_n * 0.9:
+
+        # Run RepeatMasker
+        if genome_anno:
+            click.echo("\nTE Trimmer is performing whole genome TE annotation by RepeatMasker\n")
+
+            if os.path.exists(cd_hit_est_final_merged):
+                repeatmakser_lib = cd_hit_est_final_merged
+            else:
+                repeatmakser_lib = final_con_file
+
+            # make a new folder for RepeatMasker output
+            repeatmasker_dir = os.path.join(output_dir, "RepeatMasker_result")
+            if not os.path.exists(repeatmasker_dir):
+                os.mkdir(repeatmasker_dir)
+            genome_anno_result = \
+                repeatmasker(genome_file, repeatmakser_lib, repeatmasker_dir, thread=num_threads)
+            if genome_anno_result:
+                click.echo("\nFinished whole genome TE annotation by RepeatMasker\n")
+
+        #else:
+            #click.echo(
+                #"Less than 90% of the query sequences processed, TE Trimmer can't perform whole genome TE annotation")
+    except Exception as e:
+        with open(error_files, "a") as f:
+            # Get the traceback content as a string
+            tb_content = traceback.format_exc()
+            f.write(f"Genome TE annotation error.\n")
+            f.write(tb_content + '\n\n')
+            click.echo("Final genome annotation can't be performed. This won't affect the TE consensus library.")
+
+    end_time = datetime.now()
+    duration = end_time - start_time
+
+    # Remove microseconds from the duration
+    duration_without_microseconds = timedelta(days=duration.days, seconds=duration.seconds)
+
+    # if not debug:
+    # Remove all single files when all the sequences are processed
+    # shutil.rmtree(single_file_dir)
+
+    analyze.printProgressBar(processed_count, single_fasta_n, prefix='Progress:', suffix='Complete', length=50, final = True)
+    print(f"\nTE Trimmer finished at {start_time.strftime('%Y-%m-%d %H:%M:%S')}\n")
+    print(f"TE Trimmer runtime was {duration_without_microseconds}")
+
+
+# The following is necessary to make the script executable, i.e., python myscript.py.
+if __name__ == '__main__':
+    main()
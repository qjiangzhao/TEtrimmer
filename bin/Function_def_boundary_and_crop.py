--- conflicted
+++ resolved
@@ -73,7 +73,6 @@
     return cropped_alignment_output_file_no_gap, column_mapping
 
 
-<<<<<<< HEAD
 # Because for each query file, several subgroups of multiple sequence alignment will be generated,
 # This function will name them differently
 def get_unique_filename(base_path, original_name):
@@ -96,10 +95,7 @@
     return new_name
 
 
-def find_boundary_and_crop(bed_file, genome_file, output_dir, pfam_dir, seq_name, hmm,
-=======
-def find_boundary_and_crop(bed_file, genome_file, output_dir, pfam_dir, seq_obj, hmm_dir,
->>>>>>> 2294d022
+def find_boundary_and_crop(bed_file, genome_file, output_dir, pfam_dir, seq_obj, hmm,
                            cons_threshold=0.8, ext_threshold=0.7, ex_step_size=1000, max_extension=7000,
                            gap_threshold=0.4, gap_nul_thr=0.7, crop_end_thr=16, crop_end_win=20,
                            crop_end_gap_thr=0.1, crop_end_gap_win=150, start_patterns=None, end_patterns=None,
@@ -538,7 +534,7 @@
         os.makedirs(temp_single_consensus_dir)
 
     # Eliminate .fasta from seq_name, this can make sure the right file order when do proof annotation
-    seq_name_name, seq_name_ext = os.path.splitext(seq_name)
+    seq_name_name = seq_name
 
     file_copy_pattern = [
         (merged_pdf_path, f"{seq_name_name}.pdf"),
@@ -555,17 +551,13 @@
         try:
             # Move the file to the new location with the unique new name
             shutil.copy(pattern, os.path.join(proof_annotation_dir, unique_new_name))
-
         except Exception as e:
             files_moved_successfully = False
 
-<<<<<<< HEAD
-        if pattern == cropped_boundary_MSA:
-=======
     # Eliminate .fasta from seq_name, this can make sure the right file order when do proof annotation
     # seq_name_name, seq_name_ext = os.path.splitext(seq_name)
-    seq_name_name = seq_name
->>>>>>> 2294d022
+
+        if pattern == cropped_boundary_MSA:
 
             # Generate consensus sequence
             try:
@@ -579,68 +571,33 @@
                 final_con = final_con_object.con_generater_no_file(cropped_boundary_MSA, threshold=cons_threshold)
                 header = ">" + os.path.splitext(unique_new_name)[0]  # Use the filename without extension
                 sequence = str(final_con).upper()
+                # create consensus_object and update length
+                consi_obj = seq_obj.create_consi_obj(os.path.splitext(unique_new_name)[0])
+                consi_obj.set_new_lenth(len(sequence))
+                #####################################################################################################
+                # Code block: Run RepeatClassifier in repeatmodeler to classify TE_trimmer consensus sequences
+                #####################################################################################################
+                # Write single consensus sequence to a separate place for RepeatClassifier
+                # only classify unknown seq
+                # TODO classify all 
+                if seq_obj.check_unknown():
+                    print ("check unknown")
+                    sequence_con_file = os.path.join(temp_single_consensus_dir, str(unique_new_name))
+                    n_sequence_con_file = os.path.join(sequence_con_file, str(unique_new_name))
+                    os.makedirs(sequence_con_file)
+                    # print (f"{seq_name} is {seq_obj.check_unknown()}")
+                    with open(n_sequence_con_file, "w") as f:  
+                        # repeatclassifier input cannot be single seq
+                        f.write(header + "\n" + sequence + "\n" + ">Add" + "\n" + "T" + "\n")
+                    TE_type = classify_single(sequence_con_file, n_sequence_con_file)
+                    # update TE_type after RepeatClassifier
+                    consi_obj.set_new_TE_type(TE_type)
+                TE_type = consi_obj.get_TE_type_for_file()
                 with open(final_con_file, "a") as f:  # 'a' mode for appending
-                    f.write(header + "\n" + sequence + "\n")
-
+                    f.write(header + "#"+ TE_type + "\n" + sequence + "\n")
+                    
             except Exception as e:
+                click.echo(f"Error Generate consensus sequence and create consensus_object: {str(e)}")
                 files_moved_successfully = False
-
-<<<<<<< HEAD
-    return files_moved_successfully
-=======
-    files = os.listdir(output_dir)
-    for file in files:
-        for pattern, new_name in file_copy_pattern:
-            if re.match(pattern, file):
-
-                # Decide on the final unique name before copying
-                unique_new_name = get_unique_filename(proof_annotation_dir, new_name)
-                try:
-                    # Copy the file to the new location with the unique new name
-                    shutil.copy(os.path.join(output_dir, file), os.path.join(proof_annotation_dir, unique_new_name))
-                    os.remove(os.path.join(output_dir, file))
-                except Exception as e:
-                    click.echo(f"Error unique new name: {str(e)}")
-                    files_moved_successfully = False
-
-                # Generate consensus sequence and create consensus_object
-                if re.match(final_msa_pattern, file):
-                    try:
-                        final_con_object = SequenceManipulator()
-                        final_con_object.generate_hmm_from_msa(os.path.join(proof_annotation_dir, unique_new_name),
-                                                               hmm_dir)
-                        final_con = final_con_object.con_generater_no_file(
-                            os.path.join(proof_annotation_dir, unique_new_name), threshold=cons_threshold)
-                        header = ">" + os.path.splitext(unique_new_name)[0]  # Use the filename without extension
-                        sequence = str(final_con).upper()
-                        # create consensus_object and update length
-                        consi_obj = seq_obj.create_consi_obj(os.path.splitext(unique_new_name)[0])
-                        consi_obj.set_new_lenth(len(sequence))
-                        #####################################################################################################
-                        # Code block: Run RepeatClassifier in repeatmodeler to classify TE_trimmer consensus sequences
-                        #####################################################################################################
-                        # Write single consensus sequence to a separate place for RepeatClassifier
-                        # only classify unknown seq
-                        if seq_obj.check_unknown():
-                            print ("check unknown")
-                            sequence_con_file = os.path.join(temp_single_consensus_dir, str(unique_new_name))
-                            n_sequence_con_file = os.path.join(sequence_con_file, str(unique_new_name))
-                            os.makedirs(sequence_con_file)
-                            # print (f"{seq_name} is {seq_obj.check_unknown()}")
-                            with open(n_sequence_con_file, "w") as f:  
-                                # repeatclassifier input cannot be single seq
-                                f.write(header + "\n" + sequence + "\n" + ">Add" + "\n" + "T" + "\n")
-                            TE_type = classify_single(sequence_con_file, n_sequence_con_file)
-                            # update TE_type after RepeatClassifier
-                            consi_obj.set_new_TE_type(TE_type)
-                        TE_type = consi_obj.get_TE_type_for_file()
-                        with open(final_con_file, "a") as f:  # 'a' mode for appending
-                            f.write(header + "#"+ TE_type + "\n" + sequence + "\n")
-                            
-
-                    except Exception as e:
-                        click.echo(f"Error Generate consensus sequence and create consensus_object: {str(e)}")
-                        files_moved_successfully = False
         
-    return files_moved_successfully
->>>>>>> 2294d022
+    return files_moved_successfully